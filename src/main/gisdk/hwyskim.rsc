--- conflicted
+++ resolved
@@ -1,1283 +1,1257 @@
-/***********************************************
-Hwy skim all
-
-This macro calls macro "Update highway network", which updates highway network with times
-from last highway assignment, and then skims highway network by calling macro "hwy skim" for
-the following modes:
-
-dant  Drive-alone non-toll
-dat   Drive-alone toll
-s2nh  Shared-2 non-toll HOV
-s2th  Shared-2 toll HOV
-s3nh  Shared-3 non-toll HOV
-s3th  Shared-3 toll HOV
-truck Truck
-
-***********************************************/
-Macro "Hwy skim all" (args)
-
-   skimByVOT= args[1]
- 
-   if skimByVOT="false" then do 
-   
-     da_vot=67.00 // $0.67 cents per minute VOT ($40.2 per hour)
-     s2_vot=67.00
-     s3_vot=67.00
-     lh_vot=67.00
-     mh_vot=68.00
-     hh_vot=89.00
-     cv_vot=67.00
-  
-     vot_array = {da_vot, s2_vot, s3_vot, lh_vot, mh_vot, hh_vot, cv_vot}
-     
-     ok=RunMacro("Update highway network", vot_array)
-     if !ok then goto quit
-      
-     ok=RunMacro("hwy skim",{"dant",}) 
-     if !ok then goto quit
-
-     ok=RunMacro("hwy skim",{"dat",}) 
-     if !ok then goto quit
-
-     ok=RunMacro("hwy skim",{"s2nh",}) 
-     if !ok then goto quit
-
-     ok=RunMacro("hwy skim",{"s2th",}) 
-     if !ok then goto quit
-
-     ok=RunMacro("hwy skim",{"s3nh",})
-     if !ok then goto quit
-
-     ok=RunMacro("hwy skim",{"s3th",}) 
-     if !ok then goto quit
-
-     ok=RunMacro("hwy skim",{"cvn",})
-     if !ok then goto quit
-
-     ok=RunMacro("hwy skim",{"cvt",}) 
-     if !ok then goto quit
-
-     ok=RunMacro("hwy skim",{"lhdn",})
-     if !ok then goto quit
-
-     ok=RunMacro("hwy skim",{"lhdt",}) 
-     if !ok then goto quit
-     
-     ok=RunMacro("hwy skim",{"mhdn",})
-     if !ok then goto quit
-
-     ok=RunMacro("hwy skim",{"mhdt",}) 
-     if !ok then goto quit
-     
-     ok=RunMacro("hwy skim",{"hhdn",})
-     if !ok then goto quit
-
-     ok=RunMacro("hwy skim",{"hhdt",}) 
-     if !ok then goto quit
-     
-
-<<<<<<< HEAD
-   ok=RunMacro("Update highway network",)
-   if !ok then goto quit
-     
-   ok=RunMacro("hwy skim",{"dant"}) 
-   if !ok then goto quit
-=======
-    ok=RunMacro("hwy skim",{"truck",}) 
-     if !ok then goto quit
-
-   end
-   else do
-
-    vot_bins = {"low", "med", "high"}
-                  //  da,   s2,   s3,   lh,   mh,   hh,   cv}
-     vot_by_bin = {{16.6, 16.6, 16.6, 67.0, 68.0, 89.0, 67.0},
-                   {33.3, 33.3, 33.3, 67.0, 68.0, 89.0, 67.0},
-                   { 100,  100,  100, 67.0, 68.0, 89.0, 67.0}
-                  }
-				  
-     for i = 1 to vot_bins.length do
-     
-       ok=RunMacro("Update highway network", vot_by_bin[i])
-       if !ok then goto quit
-      
-       ok=RunMacro("hwy skim",{"dant",vot_bins[i]}) 
-       if !ok then goto quit
-			 
-       ok=RunMacro("hwy skim",{"dat",vot_bins[i]}) 
-       if !ok then goto quit
-
-       ok=RunMacro("hwy skim",{"s2nh",vot_bins[i]}) 
-       if !ok then goto quit
-
-       ok=RunMacro("hwy skim",{"s2th",vot_bins[i]}) 
-       if !ok then goto quit
-
-       ok=RunMacro("hwy skim",{"s3nh",vot_bins[i]})
-       if !ok then goto quit
-
-       ok=RunMacro("hwy skim",{"s3th",vot_bins[i]}) 
-       if !ok then goto quit
-
-/*	   
-			 // reliability for time periods (15-mins)
-			 for tod=1 to 96 do
-				
-				 if (tod=25 or tod=26 or tod=35 or tod=36) then do //AM Period - 30 min shoulders
-					 ok=RunMacro("hwy skim time bins",{"dant",vot_bins[i],tod}) 
-					 if !ok then goto quit
->>>>>>> df657456
-
-					 ok=RunMacro("hwy skim time bins",{"dat",vot_bins[i],tod}) 
-					 if !ok then goto quit
-
-					 ok=RunMacro("hwy skim time bins",{"s2nh",vot_bins[i],tod}) 
-					 if !ok then goto quit
-
-					 ok=RunMacro("hwy skim time bins",{"s2th",vot_bins[i],tod}) 
-					 if !ok then goto quit
-
-					 ok=RunMacro("hwy skim time bins",{"s3nh",vot_bins[i],tod})
-					 if !ok then goto quit
-
-					 ok=RunMacro("hwy skim time bins",{"s3th",vot_bins[i],tod}) 
-					 if !ok then goto quit
-				 end
-
-			 end
- */    
-     end
-
-     // don't skim commercial vehicles or trucks by vot
-     ok=RunMacro("hwy skim",{"cvn",})
-     if !ok then goto quit
-
-     ok=RunMacro("hwy skim",{"cvt",}) 
-     if !ok then goto quit
-
-     ok=RunMacro("hwy skim",{"lhdn",})
-     if !ok then goto quit
-
-     ok=RunMacro("hwy skim",{"lhdt",}) 
-     if !ok then goto quit
-     
-     ok=RunMacro("hwy skim",{"mhdn",})
-     if !ok then goto quit
-
-     ok=RunMacro("hwy skim",{"mhdt",}) 
-     if !ok then goto quit
-     
-     ok=RunMacro("hwy skim",{"hhdn",})
-     if !ok then goto quit
-
-     ok=RunMacro("hwy skim",{"hhdt",}) 
-     if !ok then goto quit
-    
-     ok=RunMacro("hwy skim",{"truck",}) 
-     if !ok then goto quit
-
-	 end   
-
-   return(1)
-   
-   quit:
-      return(0)
-  
-EndMacro
-
-/********************************************************************************
-
-Update highway network
-
-Updates highway line layer and network with fields from latest assignment flow tables.  
-
- Arguments
-   1 drive-alone value-of-time (cents/min)
-   2 shared 2  value-of-time (cents/min)
-   3 shared 3+ value-of-time (cents/min)
-   4 light-heavy truck value-of-time (cents/min)
-   5 medium-heavy truck value-of-time (cents/min)
-   6 heavy-heavy truck value-of-time (cents/min)
-   7 commercial vehicle value-of-time (cents/min)
-
-
-The following fields are updated on the line layer:
-
-Field       Description
--------     ---------------
-STM         SOV time
-HTM         HOV time
-SCST        SOV generalized cost
-H2CST       Shared-2 generalized cost
-H3CST       Shared-3 generalized cost
-LHCST       Light-heavy truck generalized cost
-MHCST       Medium-heavy truck generalized cost
-HHCST       Heavy-heavy truck generalized cost
-CVCST       Heavy-heavy truck generalized cost
-
-
-Each field is xxField_yy where:
-
- xx is AB or BA indicating direction
- yy is period, as follows:
-   EA: Early AM
-   AM: AM peak
-   MD: Midday
-   PM: PM peak
-   EV: Evening
-   
-Inputs:
-   input\hwy.dbd           Highway line layer
-   input\hwy.net           Highway network
-   output\hwyload_yy.bin   Loaded flow table from assignment, one per period (yy)
-
-Outputs:
-   output\hwy.dbd          Updated highway line layer
-   output\hwy.net          Updated highway network
-
-********************************************************************************/
-Macro "Update highway network" (args) 
-
-   shared path, inputDir, outputDir
-   
-   da_vot= args[1]
-   s2_vot= args[2]
-   s3_vot= args[3]
-   lh_vot= args[4]
-   mh_vot= args[5]
-   hh_vot= args[6]
-   cv_vot= args[7]
-  
-    // input files
-   db_file = outputDir + "\\hwy.dbd"
-   net_file = outputDir + "\\hwy.net" 
-
-   {node_lyr, link_lyr} = RunMacro("TCB Add DB Layers", db_file)
-   db_node_lyr = db_file + "|" + node_lyr
-
-   periods = {"_EA", "_AM", "_MD", "_PM", "_EV"}
-<<<<<<< HEAD
-   da_vot=67.00 // $0.67 per minute VOT ($40.2 per hour)
-   s2_vot=67.00
-   s3_vot=67.00
- 
-=======
-  
->>>>>>> df657456
-   da_vot=da_vot*60/100   //Convert to dollars per hour VOT so don't have to change gen cost function below
-   s2_vot=s2_vot*60/100
-   s3_vot=s3_vot*60/100
-   lh_vot=lh_vot*60/100
-   mh_vot=mh_vot*60/100
-   hh_vot=hh_vot*60/100
-   cv_vot=cv_vot*60/100
-    
-   //Recompute generalized cost using MSA cost in flow table,
-   for i = 1 to periods.length do
-    
-      flowTable = outputDir+"\\hwyload"+periods[i]+".bin"
-        
-      // The Dataview Set is a joined view of the link layer and the flow table, based on link ID
-      Opts.Input.[Dataview Set] = {{db_file+"|"+link_lyr, flowTable, {"ID"}, {"ID1"}},"sovtime"+periods[i] }   
-      Opts.Global.Fields = {"ABSTM"+periods[i],"BASTM"+periods[i]}                                  // the field to fill
-      Opts.Global.Method = "Formula"                                                                  // the fill method
-      Opts.Global.Parameter = {"AB_MSA_Cost"  ,
-                               "BA_MSA_Cost"  }   
-      ret_value = RunMacro("TCB Run Operation", "Fill Dataview", Opts, &Ret)
-      if !ret_value then goto quit
-         
-       // The Dataview Set is a joined view of the link layer and the flow table, based on link ID
-      Opts.Input.[Dataview Set] = {{db_file+"|"+link_lyr, flowTable, {"ID"}, {"ID1"}},"hovtime"+periods[i] }   
-      Opts.Global.Fields = {"ABHTM"+periods[i],"BAHTM"+periods[i]}                                // the field to fill
-      Opts.Global.Method = "Formula"                                                                  // the fill method
-      Opts.Global.Parameter = {"AB_MSA_Cost"  ,
-                               "BA_MSA_Cost"  }   
-      ret_value = RunMacro("TCB Run Operation", "Fill Dataview", Opts, &Ret)
-      if !ret_value then goto quit
-      
-      // The Dataview Set is a joined view of the link layer and the flow table, based on link ID
-      Opts.Input.[Dataview Set] = {{db_file+"|"+link_lyr, flowTable, {"ID"}, {"ID1"}},"dajoin"+periods[i] }   
-      Opts.Global.Fields = {"ABSCST"+periods[i],"BASCST"+periods[i]}                                  // the field to fill
-      Opts.Global.Method = "Formula"                                                                  // the fill method
-      Opts.Global.Parameter = {"AB_MSA_Cost + ((ITOLL3"+periods[i]+"/100)/"+String(da_vot)+"*60)"  ,
-                               "BA_MSA_Cost + ((ITOLL3"+periods[i]+"/100)/"+String(da_vot)+"*60)"  }   
-      ret_value = RunMacro("TCB Run Operation", "Fill Dataview", Opts, &Ret)
-      if !ret_value then goto quit
-         
-     // Light-Heavy truck cost
-      Opts.Input.[Dataview Set] = {{db_file+"|"+link_lyr, flowTable, {"ID"}, {"ID1"}},"dajoin"+periods[i] }   
-      Opts.Global.Fields = {"ABLHCST"+periods[i],"BALHCST"+periods[i]}                                  // the field to fill
-      Opts.Global.Method = "Formula"                                                                  // the fill method
-      Opts.Global.Parameter = {"AB_MSA_Cost + ((ITOLL3"+periods[i]+"/100)/"+String(lh_vot)+"*60)"  ,
-                               "BA_MSA_Cost + ((ITOLL3"+periods[i]+"/100)/"+String(lh_vot)+"*60)"  }   
-      ret_value = RunMacro("TCB Run Operation", "Fill Dataview", Opts, &Ret)
-      if !ret_value then goto quit
-    
-    // Medium-Heavy truck cost
-      Opts.Input.[Dataview Set] = {{db_file+"|"+link_lyr, flowTable, {"ID"}, {"ID1"}},"dajoin"+periods[i] }   
-      Opts.Global.Fields = {"ABMHCST"+periods[i],"BAMHCST"+periods[i]}                                  // the field to fill
-      Opts.Global.Method = "Formula"                                                                  // the fill method
-      Opts.Global.Parameter = {"AB_MSA_Cost + ((ITOLL3"+periods[i]+"/100)/"+String(mh_vot)+"*60)"  ,
-                               "BA_MSA_Cost + ((ITOLL3"+periods[i]+"/100)/"+String(mh_vot)+"*60)"  }   
-      ret_value = RunMacro("TCB Run Operation", "Fill Dataview", Opts, &Ret)
-      if !ret_value then goto quit
-    
-      // Heavy-Heavy truck cost
-      Opts.Input.[Dataview Set] = {{db_file+"|"+link_lyr, flowTable, {"ID"}, {"ID1"}},"dajoin"+periods[i] }   
-      Opts.Global.Fields = {"ABHHCST"+periods[i],"BAHHCST"+periods[i]}                                  // the field to fill
-      Opts.Global.Method = "Formula"                                                                  // the fill method
-      Opts.Global.Parameter = {"AB_MSA_Cost + ((ITOLL3"+periods[i]+"/100)/"+String(hh_vot)+"*60)"  ,
-                               "BA_MSA_Cost + ((ITOLL3"+periods[i]+"/100)/"+String(hh_vot)+"*60)"  }   
-      ret_value = RunMacro("TCB Run Operation", "Fill Dataview", Opts, &Ret)
-      if !ret_value then goto quit
-      
-      // Commercial vehicle cost
-      Opts.Input.[Dataview Set] = {{db_file+"|"+link_lyr, flowTable, {"ID"}, {"ID1"}},"dajoin"+periods[i] }   
-      Opts.Global.Fields = {"ABCVCST"+periods[i],"BACVCST"+periods[i]}                                  // the field to fill
-      Opts.Global.Method = "Formula"                                                                  // the fill method
-      Opts.Global.Parameter = {"AB_MSA_Cost + ((ITOLL3"+periods[i]+"/100)/"+String(cv_vot)+"*60)"  ,
-                               "BA_MSA_Cost + ((ITOLL3"+periods[i]+"/100)/"+String(cv_vot)+"*60)"  }   
-      ret_value = RunMacro("TCB Run Operation", "Fill Dataview", Opts, &Ret)
-      if !ret_value then goto quit
-        
-           
-       // The Dataview Set is a joined view of the link layer and the flow table, based on link ID
-      Opts.Input.[Dataview Set] = {{db_file+"|"+link_lyr, flowTable, {"ID"}, {"ID1"}},"s2join"+periods[i] }   
-      Opts.Global.Fields = {"ABH2CST"+periods[i],"BAH2CST"+periods[i]}                                // the field to fill
-      Opts.Global.Method = "Formula"                                                                  // the fill method
-<<<<<<< HEAD
-      Opts.Global.Parameter = {"if (IHOV=3 or IHOV=4) then (AB_MSA_Cost + ((ITOLL3"+periods[i]+"/100)/"+String(s2_vot)+"*60)) else (AB_MSA_Cost + ((COST/100)/"+String(s2_vot)+"*60))"  ,
-                               "if (IHOV=3 or IHOV=4) then (BA_MSA_Cost + ((ITOLL3"+periods[i]+"/100)/"+String(s2_vot)+"*60)) else (BA_MSA_Cost + ((COST/100)/"+String(s2_vot)+"*60))"  }   
-=======
-      Opts.Global.Parameter = {"if (IHOV=3 or IHOV=4) then (AB_MSA_Cost + ((ITOLL3"+periods[i]+"/100)/"+String(s2_vot)+"*60)) else AB_MSA_Cost + (COST/100)/"+String(s2_vot)+"*60"  ,
-                               "if (IHOV=3 or IHOV=4) then (BA_MSA_Cost + ((ITOLL3"+periods[i]+"/100)/"+String(s2_vot)+"*60)) else BA_MSA_Cost + (COST/100)/"+String(s2_vot)+"*60"  }   
->>>>>>> df657456
-      ret_value = RunMacro("TCB Run Operation", "Fill Dataview", Opts, &Ret)
-      if !ret_value then goto quit
-      
-       // The Dataview Set is a joined view of the link layer and the flow table, based on link ID
-      Opts.Input.[Dataview Set] = {{db_file+"|"+link_lyr, flowTable, {"ID"}, {"ID1"}},"s3join"+periods[i] }   
-      Opts.Global.Fields = {"ABH3CST"+periods[i],"BAH3CST"+periods[i]}                                // the field to fill
-      Opts.Global.Method = "Formula"                                                                  // the fill method
-<<<<<<< HEAD
-      Opts.Global.Parameter = {"if IHOV=4 then (AB_MSA_Cost + ((ITOLL3"+periods[i]+"/100)/"+String(s3_vot)+"*60)) else (AB_MSA_Cost + ((COST/100)/"+String(s3_vot)+"*60))"  ,
-                               "if IHOV=4 then (BA_MSA_Cost + ((ITOLL3"+periods[i]+"/100)/"+String(s3_vot)+"*60)) else (BA_MSA_Cost + ((COST/100)/"+String(s3_vot)+"*60)) "  }   
-=======
-      Opts.Global.Parameter = {"if IHOV=4 then (AB_MSA_Cost + ((ITOLL3"+periods[i]+"/100)/"+String(s3_vot)+"*60)) else AB_MSA_Cost + (COST/100)/"+String(s2_vot)+"*60"   ,
-                               "if IHOV=4 then (BA_MSA_Cost + ((ITOLL3"+periods[i]+"/100)/"+String(s3_vot)+"*60)) else BA_MSA_Cost + (COST/100)/"+String(s2_vot)+"*60"   }   
->>>>>>> df657456
-      ret_value = RunMacro("TCB Run Operation", "Fill Dataview", Opts, &Ret)
-      if !ret_value then goto quit
-			
-			// Total Reliability - The Dataview Set is a joined view of the link layer and the flow table, based on link ID
-			// calculate as square of link reliability - after skimming take square root of the total reliability
-      Opts.Input.[Dataview Set] = {{db_file+"|"+link_lyr, flowTable, {"ID"}, {"ID1"}},"reliabilityjoin"+periods[i] }   
-      Opts.Global.Fields = {"AB_TOTREL"+periods[i],"BA_TOTREL"+periods[i]}                                // the field to fill
-      Opts.Global.Method = "Formula"                                                                  // the fill method
-      Opts.Global.Parameter = {"pow(AB_MSA_Cost - AB_MSA_Time,2)",
-                               "pow(BA_MSA_Cost - BA_MSA_Time,2)" }   
-      ret_value = RunMacro("TCB Run Operation", "Fill Dataview", Opts, &Ret)
-      if !ret_value then goto quit	
-      
-      //Now update the network with the calculated cost fields
-       
-      Opts = null
-      Opts.Input.Database = db_file
-      Opts.Input.Network = net_file
-      Opts.Input.[Link Set] = {db_file+"|"+link_lyr, link_lyr}
-      Opts.Global.[Fields Indices] = "*STM"+periods[i]
-      Opts.Global.Options.[Link Fields] = { {link_lyr+".ABSTM"+periods[i],link_lyr+".BASTM"+periods[i] } }
-      Opts.Global.Options.Constants = {1}
-      ret_value = RunMacro("TCB Run Operation",  "Update Network Field", Opts) 
-      if !ret_value then goto quit
- 
-
-      Opts = null
-      Opts.Input.Database = db_file
-      Opts.Input.Network = net_file
-      Opts.Input.[Link Set] = {db_file+"|"+link_lyr, link_lyr}
-      Opts.Global.[Fields Indices] = "*HTM"+periods[i]
-      Opts.Global.Options.[Link Fields] = { {link_lyr+".ABHTM"+periods[i],link_lyr+".BAHTM"+periods[i] } }
-      Opts.Global.Options.Constants = {1}
-      ret_value = RunMacro("TCB Run Operation",  "Update Network Field", Opts) 
-      if !ret_value then goto quit
-       
-      Opts = null
-      Opts.Input.Database = db_file
-      Opts.Input.Network = net_file
-      Opts.Input.[Link Set] = {db_file+"|"+link_lyr, link_lyr}
-      Opts.Global.[Fields Indices] = "*SCST"+periods[i]
-      Opts.Global.Options.[Link Fields] = { {link_lyr+".ABSCST"+periods[i],link_lyr+".BASCST"+periods[i] } }
-      Opts.Global.Options.Constants = {1}
-      ret_value = RunMacro("TCB Run Operation",  "Update Network Field", Opts) 
-      if !ret_value then goto quit
- 
-
-      Opts = null
-      Opts.Input.Database = db_file
-      Opts.Input.Network = net_file
-      Opts.Input.[Link Set] = {db_file+"|"+link_lyr, link_lyr}
-      Opts.Global.[Fields Indices] = "*H2CST"+periods[i]
-      Opts.Global.Options.[Link Fields] = { {link_lyr+".ABH2CST"+periods[i],link_lyr+".BAH2CST"+periods[i] } }
-      Opts.Global.Options.Constants = {1}
-      ret_value = RunMacro("TCB Run Operation",  "Update Network Field", Opts) 
-      if !ret_value then goto quit
-         
-
-      Opts = null
-      Opts.Input.Database = db_file
-      Opts.Input.Network = net_file
-      Opts.Input.[Link Set] = {db_file+"|"+link_lyr, link_lyr}
-      Opts.Global.[Fields Indices] = "*H3CST"+periods[i]
-      Opts.Global.Options.[Link Fields] = { {link_lyr+".ABH3CST"+periods[i],link_lyr+".BAH3CST"+periods[i] } }
-      Opts.Global.Options.Constants = {1}
-      ret_value = RunMacro("TCB Run Operation",  "Update Network Field", Opts) 
-      if !ret_value then goto quit                
-
-     Opts = null
-      Opts.Input.Database = db_file
-      Opts.Input.Network = net_file
-      Opts.Input.[Link Set] = {db_file+"|"+link_lyr, link_lyr}
-      Opts.Global.[Fields Indices] = "*LHCST"+periods[i]
-      Opts.Global.Options.[Link Fields] = { {link_lyr+".ABLHCST"+periods[i],link_lyr+".BALHCST"+periods[i] } }
-      Opts.Global.Options.Constants = {1}
-      ret_value = RunMacro("TCB Run Operation",  "Update Network Field", Opts) 
-      if !ret_value then goto quit                
-
-     Opts = null
-      Opts.Input.Database = db_file
-      Opts.Input.Network = net_file
-      Opts.Input.[Link Set] = {db_file+"|"+link_lyr, link_lyr}
-      Opts.Global.[Fields Indices] = "*MHCST"+periods[i]
-      Opts.Global.Options.[Link Fields] = { {link_lyr+".ABMHCST"+periods[i],link_lyr+".BAMHCST"+periods[i] } }
-      Opts.Global.Options.Constants = {1}
-      ret_value = RunMacro("TCB Run Operation",  "Update Network Field", Opts) 
-      if !ret_value then goto quit                
-
-     Opts = null
-      Opts.Input.Database = db_file
-      Opts.Input.Network = net_file
-      Opts.Input.[Link Set] = {db_file+"|"+link_lyr, link_lyr}
-      Opts.Global.[Fields Indices] = "*HHCST"+periods[i]
-      Opts.Global.Options.[Link Fields] = { {link_lyr+".ABHHCST"+periods[i],link_lyr+".BAHHCST"+periods[i] } }
-      Opts.Global.Options.Constants = {1}
-      ret_value = RunMacro("TCB Run Operation",  "Update Network Field", Opts) 
-      if !ret_value then goto quit                
-
-     Opts = null
-      Opts.Input.Database = db_file
-      Opts.Input.Network = net_file
-      Opts.Input.[Link Set] = {db_file+"|"+link_lyr, link_lyr}
-      Opts.Global.[Fields Indices] = "*CVCST"+periods[i]
-      Opts.Global.Options.[Link Fields] = { {link_lyr+".ABCVCST"+periods[i],link_lyr+".BACVCST"+periods[i] } }
-      Opts.Global.Options.Constants = {1}
-      ret_value = RunMacro("TCB Run Operation",  "Update Network Field", Opts) 
-      if !ret_value then goto quit                
-
-			// update total reliability fields 
-      Opts = null
-      Opts.Input.Database = db_file
-      Opts.Input.Network = net_file
-      Opts.Input.[Link Set] = {db_file+"|"+link_lyr, link_lyr}
-      Opts.Global.[Fields Indices] = "*_TOTREL"+periods[i]
-      Opts.Global.Options.[Link Fields] = { {link_lyr+".AB_TOTREL"+periods[i],link_lyr+".BA_TOTREL"+periods[i] } }
-      Opts.Global.Options.Constants = {1}
-      ret_value = RunMacro("TCB Run Operation",  "Update Network Field", Opts) 
-      if !ret_value then goto quit    			
-		 
-    end   
-   
- 
-   ok=1
-   runmacro("close all")
-   quit:   
-
-   return(ok)   
-   
-EndMacro
-
-/********************************************************************************************
-
-hwy skim
-
-Skim highway network for the following modes (passed as argument)
-
-
-Mode     Description                  Cost attribute
-----     ---------------------        --------------
-truck    Truck                        SCST
-lhdn     Light-heavy-duty non-toll    LHCST
-mhdn     Medium-heavy-duty non-toll   MHCST
-hhdn     Heavy-heavy-duty non-toll    HHCST
-lhdt     Light-heavy-duty toll        LHCST
-mhdt     Medium-heavy-duty toll       MHCST
-hhdt     Heavy-heavy-duty toll        HHCST
-cvn      Commercial vehicle non-toll  CVCST
-cvt      Commercial vehicle toll      CVCST
-dant     Drive-alone non-toll         SCST
-dat      Drive-alone toll             SCST
-s2nh     Shared-2 non-toll HOV        H2CST
-s2th     Shared-2 toll non-HOV        H2CST
-s3nh     Shared-3 non-toll HOV        H3CST
-s3th     Shared-3 toll HOV            H3CST
-
-Note:  dant skims also apply to shared-2 non-toll, non-HOV and shared 3+ non-toll, non-HOV
-
-v1.0  jef 3/30/2012
-v2.0  jef 5/10/2015 added value-of-time bins and commercial vehicle modes
-
-*/
-Macro "hwy skim" (args)
-
-   shared path, inputDir, outputDir, mxzone
-  
-   mode=args[1]
-   
-   //vot_bin is the value-of-time bin that will be appended to each skim name; prepend "_"
-   if args[2]=null then vot_bin="" else vot_bin="_"+args[2]
-   
-   dim skimbyset1[3],skimbyset2[3]
-
-
-   // input files
-   db_file = outputDir + "\\hwy.dbd"
-   net_file = outputDir + "\\hwy.net" 
-
-   {node_lyr, link_lyr} = RunMacro("TCB Add DB Layers", db_file)
-   db_node_lyr = db_file + "|" + node_lyr
-   net = ReadNetwork(net_file)
-
-   periods = {"_EA", "_AM", "_MD", "_PM", "_EV"}
-
-   for i = 1 to periods.length do
-
-		  skimbyset1 = null                                          // second skim varaible (in addition to LENGTH)
-		  skimbyset2 = null                                          // third skim variable
-		  skimbyset3 = null																					 // fourth skim variable
-	 
-			// The truck skim is used for heavy trip distribution
-      if mode = "truck" then do
-
-         CostFld =  "*SCST"+periods[i]                               // minimizing cost field
-         SkimVar1 = "*STM" +periods[i]                               // first skim varaible (in addition to LENGTH)
-         
-         excl_qry =  "!((ihov=1|ihov=4|ifc>7)&(ITRUCK=1|ITRUCK>4))"  // query for exclusion link set
-
-         set = "TrkToll"+periods[i]
-         vw_set = link_lyr + "|" + set
-         SetLayer(link_lyr)
-         n = SelectByQuery(set, "Several", "Select * where (ihov=4 and (ITRUCK=1|ITRUCK>4))",)
-         if n > 0 then skimbyset1={vw_set, {"itoll"+periods[i]}}
-         
-				 // skimbyset2 = reliability
-         set = mode
-         vw_set = link_lyr + "|" + set
-         SetLayer(link_lyr)
-         n = SelectByQuery(set, "Several", "Select * where 1=1",)                       // for all links     
-         if n > 0 then skimbyset2={vw_set, {"*_TOTREL" + periods[i]}}
-         
-         skimmat = "imptrk"+periods[i]+vot_bin+".mtx"                        // output skim matrices
-
-      end
-      
-      // The skims by weight class are used for truck toll diversion
-      else if mode = "lhdn" then do                                  // light duty truck non-toll 
-                                                                                    
-         CostFld =  "*LHCST"+periods[i]                               // minimizing cost field 
-         SkimVar1 = "*STM" +periods[i]                               // first skim varaible (in addition to LENGTH)
-         
-         excl_qry =  "!((ihov=1|ifc>7)&(ITRUCK<4|ITRUCK=7))"             // query for lhd non-toll exclusion link set
- 
-         // skimbyset1 = reliability
-         set = mode
-         vw_set = link_lyr + "|" + set
-         SetLayer(link_lyr)
-         n = SelectByQuery(set, "Several", "Select * where 1=1",)                       // for all links     
-         if n > 0 then skimbyset1={vw_set, {"*_TOTREL" + periods[i]}}				 				 
- 
-         skimmat = "imp"+mode+periods[i]+vot_bin+".mtx"                      // output skim matrices        
-      end    
-      else if mode = "mhdn" then do                                  // medium duty truck non-toll 
-                                                                                    
-         CostFld =  "*MHCST"+periods[i]                               // minimizing cost field 
-         SkimVar1 = "*STM" +periods[i]                               // first skim varaible (in addition to LENGTH)
-        
-         excl_qry =  "!((ihov=1|ifc>7)&(ITRUCK<3|ITRUCK>5))"             // query for mhd non-toll exclusion link set
-
-         // skimbyset1 = reliability
-         set = mode
-         vw_set = link_lyr + "|" + set
-         SetLayer(link_lyr)
-         n = SelectByQuery(set, "Several", "Select * where 1=1",)                       // for all links     
-         if n > 0 then skimbyset1={vw_set, {"*_TOTREL" + periods[i]}}				 				 
-         
-         skimmat = "imp"+mode+periods[i]+vot_bin+".mtx"                      // output skim matrices        
-      end   
-      else if mode = "hhdn" then do                                  // heavy duty truck non-toll 
-                                                                                    
-         CostFld =  "*HHCST"+periods[i]                               // minimizing cost field 
-         SkimVar1 = "*STM" +periods[i]                               // first skim varaible (in addition to LENGTH)
-         
-         excl_qry =  "!((ihov=1|ifc>7)&(ITRUCK=1|ITRUCK>4))"             // query for hhd non-toll exclusion link set
-
-         // skimbyset1 = reliability
-         set = mode
-         vw_set = link_lyr + "|" + set
-         SetLayer(link_lyr)
-         n = SelectByQuery(set, "Several", "Select * where 1=1",)                       // for all links     
-         if n > 0 then skimbyset1={vw_set, {"*_TOTREL" + periods[i]}}				 				 
-         
-         skimmat = "imp"+mode+periods[i]+vot_bin+".mtx"                      // output skim matrices        
-      end 
-      
-      else if mode = "lhdt" then do   
-         CostFld =  "*SCST"+periods[i]                                                  // minimizing cost field 
-         SkimVar1 = "*STM" +periods[i]                                                  // first skim varaible (in addition to LENGTH)
-                                                                                                           
-         excl_qry = "!(((ihov=1|ihov=4|((ihov=2|ihov=3)&(itoll"+periods[i]+">0&abln"+periods[i]+"<9)))|ifc>7) & (ITRUCK<4|ITRUCK=7))" // query for lhd toll exclusion link set
-
-         tollfield = "ITOLL2"                                                                                   // toll value
-          
-         set =  mode
-         vw_set = link_lyr + "|" + set
-         SetLayer(link_lyr)
-         n = SelectByQuery(set, "Several", "Select * where " + excl_qry,)
-         if n = 0 then excl_qry=null                                                    // reset value if no selection records 
-         
-         // skimbyset1 = toll
-         set = mode
-         vw_set = link_lyr + "|" + set
-         SetLayer(link_lyr)
-         n = SelectByQuery(set, "Several", "Select * where 1=1",)                       // for all links     
-         if n > 0 then skimbyset1={vw_set, {tollfield + periods[i] }}
-
-         // skimbyset2 = reliability
-         set = mode
-         vw_set = link_lyr + "|" + set
-         SetLayer(link_lyr)
-         n = SelectByQuery(set, "Several", "Select * where 1=1",)                       // for all links     
-         if n > 0 then skimbyset2={vw_set, {"*_TOTREL" + periods[i]}}				 				 
-				 
-         skimmat = "imp"+mode+periods[i]+vot_bin+".mtx"                    // output skim matrices        
-      end
-      else if mode = "mhdt" then do   
-         CostFld =  "*SCST"+periods[i]                                                  // minimizing cost field 
-         SkimVar1 = "*STM" +periods[i]                                                  // first skim varaible (in addition to LENGTH)
-                                                                                                          
-         excl_qry = "!(((ihov=1|ihov=4|((ihov=2|ihov=3)&(itoll"+periods[i]+">0&abln"+periods[i]+"<9)))|ifc>7)&(ITRUCK<3|ITRUCK>5))" // query for mhd toll exclusion link set
-
-         tollfield = "ITOLL2"                                                                                   // toll value
-          
-         set =  mode
-         vw_set = link_lyr + "|" + set
-         SetLayer(link_lyr)
-         n = SelectByQuery(set, "Several", "Select * where " + excl_qry,)
-         if n = 0 then excl_qry=null                                                    // reset value if no selection records 
-         
-         // skimbyset1 = toll
-         set = mode
-         vw_set = link_lyr + "|" + set
-         SetLayer(link_lyr)
-         n = SelectByQuery(set, "Several", "Select * where 1=1",)                       // for all links     
-         if n > 0 then skimbyset1={vw_set, {tollfield + periods[i] }}
-
-         // skimbyset2 = reliability
-         set = mode
-         vw_set = link_lyr + "|" + set
-         SetLayer(link_lyr)
-         n = SelectByQuery(set, "Several", "Select * where 1=1",)                       // for all links     
-         if n > 0 then skimbyset2={vw_set, {"*_TOTREL" + periods[i]}}				 				 
-
-				 
-         skimmat = "imp"+mode+periods[i]+vot_bin+".mtx"                    // output skim matrices        
-      end
-      else if mode = "hhdt" then do   
-         CostFld =  "*SCST"+periods[i]                                                  // minimizing cost field 
-         SkimVar1 = "*STM" +periods[i]                                                  // first skim varaible (in addition to LENGTH)
-                                                                                                          
-         excl_qry = "!(((ihov=1|ihov=4|((ihov=2|ihov=3)&(itoll"+periods[i]+">0&abln"+periods[i]+"<9)))|ifc>7)&(ITRUCK=1|ITRUCK>4))" // query for hhd toll exclusion link set
-
-         tollfield = "ITOLL2"                                                                                   // toll value
-          
-         set =  mode
-         vw_set = link_lyr + "|" + set
-         SetLayer(link_lyr)
-         n = SelectByQuery(set, "Several", "Select * where " + excl_qry,)
-         if n = 0 then excl_qry=null                                                    // reset value if no selection records 
-         
-         // skimbyset1 = toll
-         set = mode
-         vw_set = link_lyr + "|" + set
-         SetLayer(link_lyr)
-         n = SelectByQuery(set, "Several", "Select * where 1=1",)                       // for all links     
-         if n > 0 then skimbyset1={vw_set, {tollfield + periods[i] }}
-
-         // skimbyset2 = reliability
-         set = mode
-         vw_set = link_lyr + "|" + set
-         SetLayer(link_lyr)
-         n = SelectByQuery(set, "Several", "Select * where 1=1",)                       // for all links     
-         if n > 0 then skimbyset2={vw_set, {"*_TOTREL" + periods[i]}}				 				 
-				 
-         skimmat = "imp"+mode+periods[i]+vot_bin+".mtx"                    // output skim matrices        
-      end
-                                                                           
-      else if mode = "cvn" then do                                  // commercial vehicles non-toll
-         CostFld =  "*CVCST"+periods[i]                               // minimizing cost field
-         SkimVar1 = "*STM" +periods[i]                               // first skim varaible (in addition to LENGTH)                                                         
-         
-         excl_qry =  "!((ihov=1|ifc>7)&(ITRUCK=1|ITRUCK>4))"             // query for hhd non-toll exclusion link set
-
-         // skimbyset1 = reliability
-         set = mode
-         vw_set = link_lyr + "|" + set
-         SetLayer(link_lyr)
-         n = SelectByQuery(set, "Several", "Select * where 1=1",)                       // for all links     
-         if n > 0 then skimbyset1={vw_set, {"*_TOTREL" + periods[i]}}				 				 
-         
-         skimmat = "impcvn"+periods[i]+vot_bin+".mtx"                      // output skim matrices        
-      end 
-
-     else if mode = "cvt" then do                                    //  commercial vehicle toll skims; uses same selection set as drive-alone toll
-         CostFld =  "*CVCST"+periods[i]                              // minimizing cost field                                                                                  
-         SkimVar1 = "*STM"+periods[i]                                // first skim varaible (in addition to LENGTH)
-
-         excl_qry = "!(((ihov=1|ihov=4|((ihov=2|ihov=3)&(itoll"+periods[i]+">0&abln"+periods[i]+"<9)))|ifc>7)&ITRUCK<5)"
-         set = mode
-         vw_set = link_lyr + "|" + set
-         SetLayer(link_lyr)
-         n = SelectByQuery(set, "Several","Select * where "+excl_qry,)
-         if n = 0 then excl_qry=null   //reset value if no selection records
-         
-         tollfield = "ITOLL2"                                                                                   // toll value
- 
-        // skimbyset1 = toll
-         set = mode
-         vw_set = link_lyr + "|" + set
-         SetLayer(link_lyr)
-         n = SelectByQuery(set, "Several", "Select * where 1=1",)                       // for all links     
-         if n > 0 then skimbyset1={vw_set, {tollfield + periods[i] }}
-
-         // skimbyset2 = reliability
-         set = mode
-         vw_set = link_lyr + "|" + set
-         SetLayer(link_lyr)
-         n = SelectByQuery(set, "Several", "Select * where 1=1",)                       // for all links     
-         if n > 0 then skimbyset2={vw_set, {"*_TOTREL" + periods[i]}}				 				 
-				 
-         skimmat = "impcvt"+periods[i]+vot_bin+".mtx"
-      end 
-      else if mode = "dant" then do
-
-         CostFld =  "*SCST"+periods[i]                             // minimizing cost field
-         SkimVar1 = "*STM"+periods[i]                              // first skim varaible (in addition to LENGTH)
-   
-         excl_qry = "!(ihov=1&ITRUCK<5)"                           // query for exclusion link set
-
-         // skimbyset1 = reliability
-         set = mode
-         vw_set = link_lyr + "|" + set
-         SetLayer(link_lyr)
-         n = SelectByQuery(set, "Several", "Select * where 1=1",)                       // for all links     
-         if n > 0 then skimbyset1={vw_set, {"*_TOTREL" + periods[i]}}				 				 
-				 
-         skimmat =  "impdan"+periods[i]+vot_bin+".mtx"                     // output skim matrices
-      end
-      else if mode = "dat" then do
-         
-         CostFld = "*SCST"+periods[i]                                // minimizing cost field
-         SkimVar1 = "*STM"+periods[i]                                // first skim varaible (in addition to LENGTH)
-
-         //excl_qry = "!(((ihov=1|ihov=4|((ihov=2|ihov=3)&(itoll"+periods[i]+">0&abln"+periods[i]+"<9)))|ifc>7)&ITRUCK<5)"
-		 excl_qry = "!(((ihov=1|ihov=4|((ihov=2|ihov=3)&(abln"+periods[i]+"<9)))|ifc>7)&ITRUCK<5)"
-         set = mode
-         vw_set = link_lyr + "|" + set
-         SetLayer(link_lyr)
-         n = SelectByQuery(set, "Several","Select * where "+excl_qry,)
-         if n = 0 then excl_qry=null   //reset value if no selection records
-         
-         // skimbyset1 = length on toll lanes
-         set = "datdst"+periods[i]
-         vw_set = link_lyr + "|" + set
-         SetLayer(link_lyr)
-         //n = SelectByQuery(set, "Several", "Select * where ((ihov=4|((ihov=2|ihov=3)&(itoll"+periods[i]+">0&abln"+periods[i]+"<9)))&ITRUCK<5)",)
-		 n = SelectByQuery(set, "Several", "Select * where ((ihov=4|((ihov=2|ihov=3)&(abln"+periods[i]+"<9)))&ITRUCK<5)",)
-         if n > 0 then skimbyset1={vw_set, {"Length"}}
-   
-         // skimbyset2 = cost
-         set = mode + periods[i]
-         vw_set = link_lyr + "|" + set
-         SetLayer(link_lyr)
-         n = SelectByQuery(set, "Several", "Select * where 1=1",)   // for all links
-         if n > 0 then skimbyset2={vw_set, {"itoll"+periods[i]}}
-
-				 // skimbyset3 = reliability
-         set = mode
-         vw_set = link_lyr + "|" + set
-         SetLayer(link_lyr)
-         n = SelectByQuery(set, "Several", "Select * where 1=1",)                       // for all links     
-         if n > 0 then skimbyset3={vw_set, {"*_TOTREL" + periods[i]}}				 				 
-				 
-         skimmat = "impdat"+periods[i]+vot_bin+".mtx"
-      end
-      else if mode = "s2nh" then do
-      
-         CostFld =  "*H2CST"+periods[i]            // minimizing cost field
-         SkimVar1 = "*HTM"+periods[i]
-         
-         excl_qry ="!((ihov=1|(ihov=2&abln"+periods[i]+" <9)|ifc>7)&ITRUCK<5)"//initialize the value
-         set = mode
-         vw_set = link_lyr + "|" + set
-         SetLayer(link_lyr)
-         n = SelectByQuery(set, "Several","Select * where "+excl_qry,)
-         if n = 0 then excl_qry=null   //reset value if no selection records
-        
-         set = "s2hdst" + periods[i]
-         vw_set = link_lyr + "|" + set
-         SetLayer(link_lyr)
-         n = SelectByQuery(set, "Several", "Select * where (abln"+periods[i]+"<9 and ihov=2 and ITRUCK<5)",)
-         if n > 0 then skimbyset2={vw_set, {"Length"}}
-
-         // skimbyset3 = reliability
-         set = mode
-         vw_set = link_lyr + "|" + set
-         SetLayer(link_lyr)
-         n = SelectByQuery(set, "Several", "Select * where 1=1",)                       // for all links     
-         if n > 0 then skimbyset3={vw_set, {"*_TOTREL" + periods[i]}}				 				 				 
-         
-         skimmat = "imps2nh"+periods[i]+vot_bin+".mtx"
-      end
-      else if mode = "s2th" then do
-         
-         CostFld = "*H2CST"+periods[i]            // minimizing cost field
-         SkimVar1 ="*HTM"+periods[i]
-
-         excl_qry = "!(((ihov=1|(ihov=2&abln"+periods[i]+"<9)|ihov=4|(ihov=3&itoll"+periods[i]+">0&abln"+periods[i]+"<9))|ifc>7)&ITRUCK<5)"
-         set = mode
-         vw_set = link_lyr + "|" + set
-         SetLayer(link_lyr)
-         n = SelectByQuery(set, "Several","Select * where " + excl_qry,)
-         if n = 0 then excl_qry=null   //reset value if no selection records
-         
-         set = "s2tdst"+periods[i]
-         vw_set = link_lyr + "|" + set
-         SetLayer(link_lyr)
-         n = SelectByQuery(set, "Several", "Select * where (((abln"+periods[i]+"<9 & ihov=2) | (ihov=4 | (ihov=3 & itoll"+periods[i]+" >0 & abln"+periods[i]+"< 9)))& ITRUCK<5)",)
-         if n > 0 then skimbyset1={vw_set, {"Length"}}         
-         
-         set = "s2t"+periods[i]
-         vw_set = link_lyr + "|" + set
-         SetLayer(link_lyr)
-         n = SelectByQuery(set, "Several", "Select * where ((ihov=4|(ihov=3 & itoll"+periods[i]+" >0 & abln"+periods[i]+" < 9)) & ITRUCK<5)",)
-         if n > 0 then skimbyset2={vw_set, {"itoll"+periods[i]}}
-
-         // skimbyset3 = reliability
-         set = mode
-         vw_set = link_lyr + "|" + set
-         SetLayer(link_lyr)
-         n = SelectByQuery(set, "Several", "Select * where 1=1",)                       // for all links     
-         if n > 0 then skimbyset3={vw_set, {"*_TOTREL" + periods[i]}}				 				 
-         
-         skimmat = "imps2th"+periods[i]+vot_bin+".mtx"
-      
-      end
-      else if mode = "s3nh" then do
-      
-         CostFld =  "*H3CST"+periods[i]            // minimizing cost field
-         SkimVar1 = "*HTM" +periods[i]
-
-         excl_qry = "!((ihov=1|((ihov=2|ihov=3)&abln"+periods[i]+"<9)|ifc>7)& ITRUCK<5)"
-         set =  mode
-         vw_set = link_lyr + "|" + set
-         SetLayer(link_lyr)
-         n = SelectByQuery(set, "Several", "Select * where " + excl_qry,)
-         if n = 0 then excl_qry=null
-         
-         set = "s3hdst"+periods[i]
-         vw_set = link_lyr + "|" + set
-         SetLayer(link_lyr)
-         n = SelectByQuery(set, "Several", "Select * where (abln"+periods[i]+"<9 & (ihov=2 | ihov=3) & ITRUCK<5)",)
-         if n > 0 then skimbyset2={vw_set, {"Length"}}
-
-         // skimbyset3 = reliability
-         set = mode
-         vw_set = link_lyr + "|" + set
-         SetLayer(link_lyr)
-         n = SelectByQuery(set, "Several", "Select * where 1=1",)                       // for all links     
-         if n > 0 then skimbyset3={vw_set, {"*_TOTREL" + periods[i]}}				 				 
-         
-         skimmat = "imps3nh"+periods[i]+vot_bin+".mtx"
-         
-      end
-      else if mode = "s3th" then do
- 
-         CostFld = "*H3CST" + periods[i]                         // minimizing cost field
-         SkimVar1 = "*HTM" + periods[i]
-      
-         excl_qry = "(abln"+periods[i]+"=9 | ITRUCK >4)"     
-         set =  mode + periods[i]
-         vw_set = link_lyr + "|" + set
-         SetLayer(link_lyr)
-         n = SelectByQuery(set, "Several", "Select * where " + excl_qry,)
-         if n = 0 then excl_qry=null
-      
-         set = "s3tdst" + periods[i]
-         vw_set = link_lyr + "|" + set
-         SetLayer(link_lyr)
-         n = SelectByQuery(set, "Several", "Select * where (((abln"+periods[i]+"<9 and (ihov=2 or ihov=3)) or ihov=4)and ITRUCK <5)",)
-         if n > 0 then skimbyset1={vw_set, {"Length"}}
-         
-         set = "s3t" + periods[i]
-         vw_set = link_lyr + "|" + set
-         SetLayer(link_lyr)
-         n = SelectByQuery(set, "Several", "Select * where (ihov=4 and ITRUCK <5)",)
-         if n > 0 then skimbyset2={vw_set, {"itoll"+periods[i]}}         
-
-         // skimbyset3 = reliability
-         set = mode
-         vw_set = link_lyr + "|" + set
-         SetLayer(link_lyr)
-         n = SelectByQuery(set, "Several", "Select * where 1=1",)                       // for all links     
-         if n > 0 then skimbyset3={vw_set, {"*_TOTREL" + periods[i]}}				 				 
-				 
-         skimmat = "imps3th"+periods[i]+vot_bin+".mtx"
-      end
-      
-      
-      //delete existing skim file
-      ok=RunMacro("SDdeletefile",{outputDir+"\\"+skimmat}) 
-      if !ok then goto quit
-   
-      //skim network
-      set = "AllLinks"
-      vw_set = link_lyr + "|" + set
-      SetLayer(link_lyr)
-      n = SelectAll(set) 
-      NetOpts = null
-      NetOpts.[Link ID] = link_lyr+".ID"
-      NetOpts.[Type] = "Enable"
-      ChangeLinkStatus(net,vw_set, NetOpts)               // first enable all links
-   
-      if excl_qry<>null then do
-         set = "toll"
-         vw_set = link_lyr + "|" + set
-         SetLayer(link_lyr)
-         n = SelectByQuery(set, "Several", "Select * where "+excl_qry,) 
-        NetOpts = null
-        NetOpts.[Link ID] = link_lyr+".ID"
-        NetOpts.[Type] = "Disable"
-        ChangeLinkStatus(net,vw_set, NetOpts)               // disable exclusion query
-      end
-
-      Opts = null
-      Opts.Input.Network = net_file
-      Opts.Input.[Origin Set]   = {db_node_lyr, node_lyr, "Centroids", "select * where ID <= " + i2s(mxzone)}
-      Opts.Input.[Destination Set] = {db_node_lyr, node_lyr, "Centroids"}
-      Opts.Input.[Via Set]     = {db_node_lyr, node_lyr}
-      Opts.Field.Minimize     = CostFld
-      Opts.Field.Nodes = node_lyr + ".ID"
-      Opts.Field.[Skim Fields]={{"Length","All"},{SkimVar1,"All"}}
-			
-			// provide skimset
-      if skimbyset1 <> null then do
-         if skimbyset2 <> null then do
-						if skimbyset3 <> null then 
-							Opts.Field.[Skim by Set]={skimbyset1,skimbyset2,skimbyset3}
-						else
-							Opts.Field.[Skim by Set]={skimbyset1,skimbyset2}
-				 end
-				 else if skimbyset3 <> null then
-            Opts.Field.[Skim by Set]={skimbyset1,skimbyset3}
-				 else
-						Opts.Field.[Skim by Set]={skimbyset1}
-      end
-      else if skimbyset2 <> null then do
-				if skimbyset3 <> null then
-					Opts.Field.[Skim by Set]={skimbyset2,skimbyset3}
-				else 
-					Opts.Field.[Skim by Set]={skimbyset2}
-			end
-			else if skimbyset3 <> null then
-        Opts.Field.[Skim by Set]={skimbyset3}
-				
-        //end of previous if string
-      if (mode = "lhdn" | mode = "mhdn" | mode = "hhdn" | mode = "lhdt" | mode = "mhdt" | mode = "hhdt") then 
-        if (mode = "lhdn" | mode = "mhdn" | mode = "hhdn") then
-         Opts.Output.[Output Matrix].Label = "impedance truck"                                 
-        else if (mode = "lhdt" | mode = "mhdt" | mode = "hhdt") then
-          Opts.Output.[Output Matrix].Label = "impedance truck toll"  
-        else 
-         Opts.Output.[Output Matrix].Label = "congested " + mode + " impedance"  
-      Opts.Output.[Output Matrix].Compression = 0 //uncompressed, for version 4.8 plus    
-      Opts.Output.[Output Matrix].[File Name] = outputDir + "\\"+skimmat
-      
-      RunMacro("HwycadLog",{"hwyskim.rsc: hwy skim","TCSPMAT: "+skimmat+"; "+CostFld})
-      ok = RunMacro("TCB Run Procedure", 1, "TCSPMAT", Opts)
-      if !ok then goto quit
-
-      // STEP 2: Intrazonal added by Ziying Ouyang, June 3, 2009
-      // mtxcore={"Length (Skim)"}+{SkimVar1[i]+" (Skim)"}+{SkimVar2[i]+" (Skim)"}+{SkimVar3[i]+" (Skim)"}
-      mtxcore={"Length (Skim)"}+{SkimVar1+" (Skim)"}
-      for j = 1 to mtxcore.length do
-         Opts = null
-         Opts.Global.Factor = 0.5
-         Opts.Global.Neighbors = 3
-         Opts.Global.Operation = 1
-         Opts.Global.[Treat Missing] = 2
-         Opts.Input.[Matrix Currency] = {outputDir + "\\"+skimmat,mtxcore[j], , }
-         RunMacro("HwycadLog",{"hwyskim.rsc: hwy skim","Intrazonal: "+skimmat+"; "+mtxcore[j]})
-         ok = RunMacro("TCB Run Procedure", j, "Intrazonal", Opts)
-         if !ok then goto quit
-      end
-
-			// take square root of the reliability which is sum of square of link reliability - write code after generating skims - todo
-			mtxcore = mode+" - *_TOTREL"+periods[i]
-			m=OpenMatrix(outputDir + "\\"+skimmat,)
-			mc=CreateMatrixCurrency(m,mtxcore,,,)
-			mc:=Nz(mc) // zero out intra-zonal values
-			mc:=sqrt(mc) // take square root
-			
-   end
- 
-   ok=1
-   runmacro("close all")
-   quit:   
-
-   return(ok)   
-  
-EndMacro
-
-/*
-
-hwy skim 15 mins time slices
-
-Skim reliability with following shift variables:
-
-Variable        Time Bin      Estimate-Freeway      Estimate-Arterial
---------        --------      ----------------      -----------------
-BeforeAM.Step1    32            	-0.0183							   -0.0054
-BeforeAM.Step2    29            	 0.0092							   -0.0032
-BeforeAM.Step3    26            	 0.0107							    0.0030
-BeforeAM.Step4    20            	-0.0019							    0.0055
-AfterAM.Step1     32            	-0.0082							   -0.0009
-AfterAM.Step2     36            	 0.0000							    0.0000
-AfterAM.Step3     39            	 0.0000							    0.0000
-BeforePM.Step1    70            	-0.0067							    0.0011
-BeforePM.Step2    66            	-0.0028							    0.0000
-BeforePM.Step3    62            	 0.0094							   -0.0018
-BeforePM.Step4    58            	 0.0000							    0.0000
-AfterPM.Step1     70            	-0.0077							   -0.0079
-AfterPM.Step2     71            	 0.0000							    0.0025
-AfterPM.Step3     79            	 0.0075							    0.0037
-
-{"EA","AM","MD","PM","EV1","EV2"} = {{15,24},{25,36},{37,62},{63,76},{77,96},{0,14}} 
-
-*/
-
-macro "hwy skim time bins" (args)
-		
-		shared path, inputDir, outputDir, mxzone
-		
-		mode = args[1]
-		
-		//vot_bin is the value-of-time bin that will be appended to each skim name; prepend "_"
-		if args[2]=null then vot_bin="" else vot_bin="_"+args[2]
-		timebin=args[3]
-		 
-		// period thresholds
-		Peak_AM = 32
-		Low_MD = 41
-		Peak_PM = 70
-		
-		// shift variable settings
-		// {beforeAM_step1, beforeAM_step2,beforeAM_step3,beforeAM_step4,afterAM_step1,afterAM_step2,afterAM_step3,beforePM_step1,beforePM_step2,beforePM_step3,beforePM_step4,afterPM_step1,afterPM_step2,afterPM_step3}
-		time_bins = {Peak_AM,29,26,20,Peak_AM,36,39,Peak_PM,66,62,58,Peak_PM,71,79}
-		factor_freeway = {-0.0183,0.0092,0.0107,-0.0019,-0.0082,0.0000,0.0000,-0.0067,-0.0028,0.0094,0.0000,-0.0077,0.0000,0.0075}
-		factor_arterial = {-0.0054,-0.0032,0.0030,0.0055,-0.0009,0.0000,0.0000,0.0011,0.0000,-0.0018,0.0000,-0.0079,0.0025,0.0037}
-		
-		facility_type = {"freeway","arterial","ramp","other"} // freeway (IFC=1), arterial (IFC=2,3), ramp (IFC=8,9), other (IFC=4,5,6,7)
-		periods = {"_EA", "_AM", "_MD", "_PM", "_EV"}
-
-		// lower and upper bounds of IFC for respective facility type = {freeway, arterial, ramp, other}											 
-		lwr_bound = {"1","2","8","4"}
-		upr_bound = {"1","3","9","7"}
-	
-   // input files
-   db_file = outputDir + "\\hwy.dbd"
-   net_file = outputDir + "\\hwy.net" 
-
-   {node_lyr, link_lyr} = RunMacro("TCB Add DB Layers", db_file)
-   db_node_lyr = db_file + "|" + node_lyr
-   net = ReadNetwork(net_file)		
-		
-   //Recompute total reliability for 15 mins time slices
-	 for fac_type=1 to facility_type.length do
-	 
-			if fac_type=1 then factor=factor_freeway
-			else factor=factor_arterial
-			
-			// corresponding model time period
-			if timebin>=15 and timebin<=24 then period = periods[1]  // EA
-			if timebin>=25 and timebin<=36 then period = periods[2]  // AM
-			if timebin>=37 and timebin<=62 then period = periods[3]  // MD
-			if timebin>=63 and timebin<=76 then period = periods[4]  // PM
-			if (timebin>=1 and timebin<=14) or (timebin>=77 and timebin<=96) then period = periods[5]  // EV
-			
-			// initialize shift variables
-			beforeAM_step1=0
-			beforeAM_step2=0
-			beforeAM_step3=0
-			beforeAM_step4=0
-			afterAM_step1=0
-			afterAM_step2=0
-			afterAM_step3=0
-			beforePM_step1=0
-			beforePM_step2=0
-			beforePM_step3=0
-			beforePM_step4=0
-			afterPM_step1=0
-			afterPM_step2=0
-			afterPM_step3=0
-			
-			// calculate shift reliability
-			
-			// before AM
-			if timebin<time_bins[1] then beforeAM_step1=factor[1]*(time_bins[1]-timebin)
-			if timebin<time_bins[2] then beforeAM_step2=factor[2]*(time_bins[2]-timebin)
-			if timebin<time_bins[3] then beforeAM_step3=factor[3]*(time_bins[3]-timebin)
-			if timebin<time_bins[4] then beforeAM_step4=factor[4]*(time_bins[4]-timebin)
-			// after AM
-			if (timebin>time_bins[5] and timebin<Low_MD) then afterAM_step1=factor[5]*(timebin-time_bins[5])
-			if (timebin>time_bins[6] and timebin<Low_MD) then afterAM_step2=factor[6]*(timebin-time_bins[6])
-			if (timebin>time_bins[7] and timebin<Low_MD) then afterAM_step3=factor[7]*(timebin-time_bins[7])
-			// before PM
-			if (timebin>=Low_MD and timebin<time_bins[8]) then beforePM_step1=factor[8]*(time_bins[8]-timebin)
-			if (timebin>=Low_MD and timebin<time_bins[9]) then beforePM_step2=factor[9]*(time_bins[9]-timebin)
-			if (timebin>=Low_MD and timebin<time_bins[10]) then beforePM_step3=factor[10]*(time_bins[10]-timebin)
-			if (timebin>=Low_MD and timebin<time_bins[11]) then beforePM_step4=factor[11]*(time_bins[11]-timebin)
-			// after PM
-			if timebin>time_bins[12] then afterPM_step1=factor[12]*(timebin-time_bins[12])
-			if timebin>time_bins[13] then afterPM_step2=factor[13]*(timebin-time_bins[13])
-			if timebin>time_bins[14] then afterPM_step3=factor[14]*(timebin-time_bins[14])
-			
-			// calculate total shift reliability factors
-			shift_factor = beforeAM_step1 + beforeAM_step2 + beforeAM_step3 + beforeAM_step4 + 
-										 afterAM_step1 + afterAM_step2 + afterAM_step3 + 
-										 beforePM_step1 + beforePM_step2 + beforePM_step3 + beforePM_step4 + 
-										 afterPM_step1 + afterPM_step2 + afterPM_step3
-			
-			// expressions to calculate AB/BA shift reliability - squareof link reliability																		
-			expression_AB = "AB_TOTREL" + period + "+ pow(" + String(shift_factor) + "*Length*AB_Time,2)"
-			expression_BA = "BA_TOTREL" + period + "+ pow(" + String(shift_factor) + "*Length*BA_Time,2)"
-			
-			flowTable = outputDir+"\\hwyload"+period+".bin"
-
-			query = "Select * where IFC >= " + lwr_bound[fac_type] + " and IFC <= "+upr_bound[fac_type]				
-			
-			// Total Reliability - The Dataview Set is a joined view of the link layer and the flow table, based on link ID
-			Opts.Input.[Dataview Set] = {{db_file+"|"+link_lyr, flowTable, {"ID"}, {"ID1"}},"reliabilityjoin"+period, "selection", query}   
-			Opts.Global.Fields = {"AB_TOTREL"+period,"BA_TOTREL"+period}                                // the field to fill
-			Opts.Global.Method = "Formula"                                                                  // the fill method
-			Opts.Global.Parameter = {expression_AB,
-															 expression_BA }   
-			ret_value = RunMacro("TCB Run Operation", "Fill Dataview", Opts, &Ret)
-			if !ret_value then goto quit
-	end
-							 
-	// update total reliability fields 
-	Opts = null
-	Opts.Input.Database = db_file
-	Opts.Input.Network = net_file
-	Opts.Input.[Link Set] = {db_file+"|"+link_lyr, link_lyr}
-	Opts.Global.[Fields Indices] = "*_TOTREL"+period
-	Opts.Global.Options.[Link Fields] = { {link_lyr+".AB_TOTREL"+period,link_lyr+".BA_TOTREL"+period} }
-	Opts.Global.Options.Constants = {1}
-	ret_value = RunMacro("TCB Run Operation",  "Update Network Field", Opts) 
-	if !ret_value then goto quit     
-	
-	// settings for skim
-	if mode = "dant" then do
-		 CostFld =  "*SCST"+period                             // minimizing cost field
-		 excl_qry = "!(ihov=1&ITRUCK<5)"                           // query for exclusion link set
-		 skimmat =  "impdan_"+String(timebin)+vot_bin+".mtx"                     // output skim matrices
-	end
-	else if mode = "dat" then do
-		 CostFld = "*SCST"+period                                // minimizing cost field
-		 excl_qry = "!(((ihov=1|ihov=4|((ihov=2|ihov=3)&(itoll"+period+">0&abln"+period+"<9)))|ifc>7)&ITRUCK<5)"				 
-		 skimmat = "impdat_"+String(timebin)+vot_bin+".mtx"
-	end
-	else if mode = "s2nh" then do
-		 CostFld =  "*H2CST"+period            						  // minimizing cost field
-		 excl_qry ="!((ihov=1|(ihov=2&abln"+period+" <9)|ifc>7)&ITRUCK<5)"//initialize the value
-		 skimmat = "imps2nh"+String(timebin)+vot_bin+".mtx"
-	end
-	else if mode = "s2th" then do
-		 CostFld = "*H2CST"+period            							// minimizing cost field
-		 excl_qry = "!(((ihov=1|(ihov=2&abln"+period+"<9)|ihov=4|(ihov=3&itoll"+period+">0&abln"+period+"<9))|ifc>7)&ITRUCK<5)"
-		 skimmat = "imps2th"+String(timebin)+vot_bin+".mtx"
-	end
-	else if mode = "s3nh" then do
-		 CostFld =  "*H3CST"+period            						  // minimizing cost field
-		 excl_qry = "!((ihov=1|((ihov=2|ihov=3)&abln"+period+"<9)|ifc>7)& ITRUCK<5)"
-		 skimmat = "imps3nh"+String(timebin)+vot_bin+".mtx"
-	end
-	else if mode = "s3th" then do
-		 CostFld = "*H3CST"+period                          // minimizing cost field
-		 excl_qry = "(abln"+period+"=9 | ITRUCK >4)"     
-		 skimmat = "imps3th"+String(timebin)+vot_bin+".mtx"
-	end
- 
-	//skim network
-	set = "AllLinks"
-	vw_set = link_lyr + "|" + set
-	SetLayer(link_lyr)
-	n = SelectAll(set) 
-	NetOpts = null
-	NetOpts.[Link ID] = link_lyr+".ID"
-	NetOpts.[Type] = "Enable"
-	ChangeLinkStatus(net,vw_set, NetOpts)               // first enable all links
-
-	if excl_qry<>null then do
-		 set = "toll"
-		 vw_set = link_lyr + "|" + set
-		 SetLayer(link_lyr)
-		 n = SelectByQuery(set, "Several", "Select * where "+excl_qry,) 
-		NetOpts = null
-		NetOpts.[Link ID] = link_lyr+".ID"
-		NetOpts.[Type] = "Disable"
-		ChangeLinkStatus(net,vw_set, NetOpts)               // disable exclusion query
-	end
-				 
-	Opts = null
-	Opts.Input.Network = net_file
-	Opts.Input.[Origin Set]   = {db_node_lyr, node_lyr, "Centroids", "select * where ID <= " + i2s(mxzone)}
-	Opts.Input.[Destination Set] = {db_node_lyr, node_lyr, "Centroids"}
-	Opts.Input.[Via Set]     = {db_node_lyr, node_lyr}
-	Opts.Field.Minimize     = CostFld
-	Opts.Field.Nodes = node_lyr + ".ID"
-	//Opts.Field.[Skim Fields].["*_TOTREL"+period]="All"
-	Opts.Field.[Skim Fields]={{"*_TOTREL"+period,"All"}}
-	Opts.Output.[Output Matrix].Label = "reliability " + mode
-	
-	Opts.Output.[Output Matrix].Compression = 0 //uncompressed, for version 4.8 plus    
-	Opts.Output.[Output Matrix].[File Name] = outputDir + "\\"+skimmat
-	
-	RunMacro("HwycadLog",{"hwyskim.rsc: hwy skim time bins","TCSPMAT: "+skimmat+"; "+CostFld})
-	ok = RunMacro("TCB Run Procedure", 1, "TCSPMAT", Opts, &Ret)
-	if !ok then goto quit
-			
-	// update skims by taking square root of reliability
-	mtxcore = "*_TOTREL"+period + " (Skim)"
-	m=OpenMatrix(outputDir + "\\"+skimmat,)
-	mc=CreateMatrixCurrency(m,mtxcore,,,)
-	mc:=Nz(mc) // zero out intra-zonal values
-	mc:=sqrt(mc) // take square root			
-			 
-   ok=1
-   runmacro("close all")
-   quit:   
-
-   return(ok)   
-
-EndMacro
-
+/***********************************************
+Hwy skim all
+
+This macro calls macro "Update highway network", which updates highway network with times
+from last highway assignment, and then skims highway network by calling macro "hwy skim" for
+the following modes:
+
+dant  Drive-alone non-toll
+dat   Drive-alone toll
+s2nh  Shared-2 non-toll HOV
+s2th  Shared-2 toll HOV
+s3nh  Shared-3 non-toll HOV
+s3th  Shared-3 toll HOV
+truck Truck
+
+***********************************************/
+Macro "Hwy skim all" (args)
+
+   skimByVOT= args[1]
+ 
+   if skimByVOT="false" then do 
+   
+     da_vot=67.00 // $0.67 cents per minute VOT ($40.2 per hour)
+     s2_vot=67.00
+     s3_vot=67.00
+     lh_vot=67.00
+     mh_vot=68.00
+     hh_vot=89.00
+     cv_vot=67.00
+  
+     vot_array = {da_vot, s2_vot, s3_vot, lh_vot, mh_vot, hh_vot, cv_vot}
+     
+     ok=RunMacro("Update highway network", vot_array)
+     if !ok then goto quit
+      
+     ok=RunMacro("hwy skim",{"dant",}) 
+     if !ok then goto quit
+
+     ok=RunMacro("hwy skim",{"dat",}) 
+     if !ok then goto quit
+
+     ok=RunMacro("hwy skim",{"s2nh",}) 
+     if !ok then goto quit
+
+     ok=RunMacro("hwy skim",{"s2th",}) 
+     if !ok then goto quit
+
+     ok=RunMacro("hwy skim",{"s3nh",})
+     if !ok then goto quit
+
+     ok=RunMacro("hwy skim",{"s3th",}) 
+     if !ok then goto quit
+
+     ok=RunMacro("hwy skim",{"cvn",})
+     if !ok then goto quit
+
+     ok=RunMacro("hwy skim",{"cvt",}) 
+     if !ok then goto quit
+
+     ok=RunMacro("hwy skim",{"lhdn",})
+     if !ok then goto quit
+
+     ok=RunMacro("hwy skim",{"lhdt",}) 
+     if !ok then goto quit
+     
+     ok=RunMacro("hwy skim",{"mhdn",})
+     if !ok then goto quit
+
+     ok=RunMacro("hwy skim",{"mhdt",}) 
+     if !ok then goto quit
+     
+     ok=RunMacro("hwy skim",{"hhdn",})
+     if !ok then goto quit
+
+     ok=RunMacro("hwy skim",{"hhdt",}) 
+     if !ok then goto quit
+     
+    ok=RunMacro("hwy skim",{"truck",}) 
+     if !ok then goto quit
+
+   end
+   else do
+
+    vot_bins = {"low", "med", "high"}
+                  //  da,   s2,   s3,   lh,   mh,   hh,   cv}
+     vot_by_bin = {{16.6, 16.6, 16.6, 67.0, 68.0, 89.0, 67.0},
+                   {33.3, 33.3, 33.3, 67.0, 68.0, 89.0, 67.0},
+                   { 100,  100,  100, 67.0, 68.0, 89.0, 67.0}
+                  }
+				  
+     for i = 1 to vot_bins.length do
+     
+       ok=RunMacro("Update highway network", vot_by_bin[i])
+       if !ok then goto quit
+      
+       ok=RunMacro("hwy skim",{"dant",vot_bins[i]}) 
+       if !ok then goto quit
+			 
+       ok=RunMacro("hwy skim",{"dat",vot_bins[i]}) 
+       if !ok then goto quit
+
+       ok=RunMacro("hwy skim",{"s2nh",vot_bins[i]}) 
+       if !ok then goto quit
+
+       ok=RunMacro("hwy skim",{"s2th",vot_bins[i]}) 
+       if !ok then goto quit
+
+       ok=RunMacro("hwy skim",{"s3nh",vot_bins[i]})
+       if !ok then goto quit
+
+       ok=RunMacro("hwy skim",{"s3th",vot_bins[i]}) 
+       if !ok then goto quit
+
+/*	   
+			 // reliability for time periods (15-mins)
+			 for tod=1 to 96 do
+				
+				 if (tod=25 or tod=26 or tod=35 or tod=36) then do //AM Period - 30 min shoulders
+					 ok=RunMacro("hwy skim time bins",{"dant",vot_bins[i],tod}) 
+					 if !ok then goto quit
+
+					 ok=RunMacro("hwy skim time bins",{"dat",vot_bins[i],tod}) 
+					 if !ok then goto quit
+
+					 ok=RunMacro("hwy skim time bins",{"s2nh",vot_bins[i],tod}) 
+					 if !ok then goto quit
+
+					 ok=RunMacro("hwy skim time bins",{"s2th",vot_bins[i],tod}) 
+					 if !ok then goto quit
+
+					 ok=RunMacro("hwy skim time bins",{"s3nh",vot_bins[i],tod})
+					 if !ok then goto quit
+
+					 ok=RunMacro("hwy skim time bins",{"s3th",vot_bins[i],tod}) 
+					 if !ok then goto quit
+				 end
+
+			 end
+ */    
+     end
+
+     // don't skim commercial vehicles or trucks by vot
+     ok=RunMacro("hwy skim",{"cvn",})
+     if !ok then goto quit
+
+     ok=RunMacro("hwy skim",{"cvt",}) 
+     if !ok then goto quit
+
+     ok=RunMacro("hwy skim",{"lhdn",})
+     if !ok then goto quit
+
+     ok=RunMacro("hwy skim",{"lhdt",}) 
+     if !ok then goto quit
+     
+     ok=RunMacro("hwy skim",{"mhdn",})
+     if !ok then goto quit
+
+     ok=RunMacro("hwy skim",{"mhdt",}) 
+     if !ok then goto quit
+     
+     ok=RunMacro("hwy skim",{"hhdn",})
+     if !ok then goto quit
+
+     ok=RunMacro("hwy skim",{"hhdt",}) 
+     if !ok then goto quit
+    
+     ok=RunMacro("hwy skim",{"truck",}) 
+     if !ok then goto quit
+
+	 end   
+
+   return(1)
+   
+   quit:
+      return(0)
+  
+EndMacro
+
+/********************************************************************************
+
+Update highway network
+
+Updates highway line layer and network with fields from latest assignment flow tables.  
+
+ Arguments
+   1 drive-alone value-of-time (cents/min)
+   2 shared 2  value-of-time (cents/min)
+   3 shared 3+ value-of-time (cents/min)
+   4 light-heavy truck value-of-time (cents/min)
+   5 medium-heavy truck value-of-time (cents/min)
+   6 heavy-heavy truck value-of-time (cents/min)
+   7 commercial vehicle value-of-time (cents/min)
+
+
+The following fields are updated on the line layer:
+
+Field       Description
+-------     ---------------
+STM         SOV time
+HTM         HOV time
+SCST        SOV generalized cost
+H2CST       Shared-2 generalized cost
+H3CST       Shared-3 generalized cost
+LHCST       Light-heavy truck generalized cost
+MHCST       Medium-heavy truck generalized cost
+HHCST       Heavy-heavy truck generalized cost
+CVCST       Heavy-heavy truck generalized cost
+
+
+Each field is xxField_yy where:
+
+ xx is AB or BA indicating direction
+ yy is period, as follows:
+   EA: Early AM
+   AM: AM peak
+   MD: Midday
+   PM: PM peak
+   EV: Evening
+   
+Inputs:
+   input\hwy.dbd           Highway line layer
+   input\hwy.net           Highway network
+   output\hwyload_yy.bin   Loaded flow table from assignment, one per period (yy)
+
+Outputs:
+   output\hwy.dbd          Updated highway line layer
+   output\hwy.net          Updated highway network
+
+********************************************************************************/
+Macro "Update highway network" (args) 
+
+   shared path, inputDir, outputDir
+   
+   da_vot= args[1]
+   s2_vot= args[2]
+   s3_vot= args[3]
+   lh_vot= args[4]
+   mh_vot= args[5]
+   hh_vot= args[6]
+   cv_vot= args[7]
+  
+    // input files
+   db_file = outputDir + "\\hwy.dbd"
+   net_file = outputDir + "\\hwy.net" 
+
+   {node_lyr, link_lyr} = RunMacro("TCB Add DB Layers", db_file)
+   db_node_lyr = db_file + "|" + node_lyr
+
+   periods = {"_EA", "_AM", "_MD", "_PM", "_EV"}
+
+   da_vot=da_vot*60/100   //Convert to dollars per hour VOT so don't have to change gen cost function below
+   s2_vot=s2_vot*60/100
+   s3_vot=s3_vot*60/100
+   lh_vot=lh_vot*60/100
+   mh_vot=mh_vot*60/100
+   hh_vot=hh_vot*60/100
+   cv_vot=cv_vot*60/100
+    
+   //Recompute generalized cost using MSA cost in flow table,
+   for i = 1 to periods.length do
+    
+      flowTable = outputDir+"\\hwyload"+periods[i]+".bin"
+        
+      // The Dataview Set is a joined view of the link layer and the flow table, based on link ID
+      Opts.Input.[Dataview Set] = {{db_file+"|"+link_lyr, flowTable, {"ID"}, {"ID1"}},"sovtime"+periods[i] }   
+      Opts.Global.Fields = {"ABSTM"+periods[i],"BASTM"+periods[i]}                                  // the field to fill
+      Opts.Global.Method = "Formula"                                                                  // the fill method
+      Opts.Global.Parameter = {"AB_MSA_Cost"  ,
+                               "BA_MSA_Cost"  }   
+      ret_value = RunMacro("TCB Run Operation", "Fill Dataview", Opts, &Ret)
+      if !ret_value then goto quit
+         
+       // The Dataview Set is a joined view of the link layer and the flow table, based on link ID
+      Opts.Input.[Dataview Set] = {{db_file+"|"+link_lyr, flowTable, {"ID"}, {"ID1"}},"hovtime"+periods[i] }   
+      Opts.Global.Fields = {"ABHTM"+periods[i],"BAHTM"+periods[i]}                                // the field to fill
+      Opts.Global.Method = "Formula"                                                                  // the fill method
+      Opts.Global.Parameter = {"AB_MSA_Cost"  ,
+                               "BA_MSA_Cost"  }   
+      ret_value = RunMacro("TCB Run Operation", "Fill Dataview", Opts, &Ret)
+      if !ret_value then goto quit
+      
+      // The Dataview Set is a joined view of the link layer and the flow table, based on link ID
+      Opts.Input.[Dataview Set] = {{db_file+"|"+link_lyr, flowTable, {"ID"}, {"ID1"}},"dajoin"+periods[i] }   
+      Opts.Global.Fields = {"ABSCST"+periods[i],"BASCST"+periods[i]}                                  // the field to fill
+      Opts.Global.Method = "Formula"                                                                  // the fill method
+      Opts.Global.Parameter = {"AB_MSA_Cost + ((ITOLL3"+periods[i]+"/100)/"+String(da_vot)+"*60)"  ,
+                               "BA_MSA_Cost + ((ITOLL3"+periods[i]+"/100)/"+String(da_vot)+"*60)"  }   
+      ret_value = RunMacro("TCB Run Operation", "Fill Dataview", Opts, &Ret)
+      if !ret_value then goto quit
+         
+     // Light-Heavy truck cost
+      Opts.Input.[Dataview Set] = {{db_file+"|"+link_lyr, flowTable, {"ID"}, {"ID1"}},"dajoin"+periods[i] }   
+      Opts.Global.Fields = {"ABLHCST"+periods[i],"BALHCST"+periods[i]}                                  // the field to fill
+      Opts.Global.Method = "Formula"                                                                  // the fill method
+      Opts.Global.Parameter = {"AB_MSA_Cost + ((ITOLL3"+periods[i]+"/100)/"+String(lh_vot)+"*60)"  ,
+                               "BA_MSA_Cost + ((ITOLL3"+periods[i]+"/100)/"+String(lh_vot)+"*60)"  }   
+      ret_value = RunMacro("TCB Run Operation", "Fill Dataview", Opts, &Ret)
+      if !ret_value then goto quit
+    
+    // Medium-Heavy truck cost
+      Opts.Input.[Dataview Set] = {{db_file+"|"+link_lyr, flowTable, {"ID"}, {"ID1"}},"dajoin"+periods[i] }   
+      Opts.Global.Fields = {"ABMHCST"+periods[i],"BAMHCST"+periods[i]}                                  // the field to fill
+      Opts.Global.Method = "Formula"                                                                  // the fill method
+      Opts.Global.Parameter = {"AB_MSA_Cost + ((ITOLL3"+periods[i]+"/100)/"+String(mh_vot)+"*60)"  ,
+                               "BA_MSA_Cost + ((ITOLL3"+periods[i]+"/100)/"+String(mh_vot)+"*60)"  }   
+      ret_value = RunMacro("TCB Run Operation", "Fill Dataview", Opts, &Ret)
+      if !ret_value then goto quit
+    
+      // Heavy-Heavy truck cost
+      Opts.Input.[Dataview Set] = {{db_file+"|"+link_lyr, flowTable, {"ID"}, {"ID1"}},"dajoin"+periods[i] }   
+      Opts.Global.Fields = {"ABHHCST"+periods[i],"BAHHCST"+periods[i]}                                  // the field to fill
+      Opts.Global.Method = "Formula"                                                                  // the fill method
+      Opts.Global.Parameter = {"AB_MSA_Cost + ((ITOLL3"+periods[i]+"/100)/"+String(hh_vot)+"*60)"  ,
+                               "BA_MSA_Cost + ((ITOLL3"+periods[i]+"/100)/"+String(hh_vot)+"*60)"  }   
+      ret_value = RunMacro("TCB Run Operation", "Fill Dataview", Opts, &Ret)
+      if !ret_value then goto quit
+      
+      // Commercial vehicle cost
+      Opts.Input.[Dataview Set] = {{db_file+"|"+link_lyr, flowTable, {"ID"}, {"ID1"}},"dajoin"+periods[i] }   
+      Opts.Global.Fields = {"ABCVCST"+periods[i],"BACVCST"+periods[i]}                                  // the field to fill
+      Opts.Global.Method = "Formula"                                                                  // the fill method
+      Opts.Global.Parameter = {"AB_MSA_Cost + ((ITOLL3"+periods[i]+"/100)/"+String(cv_vot)+"*60)"  ,
+                               "BA_MSA_Cost + ((ITOLL3"+periods[i]+"/100)/"+String(cv_vot)+"*60)"  }   
+      ret_value = RunMacro("TCB Run Operation", "Fill Dataview", Opts, &Ret)
+      if !ret_value then goto quit
+        
+           
+       // The Dataview Set is a joined view of the link layer and the flow table, based on link ID
+      Opts.Input.[Dataview Set] = {{db_file+"|"+link_lyr, flowTable, {"ID"}, {"ID1"}},"s2join"+periods[i] }   
+      Opts.Global.Fields = {"ABH2CST"+periods[i],"BAH2CST"+periods[i]}                                // the field to fill
+      Opts.Global.Method = "Formula"                                                                  // the fill method
+      Opts.Global.Parameter = {"if (IHOV=3 or IHOV=4) then (AB_MSA_Cost + ((ITOLL3"+periods[i]+"/100)/"+String(s2_vot)+"*60)) else AB_MSA_Cost + (COST/100)/"+String(s2_vot)+"*60"  ,
+                               "if (IHOV=3 or IHOV=4) then (BA_MSA_Cost + ((ITOLL3"+periods[i]+"/100)/"+String(s2_vot)+"*60)) else BA_MSA_Cost + (COST/100)/"+String(s2_vot)+"*60"  }   
+      ret_value = RunMacro("TCB Run Operation", "Fill Dataview", Opts, &Ret)
+      if !ret_value then goto quit
+      
+       // The Dataview Set is a joined view of the link layer and the flow table, based on link ID
+      Opts.Input.[Dataview Set] = {{db_file+"|"+link_lyr, flowTable, {"ID"}, {"ID1"}},"s3join"+periods[i] }   
+      Opts.Global.Fields = {"ABH3CST"+periods[i],"BAH3CST"+periods[i]}                                // the field to fill
+      Opts.Global.Method = "Formula"                                                                  // the fill method
+      Opts.Global.Parameter = {"if IHOV=4 then (AB_MSA_Cost + ((ITOLL3"+periods[i]+"/100)/"+String(s3_vot)+"*60)) else AB_MSA_Cost + (COST/100)/"+String(s2_vot)+"*60"   ,
+                               "if IHOV=4 then (BA_MSA_Cost + ((ITOLL3"+periods[i]+"/100)/"+String(s3_vot)+"*60)) else BA_MSA_Cost + (COST/100)/"+String(s2_vot)+"*60"   }   
+      ret_value = RunMacro("TCB Run Operation", "Fill Dataview", Opts, &Ret)
+      if !ret_value then goto quit
+			
+			// Total Reliability - The Dataview Set is a joined view of the link layer and the flow table, based on link ID
+			// calculate as square of link reliability - after skimming take square root of the total reliability
+      Opts.Input.[Dataview Set] = {{db_file+"|"+link_lyr, flowTable, {"ID"}, {"ID1"}},"reliabilityjoin"+periods[i] }   
+      Opts.Global.Fields = {"AB_TOTREL"+periods[i],"BA_TOTREL"+periods[i]}                                // the field to fill
+      Opts.Global.Method = "Formula"                                                                  // the fill method
+      Opts.Global.Parameter = {"pow(AB_MSA_Cost - AB_MSA_Time,2)",
+                               "pow(BA_MSA_Cost - BA_MSA_Time,2)" }   
+      ret_value = RunMacro("TCB Run Operation", "Fill Dataview", Opts, &Ret)
+      if !ret_value then goto quit	
+      
+      //Now update the network with the calculated cost fields
+       
+      Opts = null
+      Opts.Input.Database = db_file
+      Opts.Input.Network = net_file
+      Opts.Input.[Link Set] = {db_file+"|"+link_lyr, link_lyr}
+      Opts.Global.[Fields Indices] = "*STM"+periods[i]
+      Opts.Global.Options.[Link Fields] = { {link_lyr+".ABSTM"+periods[i],link_lyr+".BASTM"+periods[i] } }
+      Opts.Global.Options.Constants = {1}
+      ret_value = RunMacro("TCB Run Operation",  "Update Network Field", Opts) 
+      if !ret_value then goto quit
+ 
+
+      Opts = null
+      Opts.Input.Database = db_file
+      Opts.Input.Network = net_file
+      Opts.Input.[Link Set] = {db_file+"|"+link_lyr, link_lyr}
+      Opts.Global.[Fields Indices] = "*HTM"+periods[i]
+      Opts.Global.Options.[Link Fields] = { {link_lyr+".ABHTM"+periods[i],link_lyr+".BAHTM"+periods[i] } }
+      Opts.Global.Options.Constants = {1}
+      ret_value = RunMacro("TCB Run Operation",  "Update Network Field", Opts) 
+      if !ret_value then goto quit
+       
+      Opts = null
+      Opts.Input.Database = db_file
+      Opts.Input.Network = net_file
+      Opts.Input.[Link Set] = {db_file+"|"+link_lyr, link_lyr}
+      Opts.Global.[Fields Indices] = "*SCST"+periods[i]
+      Opts.Global.Options.[Link Fields] = { {link_lyr+".ABSCST"+periods[i],link_lyr+".BASCST"+periods[i] } }
+      Opts.Global.Options.Constants = {1}
+      ret_value = RunMacro("TCB Run Operation",  "Update Network Field", Opts) 
+      if !ret_value then goto quit
+ 
+
+      Opts = null
+      Opts.Input.Database = db_file
+      Opts.Input.Network = net_file
+      Opts.Input.[Link Set] = {db_file+"|"+link_lyr, link_lyr}
+      Opts.Global.[Fields Indices] = "*H2CST"+periods[i]
+      Opts.Global.Options.[Link Fields] = { {link_lyr+".ABH2CST"+periods[i],link_lyr+".BAH2CST"+periods[i] } }
+      Opts.Global.Options.Constants = {1}
+      ret_value = RunMacro("TCB Run Operation",  "Update Network Field", Opts) 
+      if !ret_value then goto quit
+         
+
+      Opts = null
+      Opts.Input.Database = db_file
+      Opts.Input.Network = net_file
+      Opts.Input.[Link Set] = {db_file+"|"+link_lyr, link_lyr}
+      Opts.Global.[Fields Indices] = "*H3CST"+periods[i]
+      Opts.Global.Options.[Link Fields] = { {link_lyr+".ABH3CST"+periods[i],link_lyr+".BAH3CST"+periods[i] } }
+      Opts.Global.Options.Constants = {1}
+      ret_value = RunMacro("TCB Run Operation",  "Update Network Field", Opts) 
+      if !ret_value then goto quit                
+
+     Opts = null
+      Opts.Input.Database = db_file
+      Opts.Input.Network = net_file
+      Opts.Input.[Link Set] = {db_file+"|"+link_lyr, link_lyr}
+      Opts.Global.[Fields Indices] = "*LHCST"+periods[i]
+      Opts.Global.Options.[Link Fields] = { {link_lyr+".ABLHCST"+periods[i],link_lyr+".BALHCST"+periods[i] } }
+      Opts.Global.Options.Constants = {1}
+      ret_value = RunMacro("TCB Run Operation",  "Update Network Field", Opts) 
+      if !ret_value then goto quit                
+
+     Opts = null
+      Opts.Input.Database = db_file
+      Opts.Input.Network = net_file
+      Opts.Input.[Link Set] = {db_file+"|"+link_lyr, link_lyr}
+      Opts.Global.[Fields Indices] = "*MHCST"+periods[i]
+      Opts.Global.Options.[Link Fields] = { {link_lyr+".ABMHCST"+periods[i],link_lyr+".BAMHCST"+periods[i] } }
+      Opts.Global.Options.Constants = {1}
+      ret_value = RunMacro("TCB Run Operation",  "Update Network Field", Opts) 
+      if !ret_value then goto quit                
+
+     Opts = null
+      Opts.Input.Database = db_file
+      Opts.Input.Network = net_file
+      Opts.Input.[Link Set] = {db_file+"|"+link_lyr, link_lyr}
+      Opts.Global.[Fields Indices] = "*HHCST"+periods[i]
+      Opts.Global.Options.[Link Fields] = { {link_lyr+".ABHHCST"+periods[i],link_lyr+".BAHHCST"+periods[i] } }
+      Opts.Global.Options.Constants = {1}
+      ret_value = RunMacro("TCB Run Operation",  "Update Network Field", Opts) 
+      if !ret_value then goto quit                
+
+     Opts = null
+      Opts.Input.Database = db_file
+      Opts.Input.Network = net_file
+      Opts.Input.[Link Set] = {db_file+"|"+link_lyr, link_lyr}
+      Opts.Global.[Fields Indices] = "*CVCST"+periods[i]
+      Opts.Global.Options.[Link Fields] = { {link_lyr+".ABCVCST"+periods[i],link_lyr+".BACVCST"+periods[i] } }
+      Opts.Global.Options.Constants = {1}
+      ret_value = RunMacro("TCB Run Operation",  "Update Network Field", Opts) 
+      if !ret_value then goto quit                
+
+			// update total reliability fields 
+      Opts = null
+      Opts.Input.Database = db_file
+      Opts.Input.Network = net_file
+      Opts.Input.[Link Set] = {db_file+"|"+link_lyr, link_lyr}
+      Opts.Global.[Fields Indices] = "*_TOTREL"+periods[i]
+      Opts.Global.Options.[Link Fields] = { {link_lyr+".AB_TOTREL"+periods[i],link_lyr+".BA_TOTREL"+periods[i] } }
+      Opts.Global.Options.Constants = {1}
+      ret_value = RunMacro("TCB Run Operation",  "Update Network Field", Opts) 
+      if !ret_value then goto quit    			
+		 
+    end   
+   
+ 
+   ok=1
+   runmacro("close all")
+   quit:   
+
+   return(ok)   
+   
+EndMacro
+
+/********************************************************************************************
+
+hwy skim
+
+Skim highway network for the following modes (passed as argument)
+
+
+Mode     Description                  Cost attribute
+----     ---------------------        --------------
+truck    Truck                        SCST
+lhdn     Light-heavy-duty non-toll    LHCST
+mhdn     Medium-heavy-duty non-toll   MHCST
+hhdn     Heavy-heavy-duty non-toll    HHCST
+lhdt     Light-heavy-duty toll        LHCST
+mhdt     Medium-heavy-duty toll       MHCST
+hhdt     Heavy-heavy-duty toll        HHCST
+cvn      Commercial vehicle non-toll  CVCST
+cvt      Commercial vehicle toll      CVCST
+dant     Drive-alone non-toll         SCST
+dat      Drive-alone toll             SCST
+s2nh     Shared-2 non-toll HOV        H2CST
+s2th     Shared-2 toll non-HOV        H2CST
+s3nh     Shared-3 non-toll HOV        H3CST
+s3th     Shared-3 toll HOV            H3CST
+
+Note:  dant skims also apply to shared-2 non-toll, non-HOV and shared 3+ non-toll, non-HOV
+
+v1.0  jef 3/30/2012
+v2.0  jef 5/10/2015 added value-of-time bins and commercial vehicle modes
+
+*/
+Macro "hwy skim" (args)
+
+   shared path, inputDir, outputDir, mxzone
+  
+   mode=args[1]
+   
+   //vot_bin is the value-of-time bin that will be appended to each skim name; prepend "_"
+   if args[2]=null then vot_bin="" else vot_bin="_"+args[2]
+   
+   dim skimbyset1[3],skimbyset2[3]
+
+
+   // input files
+   db_file = outputDir + "\\hwy.dbd"
+   net_file = outputDir + "\\hwy.net" 
+
+   {node_lyr, link_lyr} = RunMacro("TCB Add DB Layers", db_file)
+   db_node_lyr = db_file + "|" + node_lyr
+   net = ReadNetwork(net_file)
+
+   periods = {"_EA", "_AM", "_MD", "_PM", "_EV"}
+
+   for i = 1 to periods.length do
+
+		  skimbyset1 = null                                          // second skim varaible (in addition to LENGTH)
+		  skimbyset2 = null                                          // third skim variable
+		  skimbyset3 = null																					 // fourth skim variable
+	 
+			// The truck skim is used for heavy trip distribution
+      if mode = "truck" then do
+
+         CostFld =  "*SCST"+periods[i]                               // minimizing cost field
+         SkimVar1 = "*STM" +periods[i]                               // first skim varaible (in addition to LENGTH)
+         
+         excl_qry =  "!((ihov=1|ihov=4|ifc>7)&(ITRUCK=1|ITRUCK>4))"  // query for exclusion link set
+
+         set = "TrkToll"+periods[i]
+         vw_set = link_lyr + "|" + set
+         SetLayer(link_lyr)
+         n = SelectByQuery(set, "Several", "Select * where (ihov=4 and (ITRUCK=1|ITRUCK>4))",)
+         if n > 0 then skimbyset1={vw_set, {"itoll"+periods[i]}}
+         
+				 // skimbyset2 = reliability
+         set = mode
+         vw_set = link_lyr + "|" + set
+         SetLayer(link_lyr)
+         n = SelectByQuery(set, "Several", "Select * where 1=1",)                       // for all links     
+         if n > 0 then skimbyset2={vw_set, {"*_TOTREL" + periods[i]}}
+         
+         skimmat = "imptrk"+periods[i]+vot_bin+".mtx"                        // output skim matrices
+
+      end
+      
+      // The skims by weight class are used for truck toll diversion
+      else if mode = "lhdn" then do                                  // light duty truck non-toll 
+                                                                                    
+         CostFld =  "*LHCST"+periods[i]                               // minimizing cost field 
+         SkimVar1 = "*STM" +periods[i]                               // first skim varaible (in addition to LENGTH)
+         
+         excl_qry =  "!((ihov=1|ifc>7)&(ITRUCK<4|ITRUCK=7))"             // query for lhd non-toll exclusion link set
+ 
+         // skimbyset1 = reliability
+         set = mode
+         vw_set = link_lyr + "|" + set
+         SetLayer(link_lyr)
+         n = SelectByQuery(set, "Several", "Select * where 1=1",)                       // for all links     
+         if n > 0 then skimbyset1={vw_set, {"*_TOTREL" + periods[i]}}				 				 
+ 
+         skimmat = "imp"+mode+periods[i]+vot_bin+".mtx"                      // output skim matrices        
+      end    
+      else if mode = "mhdn" then do                                  // medium duty truck non-toll 
+                                                                                    
+         CostFld =  "*MHCST"+periods[i]                               // minimizing cost field 
+         SkimVar1 = "*STM" +periods[i]                               // first skim varaible (in addition to LENGTH)
+        
+         excl_qry =  "!((ihov=1|ifc>7)&(ITRUCK<3|ITRUCK>5))"             // query for mhd non-toll exclusion link set
+
+         // skimbyset1 = reliability
+         set = mode
+         vw_set = link_lyr + "|" + set
+         SetLayer(link_lyr)
+         n = SelectByQuery(set, "Several", "Select * where 1=1",)                       // for all links     
+         if n > 0 then skimbyset1={vw_set, {"*_TOTREL" + periods[i]}}				 				 
+         
+         skimmat = "imp"+mode+periods[i]+vot_bin+".mtx"                      // output skim matrices        
+      end   
+      else if mode = "hhdn" then do                                  // heavy duty truck non-toll 
+                                                                                    
+         CostFld =  "*HHCST"+periods[i]                               // minimizing cost field 
+         SkimVar1 = "*STM" +periods[i]                               // first skim varaible (in addition to LENGTH)
+         
+         excl_qry =  "!((ihov=1|ifc>7)&(ITRUCK=1|ITRUCK>4))"             // query for hhd non-toll exclusion link set
+
+         // skimbyset1 = reliability
+         set = mode
+         vw_set = link_lyr + "|" + set
+         SetLayer(link_lyr)
+         n = SelectByQuery(set, "Several", "Select * where 1=1",)                       // for all links     
+         if n > 0 then skimbyset1={vw_set, {"*_TOTREL" + periods[i]}}				 				 
+         
+         skimmat = "imp"+mode+periods[i]+vot_bin+".mtx"                      // output skim matrices        
+      end 
+      
+      else if mode = "lhdt" then do   
+         CostFld =  "*SCST"+periods[i]                                                  // minimizing cost field 
+         SkimVar1 = "*STM" +periods[i]                                                  // first skim varaible (in addition to LENGTH)
+                                                                                                           
+         excl_qry = "!(((ihov=1|ihov=4|((ihov=2|ihov=3)&(itoll"+periods[i]+">0&abln"+periods[i]+"<9)))|ifc>7) & (ITRUCK<4|ITRUCK=7))" // query for lhd toll exclusion link set
+
+         tollfield = "ITOLL2"                                                                                   // toll value
+          
+         set =  mode
+         vw_set = link_lyr + "|" + set
+         SetLayer(link_lyr)
+         n = SelectByQuery(set, "Several", "Select * where " + excl_qry,)
+         if n = 0 then excl_qry=null                                                    // reset value if no selection records 
+         
+         // skimbyset1 = toll
+         set = mode
+         vw_set = link_lyr + "|" + set
+         SetLayer(link_lyr)
+         n = SelectByQuery(set, "Several", "Select * where 1=1",)                       // for all links     
+         if n > 0 then skimbyset1={vw_set, {tollfield + periods[i] }}
+
+         // skimbyset2 = reliability
+         set = mode
+         vw_set = link_lyr + "|" + set
+         SetLayer(link_lyr)
+         n = SelectByQuery(set, "Several", "Select * where 1=1",)                       // for all links     
+         if n > 0 then skimbyset2={vw_set, {"*_TOTREL" + periods[i]}}				 				 
+				 
+         skimmat = "imp"+mode+periods[i]+vot_bin+".mtx"                    // output skim matrices        
+      end
+      else if mode = "mhdt" then do   
+         CostFld =  "*SCST"+periods[i]                                                  // minimizing cost field 
+         SkimVar1 = "*STM" +periods[i]                                                  // first skim varaible (in addition to LENGTH)
+                                                                                                          
+         excl_qry = "!(((ihov=1|ihov=4|((ihov=2|ihov=3)&(itoll"+periods[i]+">0&abln"+periods[i]+"<9)))|ifc>7)&(ITRUCK<3|ITRUCK>5))" // query for mhd toll exclusion link set
+
+         tollfield = "ITOLL2"                                                                                   // toll value
+          
+         set =  mode
+         vw_set = link_lyr + "|" + set
+         SetLayer(link_lyr)
+         n = SelectByQuery(set, "Several", "Select * where " + excl_qry,)
+         if n = 0 then excl_qry=null                                                    // reset value if no selection records 
+         
+         // skimbyset1 = toll
+         set = mode
+         vw_set = link_lyr + "|" + set
+         SetLayer(link_lyr)
+         n = SelectByQuery(set, "Several", "Select * where 1=1",)                       // for all links     
+         if n > 0 then skimbyset1={vw_set, {tollfield + periods[i] }}
+
+         // skimbyset2 = reliability
+         set = mode
+         vw_set = link_lyr + "|" + set
+         SetLayer(link_lyr)
+         n = SelectByQuery(set, "Several", "Select * where 1=1",)                       // for all links     
+         if n > 0 then skimbyset2={vw_set, {"*_TOTREL" + periods[i]}}				 				 
+
+				 
+         skimmat = "imp"+mode+periods[i]+vot_bin+".mtx"                    // output skim matrices        
+      end
+      else if mode = "hhdt" then do   
+         CostFld =  "*SCST"+periods[i]                                                  // minimizing cost field 
+         SkimVar1 = "*STM" +periods[i]                                                  // first skim varaible (in addition to LENGTH)
+                                                                                                          
+         excl_qry = "!(((ihov=1|ihov=4|((ihov=2|ihov=3)&(itoll"+periods[i]+">0&abln"+periods[i]+"<9)))|ifc>7)&(ITRUCK=1|ITRUCK>4))" // query for hhd toll exclusion link set
+
+         tollfield = "ITOLL2"                                                                                   // toll value
+          
+         set =  mode
+         vw_set = link_lyr + "|" + set
+         SetLayer(link_lyr)
+         n = SelectByQuery(set, "Several", "Select * where " + excl_qry,)
+         if n = 0 then excl_qry=null                                                    // reset value if no selection records 
+         
+         // skimbyset1 = toll
+         set = mode
+         vw_set = link_lyr + "|" + set
+         SetLayer(link_lyr)
+         n = SelectByQuery(set, "Several", "Select * where 1=1",)                       // for all links     
+         if n > 0 then skimbyset1={vw_set, {tollfield + periods[i] }}
+
+         // skimbyset2 = reliability
+         set = mode
+         vw_set = link_lyr + "|" + set
+         SetLayer(link_lyr)
+         n = SelectByQuery(set, "Several", "Select * where 1=1",)                       // for all links     
+         if n > 0 then skimbyset2={vw_set, {"*_TOTREL" + periods[i]}}				 				 
+				 
+         skimmat = "imp"+mode+periods[i]+vot_bin+".mtx"                    // output skim matrices        
+      end
+                                                                           
+      else if mode = "cvn" then do                                  // commercial vehicles non-toll
+         CostFld =  "*CVCST"+periods[i]                               // minimizing cost field
+         SkimVar1 = "*STM" +periods[i]                               // first skim varaible (in addition to LENGTH)                                                         
+         
+         excl_qry =  "!((ihov=1|ifc>7)&(ITRUCK=1|ITRUCK>4))"             // query for hhd non-toll exclusion link set
+
+         // skimbyset1 = reliability
+         set = mode
+         vw_set = link_lyr + "|" + set
+         SetLayer(link_lyr)
+         n = SelectByQuery(set, "Several", "Select * where 1=1",)                       // for all links     
+         if n > 0 then skimbyset1={vw_set, {"*_TOTREL" + periods[i]}}				 				 
+         
+         skimmat = "impcvn"+periods[i]+vot_bin+".mtx"                      // output skim matrices        
+      end 
+
+     else if mode = "cvt" then do                                    //  commercial vehicle toll skims; uses same selection set as drive-alone toll
+         CostFld =  "*CVCST"+periods[i]                              // minimizing cost field                                                                                  
+         SkimVar1 = "*STM"+periods[i]                                // first skim varaible (in addition to LENGTH)
+
+         excl_qry = "!(((ihov=1|ihov=4|((ihov=2|ihov=3)&(itoll"+periods[i]+">0&abln"+periods[i]+"<9)))|ifc>7)&ITRUCK<5)"
+         set = mode
+         vw_set = link_lyr + "|" + set
+         SetLayer(link_lyr)
+         n = SelectByQuery(set, "Several","Select * where "+excl_qry,)
+         if n = 0 then excl_qry=null   //reset value if no selection records
+         
+         tollfield = "ITOLL2"                                                                                   // toll value
+ 
+        // skimbyset1 = toll
+         set = mode
+         vw_set = link_lyr + "|" + set
+         SetLayer(link_lyr)
+         n = SelectByQuery(set, "Several", "Select * where 1=1",)                       // for all links     
+         if n > 0 then skimbyset1={vw_set, {tollfield + periods[i] }}
+
+         // skimbyset2 = reliability
+         set = mode
+         vw_set = link_lyr + "|" + set
+         SetLayer(link_lyr)
+         n = SelectByQuery(set, "Several", "Select * where 1=1",)                       // for all links     
+         if n > 0 then skimbyset2={vw_set, {"*_TOTREL" + periods[i]}}				 				 
+				 
+         skimmat = "impcvt"+periods[i]+vot_bin+".mtx"
+      end 
+      else if mode = "dant" then do
+
+         CostFld =  "*SCST"+periods[i]                             // minimizing cost field
+         SkimVar1 = "*STM"+periods[i]                              // first skim varaible (in addition to LENGTH)
+   
+         excl_qry = "!(ihov=1&ITRUCK<5)"                           // query for exclusion link set
+
+         // skimbyset1 = reliability
+         set = mode
+         vw_set = link_lyr + "|" + set
+         SetLayer(link_lyr)
+         n = SelectByQuery(set, "Several", "Select * where 1=1",)                       // for all links     
+         if n > 0 then skimbyset1={vw_set, {"*_TOTREL" + periods[i]}}				 				 
+				 
+         skimmat =  "impdan"+periods[i]+vot_bin+".mtx"                     // output skim matrices
+      end
+      else if mode = "dat" then do
+         
+         CostFld = "*SCST"+periods[i]                                // minimizing cost field
+         SkimVar1 = "*STM"+periods[i]                                // first skim varaible (in addition to LENGTH)
+
+         //excl_qry = "!(((ihov=1|ihov=4|((ihov=2|ihov=3)&(itoll"+periods[i]+">0&abln"+periods[i]+"<9)))|ifc>7)&ITRUCK<5)"
+		 excl_qry = "!(((ihov=1|ihov=4|((ihov=2|ihov=3)&(abln"+periods[i]+"<9)))|ifc>7)&ITRUCK<5)"
+         set = mode
+         vw_set = link_lyr + "|" + set
+         SetLayer(link_lyr)
+         n = SelectByQuery(set, "Several","Select * where "+excl_qry,)
+         if n = 0 then excl_qry=null   //reset value if no selection records
+         
+         // skimbyset1 = length on toll lanes
+         set = "datdst"+periods[i]
+         vw_set = link_lyr + "|" + set
+         SetLayer(link_lyr)
+         //n = SelectByQuery(set, "Several", "Select * where ((ihov=4|((ihov=2|ihov=3)&(itoll"+periods[i]+">0&abln"+periods[i]+"<9)))&ITRUCK<5)",)
+		 n = SelectByQuery(set, "Several", "Select * where ((ihov=4|((ihov=2|ihov=3)&(abln"+periods[i]+"<9)))&ITRUCK<5)",)
+         if n > 0 then skimbyset1={vw_set, {"Length"}}
+   
+         // skimbyset2 = cost
+         set = mode + periods[i]
+         vw_set = link_lyr + "|" + set
+         SetLayer(link_lyr)
+         n = SelectByQuery(set, "Several", "Select * where 1=1",)   // for all links
+         if n > 0 then skimbyset2={vw_set, {"itoll"+periods[i]}}
+
+				 // skimbyset3 = reliability
+         set = mode
+         vw_set = link_lyr + "|" + set
+         SetLayer(link_lyr)
+         n = SelectByQuery(set, "Several", "Select * where 1=1",)                       // for all links     
+         if n > 0 then skimbyset3={vw_set, {"*_TOTREL" + periods[i]}}				 				 
+				 
+         skimmat = "impdat"+periods[i]+vot_bin+".mtx"
+      end
+      else if mode = "s2nh" then do
+      
+         CostFld =  "*H2CST"+periods[i]            // minimizing cost field
+         SkimVar1 = "*HTM"+periods[i]
+         
+         excl_qry ="!((ihov=1|(ihov=2&abln"+periods[i]+" <9)|ifc>7)&ITRUCK<5)"//initialize the value
+         set = mode
+         vw_set = link_lyr + "|" + set
+         SetLayer(link_lyr)
+         n = SelectByQuery(set, "Several","Select * where "+excl_qry,)
+         if n = 0 then excl_qry=null   //reset value if no selection records
+        
+         set = "s2hdst" + periods[i]
+         vw_set = link_lyr + "|" + set
+         SetLayer(link_lyr)
+         n = SelectByQuery(set, "Several", "Select * where (abln"+periods[i]+"<9 and ihov=2 and ITRUCK<5)",)
+         if n > 0 then skimbyset2={vw_set, {"Length"}}
+
+         // skimbyset3 = reliability
+         set = mode
+         vw_set = link_lyr + "|" + set
+         SetLayer(link_lyr)
+         n = SelectByQuery(set, "Several", "Select * where 1=1",)                       // for all links     
+         if n > 0 then skimbyset3={vw_set, {"*_TOTREL" + periods[i]}}				 				 				 
+         
+         skimmat = "imps2nh"+periods[i]+vot_bin+".mtx"
+      end
+      else if mode = "s2th" then do
+         
+         CostFld = "*H2CST"+periods[i]            // minimizing cost field
+         SkimVar1 ="*HTM"+periods[i]
+
+         excl_qry = "!(((ihov=1|(ihov=2&abln"+periods[i]+"<9)|ihov=4|(ihov=3&itoll"+periods[i]+">0&abln"+periods[i]+"<9))|ifc>7)&ITRUCK<5)"
+         set = mode
+         vw_set = link_lyr + "|" + set
+         SetLayer(link_lyr)
+         n = SelectByQuery(set, "Several","Select * where " + excl_qry,)
+         if n = 0 then excl_qry=null   //reset value if no selection records
+         
+         set = "s2tdst"+periods[i]
+         vw_set = link_lyr + "|" + set
+         SetLayer(link_lyr)
+         n = SelectByQuery(set, "Several", "Select * where (((abln"+periods[i]+"<9 & ihov=2) | (ihov=4 | (ihov=3 & itoll"+periods[i]+" >0 & abln"+periods[i]+"< 9)))& ITRUCK<5)",)
+         if n > 0 then skimbyset1={vw_set, {"Length"}}         
+         
+         set = "s2t"+periods[i]
+         vw_set = link_lyr + "|" + set
+         SetLayer(link_lyr)
+         n = SelectByQuery(set, "Several", "Select * where ((ihov=4|(ihov=3 & itoll"+periods[i]+" >0 & abln"+periods[i]+" < 9)) & ITRUCK<5)",)
+         if n > 0 then skimbyset2={vw_set, {"itoll"+periods[i]}}
+
+         // skimbyset3 = reliability
+         set = mode
+         vw_set = link_lyr + "|" + set
+         SetLayer(link_lyr)
+         n = SelectByQuery(set, "Several", "Select * where 1=1",)                       // for all links     
+         if n > 0 then skimbyset3={vw_set, {"*_TOTREL" + periods[i]}}				 				 
+         
+         skimmat = "imps2th"+periods[i]+vot_bin+".mtx"
+      
+      end
+      else if mode = "s3nh" then do
+      
+         CostFld =  "*H3CST"+periods[i]            // minimizing cost field
+         SkimVar1 = "*HTM" +periods[i]
+
+         excl_qry = "!((ihov=1|((ihov=2|ihov=3)&abln"+periods[i]+"<9)|ifc>7)& ITRUCK<5)"
+         set =  mode
+         vw_set = link_lyr + "|" + set
+         SetLayer(link_lyr)
+         n = SelectByQuery(set, "Several", "Select * where " + excl_qry,)
+         if n = 0 then excl_qry=null
+         
+         set = "s3hdst"+periods[i]
+         vw_set = link_lyr + "|" + set
+         SetLayer(link_lyr)
+         n = SelectByQuery(set, "Several", "Select * where (abln"+periods[i]+"<9 & (ihov=2 | ihov=3) & ITRUCK<5)",)
+         if n > 0 then skimbyset2={vw_set, {"Length"}}
+
+         // skimbyset3 = reliability
+         set = mode
+         vw_set = link_lyr + "|" + set
+         SetLayer(link_lyr)
+         n = SelectByQuery(set, "Several", "Select * where 1=1",)                       // for all links     
+         if n > 0 then skimbyset3={vw_set, {"*_TOTREL" + periods[i]}}				 				 
+         
+         skimmat = "imps3nh"+periods[i]+vot_bin+".mtx"
+         
+      end
+      else if mode = "s3th" then do
+ 
+         CostFld = "*H3CST" + periods[i]                         // minimizing cost field
+         SkimVar1 = "*HTM" + periods[i]
+      
+         excl_qry = "(abln"+periods[i]+"=9 | ITRUCK >4)"     
+         set =  mode + periods[i]
+         vw_set = link_lyr + "|" + set
+         SetLayer(link_lyr)
+         n = SelectByQuery(set, "Several", "Select * where " + excl_qry,)
+         if n = 0 then excl_qry=null
+      
+         set = "s3tdst" + periods[i]
+         vw_set = link_lyr + "|" + set
+         SetLayer(link_lyr)
+         n = SelectByQuery(set, "Several", "Select * where (((abln"+periods[i]+"<9 and (ihov=2 or ihov=3)) or ihov=4)and ITRUCK <5)",)
+         if n > 0 then skimbyset1={vw_set, {"Length"}}
+         
+         set = "s3t" + periods[i]
+         vw_set = link_lyr + "|" + set
+         SetLayer(link_lyr)
+         n = SelectByQuery(set, "Several", "Select * where (ihov=4 and ITRUCK <5)",)
+         if n > 0 then skimbyset2={vw_set, {"itoll"+periods[i]}}         
+
+         // skimbyset3 = reliability
+         set = mode
+         vw_set = link_lyr + "|" + set
+         SetLayer(link_lyr)
+         n = SelectByQuery(set, "Several", "Select * where 1=1",)                       // for all links     
+         if n > 0 then skimbyset3={vw_set, {"*_TOTREL" + periods[i]}}				 				 
+				 
+         skimmat = "imps3th"+periods[i]+vot_bin+".mtx"
+      end
+      
+      
+      //delete existing skim file
+      ok=RunMacro("SDdeletefile",{outputDir+"\\"+skimmat}) 
+      if !ok then goto quit
+   
+      //skim network
+      set = "AllLinks"
+      vw_set = link_lyr + "|" + set
+      SetLayer(link_lyr)
+      n = SelectAll(set) 
+      NetOpts = null
+      NetOpts.[Link ID] = link_lyr+".ID"
+      NetOpts.[Type] = "Enable"
+      ChangeLinkStatus(net,vw_set, NetOpts)               // first enable all links
+   
+      if excl_qry<>null then do
+         set = "toll"
+         vw_set = link_lyr + "|" + set
+         SetLayer(link_lyr)
+         n = SelectByQuery(set, "Several", "Select * where "+excl_qry,) 
+        NetOpts = null
+        NetOpts.[Link ID] = link_lyr+".ID"
+        NetOpts.[Type] = "Disable"
+        ChangeLinkStatus(net,vw_set, NetOpts)               // disable exclusion query
+      end
+
+      Opts = null
+      Opts.Input.Network = net_file
+      Opts.Input.[Origin Set]   = {db_node_lyr, node_lyr, "Centroids", "select * where ID <= " + i2s(mxzone)}
+      Opts.Input.[Destination Set] = {db_node_lyr, node_lyr, "Centroids"}
+      Opts.Input.[Via Set]     = {db_node_lyr, node_lyr}
+      Opts.Field.Minimize     = CostFld
+      Opts.Field.Nodes = node_lyr + ".ID"
+      Opts.Field.[Skim Fields]={{"Length","All"},{SkimVar1,"All"}}
+			
+			// provide skimset
+      if skimbyset1 <> null then do
+         if skimbyset2 <> null then do
+						if skimbyset3 <> null then 
+							Opts.Field.[Skim by Set]={skimbyset1,skimbyset2,skimbyset3}
+						else
+							Opts.Field.[Skim by Set]={skimbyset1,skimbyset2}
+				 end
+				 else if skimbyset3 <> null then
+            Opts.Field.[Skim by Set]={skimbyset1,skimbyset3}
+				 else
+						Opts.Field.[Skim by Set]={skimbyset1}
+      end
+      else if skimbyset2 <> null then do
+				if skimbyset3 <> null then
+					Opts.Field.[Skim by Set]={skimbyset2,skimbyset3}
+				else 
+					Opts.Field.[Skim by Set]={skimbyset2}
+			end
+			else if skimbyset3 <> null then
+        Opts.Field.[Skim by Set]={skimbyset3}
+				
+        //end of previous if string
+      if (mode = "lhdn" | mode = "mhdn" | mode = "hhdn" | mode = "lhdt" | mode = "mhdt" | mode = "hhdt") then 
+        if (mode = "lhdn" | mode = "mhdn" | mode = "hhdn") then
+         Opts.Output.[Output Matrix].Label = "impedance truck"                                 
+        else if (mode = "lhdt" | mode = "mhdt" | mode = "hhdt") then
+          Opts.Output.[Output Matrix].Label = "impedance truck toll"  
+        else 
+         Opts.Output.[Output Matrix].Label = "congested " + mode + " impedance"  
+      Opts.Output.[Output Matrix].Compression = 0 //uncompressed, for version 4.8 plus    
+      Opts.Output.[Output Matrix].[File Name] = outputDir + "\\"+skimmat
+      
+      RunMacro("HwycadLog",{"hwyskim.rsc: hwy skim","TCSPMAT: "+skimmat+"; "+CostFld})
+      ok = RunMacro("TCB Run Procedure", 1, "TCSPMAT", Opts)
+      if !ok then goto quit
+
+      // STEP 2: Intrazonal added by Ziying Ouyang, June 3, 2009
+      // mtxcore={"Length (Skim)"}+{SkimVar1[i]+" (Skim)"}+{SkimVar2[i]+" (Skim)"}+{SkimVar3[i]+" (Skim)"}
+      mtxcore={"Length (Skim)"}+{SkimVar1+" (Skim)"}
+      for j = 1 to mtxcore.length do
+         Opts = null
+         Opts.Global.Factor = 0.5
+         Opts.Global.Neighbors = 3
+         Opts.Global.Operation = 1
+         Opts.Global.[Treat Missing] = 2
+         Opts.Input.[Matrix Currency] = {outputDir + "\\"+skimmat,mtxcore[j], , }
+         RunMacro("HwycadLog",{"hwyskim.rsc: hwy skim","Intrazonal: "+skimmat+"; "+mtxcore[j]})
+         ok = RunMacro("TCB Run Procedure", j, "Intrazonal", Opts)
+         if !ok then goto quit
+      end
+
+			// take square root of the reliability which is sum of square of link reliability - write code after generating skims - todo
+			mtxcore = mode+" - *_TOTREL"+periods[i]
+			m=OpenMatrix(outputDir + "\\"+skimmat,)
+			mc=CreateMatrixCurrency(m,mtxcore,,,)
+			mc:=Nz(mc) // zero out intra-zonal values
+			mc:=sqrt(mc) // take square root
+			
+   end
+ 
+   ok=1
+   runmacro("close all")
+   quit:   
+
+   return(ok)   
+  
+EndMacro
+
+/*
+
+hwy skim 15 mins time slices
+
+Skim reliability with following shift variables:
+
+Variable        Time Bin      Estimate-Freeway      Estimate-Arterial
+--------        --------      ----------------      -----------------
+BeforeAM.Step1    32            	-0.0183							   -0.0054
+BeforeAM.Step2    29            	 0.0092							   -0.0032
+BeforeAM.Step3    26            	 0.0107							    0.0030
+BeforeAM.Step4    20            	-0.0019							    0.0055
+AfterAM.Step1     32            	-0.0082							   -0.0009
+AfterAM.Step2     36            	 0.0000							    0.0000
+AfterAM.Step3     39            	 0.0000							    0.0000
+BeforePM.Step1    70            	-0.0067							    0.0011
+BeforePM.Step2    66            	-0.0028							    0.0000
+BeforePM.Step3    62            	 0.0094							   -0.0018
+BeforePM.Step4    58            	 0.0000							    0.0000
+AfterPM.Step1     70            	-0.0077							   -0.0079
+AfterPM.Step2     71            	 0.0000							    0.0025
+AfterPM.Step3     79            	 0.0075							    0.0037
+
+{"EA","AM","MD","PM","EV1","EV2"} = {{15,24},{25,36},{37,62},{63,76},{77,96},{0,14}} 
+
+*/
+
+macro "hwy skim time bins" (args)
+		
+		shared path, inputDir, outputDir, mxzone
+		
+		mode = args[1]
+		
+		//vot_bin is the value-of-time bin that will be appended to each skim name; prepend "_"
+		if args[2]=null then vot_bin="" else vot_bin="_"+args[2]
+		timebin=args[3]
+		 
+		// period thresholds
+		Peak_AM = 32
+		Low_MD = 41
+		Peak_PM = 70
+		
+		// shift variable settings
+		// {beforeAM_step1, beforeAM_step2,beforeAM_step3,beforeAM_step4,afterAM_step1,afterAM_step2,afterAM_step3,beforePM_step1,beforePM_step2,beforePM_step3,beforePM_step4,afterPM_step1,afterPM_step2,afterPM_step3}
+		time_bins = {Peak_AM,29,26,20,Peak_AM,36,39,Peak_PM,66,62,58,Peak_PM,71,79}
+		factor_freeway = {-0.0183,0.0092,0.0107,-0.0019,-0.0082,0.0000,0.0000,-0.0067,-0.0028,0.0094,0.0000,-0.0077,0.0000,0.0075}
+		factor_arterial = {-0.0054,-0.0032,0.0030,0.0055,-0.0009,0.0000,0.0000,0.0011,0.0000,-0.0018,0.0000,-0.0079,0.0025,0.0037}
+		
+		facility_type = {"freeway","arterial","ramp","other"} // freeway (IFC=1), arterial (IFC=2,3), ramp (IFC=8,9), other (IFC=4,5,6,7)
+		periods = {"_EA", "_AM", "_MD", "_PM", "_EV"}
+
+		// lower and upper bounds of IFC for respective facility type = {freeway, arterial, ramp, other}											 
+		lwr_bound = {"1","2","8","4"}
+		upr_bound = {"1","3","9","7"}
+	
+   // input files
+   db_file = outputDir + "\\hwy.dbd"
+   net_file = outputDir + "\\hwy.net" 
+
+   {node_lyr, link_lyr} = RunMacro("TCB Add DB Layers", db_file)
+   db_node_lyr = db_file + "|" + node_lyr
+   net = ReadNetwork(net_file)		
+		
+   //Recompute total reliability for 15 mins time slices
+	 for fac_type=1 to facility_type.length do
+	 
+			if fac_type=1 then factor=factor_freeway
+			else factor=factor_arterial
+			
+			// corresponding model time period
+			if timebin>=15 and timebin<=24 then period = periods[1]  // EA
+			if timebin>=25 and timebin<=36 then period = periods[2]  // AM
+			if timebin>=37 and timebin<=62 then period = periods[3]  // MD
+			if timebin>=63 and timebin<=76 then period = periods[4]  // PM
+			if (timebin>=1 and timebin<=14) or (timebin>=77 and timebin<=96) then period = periods[5]  // EV
+			
+			// initialize shift variables
+			beforeAM_step1=0
+			beforeAM_step2=0
+			beforeAM_step3=0
+			beforeAM_step4=0
+			afterAM_step1=0
+			afterAM_step2=0
+			afterAM_step3=0
+			beforePM_step1=0
+			beforePM_step2=0
+			beforePM_step3=0
+			beforePM_step4=0
+			afterPM_step1=0
+			afterPM_step2=0
+			afterPM_step3=0
+			
+			// calculate shift reliability
+			
+			// before AM
+			if timebin<time_bins[1] then beforeAM_step1=factor[1]*(time_bins[1]-timebin)
+			if timebin<time_bins[2] then beforeAM_step2=factor[2]*(time_bins[2]-timebin)
+			if timebin<time_bins[3] then beforeAM_step3=factor[3]*(time_bins[3]-timebin)
+			if timebin<time_bins[4] then beforeAM_step4=factor[4]*(time_bins[4]-timebin)
+			// after AM
+			if (timebin>time_bins[5] and timebin<Low_MD) then afterAM_step1=factor[5]*(timebin-time_bins[5])
+			if (timebin>time_bins[6] and timebin<Low_MD) then afterAM_step2=factor[6]*(timebin-time_bins[6])
+			if (timebin>time_bins[7] and timebin<Low_MD) then afterAM_step3=factor[7]*(timebin-time_bins[7])
+			// before PM
+			if (timebin>=Low_MD and timebin<time_bins[8]) then beforePM_step1=factor[8]*(time_bins[8]-timebin)
+			if (timebin>=Low_MD and timebin<time_bins[9]) then beforePM_step2=factor[9]*(time_bins[9]-timebin)
+			if (timebin>=Low_MD and timebin<time_bins[10]) then beforePM_step3=factor[10]*(time_bins[10]-timebin)
+			if (timebin>=Low_MD and timebin<time_bins[11]) then beforePM_step4=factor[11]*(time_bins[11]-timebin)
+			// after PM
+			if timebin>time_bins[12] then afterPM_step1=factor[12]*(timebin-time_bins[12])
+			if timebin>time_bins[13] then afterPM_step2=factor[13]*(timebin-time_bins[13])
+			if timebin>time_bins[14] then afterPM_step3=factor[14]*(timebin-time_bins[14])
+			
+			// calculate total shift reliability factors
+			shift_factor = beforeAM_step1 + beforeAM_step2 + beforeAM_step3 + beforeAM_step4 + 
+										 afterAM_step1 + afterAM_step2 + afterAM_step3 + 
+										 beforePM_step1 + beforePM_step2 + beforePM_step3 + beforePM_step4 + 
+										 afterPM_step1 + afterPM_step2 + afterPM_step3
+			
+			// expressions to calculate AB/BA shift reliability - squareof link reliability																		
+			expression_AB = "AB_TOTREL" + period + "+ pow(" + String(shift_factor) + "*Length*AB_Time,2)"
+			expression_BA = "BA_TOTREL" + period + "+ pow(" + String(shift_factor) + "*Length*BA_Time,2)"
+			
+			flowTable = outputDir+"\\hwyload"+period+".bin"
+
+			query = "Select * where IFC >= " + lwr_bound[fac_type] + " and IFC <= "+upr_bound[fac_type]				
+			
+			// Total Reliability - The Dataview Set is a joined view of the link layer and the flow table, based on link ID
+			Opts.Input.[Dataview Set] = {{db_file+"|"+link_lyr, flowTable, {"ID"}, {"ID1"}},"reliabilityjoin"+period, "selection", query}   
+			Opts.Global.Fields = {"AB_TOTREL"+period,"BA_TOTREL"+period}                                // the field to fill
+			Opts.Global.Method = "Formula"                                                                  // the fill method
+			Opts.Global.Parameter = {expression_AB,
+															 expression_BA }   
+			ret_value = RunMacro("TCB Run Operation", "Fill Dataview", Opts, &Ret)
+			if !ret_value then goto quit
+	end
+							 
+	// update total reliability fields 
+	Opts = null
+	Opts.Input.Database = db_file
+	Opts.Input.Network = net_file
+	Opts.Input.[Link Set] = {db_file+"|"+link_lyr, link_lyr}
+	Opts.Global.[Fields Indices] = "*_TOTREL"+period
+	Opts.Global.Options.[Link Fields] = { {link_lyr+".AB_TOTREL"+period,link_lyr+".BA_TOTREL"+period} }
+	Opts.Global.Options.Constants = {1}
+	ret_value = RunMacro("TCB Run Operation",  "Update Network Field", Opts) 
+	if !ret_value then goto quit     
+	
+	// settings for skim
+	if mode = "dant" then do
+		 CostFld =  "*SCST"+period                             // minimizing cost field
+		 excl_qry = "!(ihov=1&ITRUCK<5)"                           // query for exclusion link set
+		 skimmat =  "impdan_"+String(timebin)+vot_bin+".mtx"                     // output skim matrices
+	end
+	else if mode = "dat" then do
+		 CostFld = "*SCST"+period                                // minimizing cost field
+		 excl_qry = "!(((ihov=1|ihov=4|((ihov=2|ihov=3)&(itoll"+period+">0&abln"+period+"<9)))|ifc>7)&ITRUCK<5)"				 
+		 skimmat = "impdat_"+String(timebin)+vot_bin+".mtx"
+	end
+	else if mode = "s2nh" then do
+		 CostFld =  "*H2CST"+period            						  // minimizing cost field
+		 excl_qry ="!((ihov=1|(ihov=2&abln"+period+" <9)|ifc>7)&ITRUCK<5)"//initialize the value
+		 skimmat = "imps2nh"+String(timebin)+vot_bin+".mtx"
+	end
+	else if mode = "s2th" then do
+		 CostFld = "*H2CST"+period            							// minimizing cost field
+		 excl_qry = "!(((ihov=1|(ihov=2&abln"+period+"<9)|ihov=4|(ihov=3&itoll"+period+">0&abln"+period+"<9))|ifc>7)&ITRUCK<5)"
+		 skimmat = "imps2th"+String(timebin)+vot_bin+".mtx"
+	end
+	else if mode = "s3nh" then do
+		 CostFld =  "*H3CST"+period            						  // minimizing cost field
+		 excl_qry = "!((ihov=1|((ihov=2|ihov=3)&abln"+period+"<9)|ifc>7)& ITRUCK<5)"
+		 skimmat = "imps3nh"+String(timebin)+vot_bin+".mtx"
+	end
+	else if mode = "s3th" then do
+		 CostFld = "*H3CST"+period                          // minimizing cost field
+		 excl_qry = "(abln"+period+"=9 | ITRUCK >4)"     
+		 skimmat = "imps3th"+String(timebin)+vot_bin+".mtx"
+	end
+ 
+	//skim network
+	set = "AllLinks"
+	vw_set = link_lyr + "|" + set
+	SetLayer(link_lyr)
+	n = SelectAll(set) 
+	NetOpts = null
+	NetOpts.[Link ID] = link_lyr+".ID"
+	NetOpts.[Type] = "Enable"
+	ChangeLinkStatus(net,vw_set, NetOpts)               // first enable all links
+
+	if excl_qry<>null then do
+		 set = "toll"
+		 vw_set = link_lyr + "|" + set
+		 SetLayer(link_lyr)
+		 n = SelectByQuery(set, "Several", "Select * where "+excl_qry,) 
+		NetOpts = null
+		NetOpts.[Link ID] = link_lyr+".ID"
+		NetOpts.[Type] = "Disable"
+		ChangeLinkStatus(net,vw_set, NetOpts)               // disable exclusion query
+	end
+				 
+	Opts = null
+	Opts.Input.Network = net_file
+	Opts.Input.[Origin Set]   = {db_node_lyr, node_lyr, "Centroids", "select * where ID <= " + i2s(mxzone)}
+	Opts.Input.[Destination Set] = {db_node_lyr, node_lyr, "Centroids"}
+	Opts.Input.[Via Set]     = {db_node_lyr, node_lyr}
+	Opts.Field.Minimize     = CostFld
+	Opts.Field.Nodes = node_lyr + ".ID"
+	//Opts.Field.[Skim Fields].["*_TOTREL"+period]="All"
+	Opts.Field.[Skim Fields]={{"*_TOTREL"+period,"All"}}
+	Opts.Output.[Output Matrix].Label = "reliability " + mode
+	
+	Opts.Output.[Output Matrix].Compression = 0 //uncompressed, for version 4.8 plus    
+	Opts.Output.[Output Matrix].[File Name] = outputDir + "\\"+skimmat
+	
+	RunMacro("HwycadLog",{"hwyskim.rsc: hwy skim time bins","TCSPMAT: "+skimmat+"; "+CostFld})
+	ok = RunMacro("TCB Run Procedure", 1, "TCSPMAT", Opts, &Ret)
+	if !ok then goto quit
+			
+	// update skims by taking square root of reliability
+	mtxcore = "*_TOTREL"+period + " (Skim)"
+	m=OpenMatrix(outputDir + "\\"+skimmat,)
+	mc=CreateMatrixCurrency(m,mtxcore,,,)
+	mc:=Nz(mc) // zero out intra-zonal values
+	mc:=sqrt(mc) // take square root			
+			 
+   ok=1
+   runmacro("close all")
+   quit:   
+
+   return(ok)   
+
+EndMacro
+