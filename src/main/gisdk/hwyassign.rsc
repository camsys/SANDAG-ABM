/*********************************************************************************
Multi-model Multi-class Assignement
macro "hwy assignment" 

input files: hwy.dbd
   hwy.net
   Trip_EA.mtx: Early AM auto trip matrix file
   Trip_AM.mtx: AM Peak  auto trip matrix file 
   Trip_MD.mtx: Midday   auto trip matrix file 
   Trip_PM.mtx: PM Peak  auto trip matrix file 
   Trip_EV.mtx: Evening  auto trip matrix file 

each file has 14 cores:

 Name     Description
 -------  ---------------------------------------
 SOV_GP   Drive Alone Non-Toll
 SOV_PAY  Drive Alone Toll
 SR2_GP   Shared-ride 2 Person Non-HOV Non-Toll
 SR2_HOV  Shared-ride 2 Person HOV Non-Toll
 SR2_PAY  Shared-ride 2 Person HOV Toll Eligible
 SR3_GP   Shared-ride 3+ Person Non-HOV Non-Toll
 SR2_HOV  Shared-ride 3+ Person HOV Non-Toll
 SR2_PAY  Shared-ride 3+ Person HOV Toll Eligible
 lhdn     Light heavy-duty Truck Non-Toll
 mhdn     Medium heavy-duty Truck Non-Toll
 hhdnv    Heavy heavy-duty Truck Non-Toll
 lhdt     Light heavy-duty Truck Toll
 mhdt     Medium heavy-duty Truck Toll
 hhdt     Heavy heavy-duty Truck Toll

 Functions are added by J Xu between Dec 2006 and March 2007
 (1) Select Link Analysis and split the resulting flow table by each select link inquiries;
 (2) Enhanced highway assignment for four different cases, involving toll.
 (3) Turning movement

output files:

   hwyload_EA.bin: Early AM loaded network binary file  
   hwyload_AM.bin: Am Peak  loaded network binary file
   hwyload_MD.bin: Midday   loaded network binary file
   hwyload_PM.bin: PM Peak  loaded network binary file
   hwyload_EV.bin: Evening  loaded network binary file
   
Optionally (for select link and turning movements):
  
   turns_EA.bin: Early AM turning movement file  
   turns_AM.bin: Am Peak  turning movement file
   turns_MD.bin: Midday   turning movement file
   turns_PM.bin: PM Peak  turning movement file
   turns_EV.bin: Evening  turning movement file
   
   select_EA.mtx: Early AM select link trip matrix file  
   select_AM.mtx: Am Peak  select link trip matrix file
   select_MD.mtx: Midday   select link trip matrix file
   select_PM.mtx: PM Peak  select link trip matrix file
   select_EV.mtx: Evening  select link trip matrix file
   

SANDAG ABM Version 1.0  
 JEF 2012-03-20 
 changed linktypeturnscst.dbf to linktypeturns.dbf as Joel suggested.
*************************************************************************************/

Macro "hwy assignment" (args)

   Shared path, inputDir, outputDir, mxzone
<<<<<<< HEAD
   
   properties = "\\conf\\sandag_abm.properties"  
   convergence = RunMacro("read properties",properties,"convergence", "S")
=======
   assign_reliability="true"
>>>>>>> df657456
 
   turn_file="\\nodes.txt"
   turn_flag=0
   NumofCPU = 8
   iteration = args[1]
   assignByVOT= args[2]
   
   // for debug

   periods = {"_EA","_AM","_MD","_PM","_EV"}
   
   RunMacro("close all") 
   dim excl_qry[periods.length],excl_toll[periods.length],excl_dat[periods.length],excl_s2nh[periods.length],excl_s2th[periods.length],excl_s3nh[periods.length]
   dim excl_s3th[periods.length],excl_lhdn[periods.length],excl_mhdn[periods.length],excl_hhdn[periods.length],excl_lhdt[periods.length],excl_mhdt[periods.length]
   dim excl_hhdt[periods.length],toll_fld[periods.length],toll_fld2[periods.length]
   
   linkt=  {"*TM_EA","*TM_AM","*TM_MD","*TM_PM","*TM_EV"}
   linkcap={"*CP_EA","*CP_AM","*CP_MD","*CP_PM","*CP_EV"}
//   xt=     {"*TX_EA","*TX_AM","*TX_MD","*TX_PM","*TX_EV"}
   xcap=   {"*CX_EA","*CX_AM","*CX_MD","*CX_PM","*CX_EV"}

   cycle={"*CYCLE_EA","*CYCLE_AM","*CYCLE_MD","*CYCLE_PM","*CYCLE_EV"}
   pfact={"*PF_EA","*PF_AM","*PF_MD","*PF_PM","*PF_EV"}
   gcrat={"*GCRATIO_EA","*GCRATIO_AM","*GCRATIO_MD","*GCRATIO_PM","*GCRATIO_EV"}
   alpha1={"*ALPHA1_EA","*ALPHA1_AM","*ALPHA1_MD","*ALPHA1_PM","*ALPHA1_EV"}
   beta1={"*BETA1_EA","*BETA1_AM","*BETA1_MD","*BETA1_PM","*BETA1_EV"}
   alpha2={"*ALPHA2_EA","*ALPHA2_AM","*ALPHA2_MD","*ALPHA2_PM","*ALPHA2_EV"}
   beta2={"*BETA2_EA","*BETA2_AM","*BETA2_MD","*BETA2_PM","*BETA2_EV"}
   preload={"*PRELOAD_EA","*PRELOAD_AM","*PRELOAD_MD","*PRELOAD_PM","*PRELOAD_EV"}
   statrel={"*STATREL_EA","*STATREL_AM","*STATREL_MD","*STATREL_PM","*STATREL_EV"}

   db_file = outputDir + "\\hwy.dbd" 
   net_file= outputDir+"\\hwy.net"

   turn={"turns_EA.bin","turns_AM.bin","turns_MD.bin","turns_PM.bin","turns_EV.bin"}
   selectlink_mtx={"select_EA.mtx","select_AM.mtx","select_MD.mtx","select_PM.mtx","select_EV.mtx"}  //added for select link analysis by JXu
   selinkqry_file="selectlink_query.txt"
   if GetFileInfo(inputDir + "\\"+ selinkqry_file) <> null then do	//select link analysis is only available in stage II
        selink_flag =1
        fptr_from = OpenFile(inputDir + "\\"+selinkqry_file, "r")
    	tmp_qry=readarray(fptr_from)
    	index =1
  	  selinkqry_name=null
    	selink_qry=null
    	subs=null
    	while index <=ArrayLength(tmp_qry) do
    	    if left(trim(tmp_qry[index]),1)!="*" then do
    	        subs=ParseString(trim(tmp_qry[index]),",")
    	    	if subs!=null then do
    	            query=subs[3]
    	            if ArrayLength(subs)>3 then do
    	                for i=4 to ArrayLength(subs) do
    	                    query=query+" "+subs[2]+" "+subs[i]
    	                end
    	            end    	       	    
    	            selinkqry_name=selinkqry_name+{subs[1]}
    	            selink_qry=selink_qry+{query}
    	    	end
    	    end
    	    index = index + 1
        end
    end

  asign = {"hwyload_EA.bin","hwyload_AM.bin","hwyload_MD.bin","hwyload_PM.bin","hwyload_EV.bin"}
  oue_path = {"oue_path_EA.obt", "oue_path_AM.obt","oue_path_MD.obt","oue_path_PM.obt","oue_path_EV.obt"}
  {node_lyr, link_lyr} = RunMacro("TCB Add DB Layers", db_file)
   ok = (node_lyr <> null && link_lyr <> null)
   if !ok then goto quit
   db_link_lyr=db_file+"|"+link_lyr
   db_node_lyr=db_file+"|"+node_lyr
   
   // drive-alone non-toll exclusion set
   excl_dan={db_link_lyr, link_lyr, "dan", "Select * where !((ihov=1|ifc>7)&ITRUCK<5)"}
   
   // shared-2 non-toll non-HOV exclusion set 
   excl_s2nn=excl_dan

   // shared 3+ non-toll non-HOV exclusion set
   excl_s3nn=excl_dan

   
   for i = 1 to periods.length do
        // drive-alone toll exclusion set
      //excl_dat[i]={db_link_lyr, link_lyr, "dat", "Select * where !(((ihov=1|ihov=4|((ihov=2|ihov=3)&(itoll"+periods[i]+">0&abln"+periods[i]+"<9)))|ifc>7)&ITRUCK<5)"}
	  excl_dat[i]={db_link_lyr, link_lyr, "dat", "Select * where !((ihov=1|ihov=4|((ihov=2|ihov=3)&abln"+periods[i]+"<9)|ifc>7)& ITRUCK<5)"}	  
      
      // shared-2 non-toll HOV exclusion set
      excl_s2nh[i]={db_link_lyr, link_lyr, "s2nh", "Select * where !((ihov=1|(ihov=2&abln"+periods[i]+" <9)|ifc>7)&ITRUCK<5)"}
   
      // shared-2 toll HOV exclusion set
      excl_s2th[i]={db_link_lyr, link_lyr, "s2th", "Select * where !(((ihov=1|(ihov=2&abln"+periods[i]+"<9)|ihov=4|(ihov=3&itoll"+periods[i]+">0&abln"+periods[i]+"<9))|ifc>7)&ITRUCK<5)"}
   
      // shared=3+ non-toll non-HOV exclusion set
      excl_s3nh[i]={db_link_lyr, link_lyr, "s3nh", "Select * where !((ihov=1|((ihov=2|ihov=3)&abln"+periods[i]+"<9)|ifc>7)&ITRUCK<5)"}
   
      // shared=3+ toll HOV exclusion set
      excl_s3th[i]={db_link_lyr, link_lyr, "s3th", "Select * where abln"+periods[i]+"=9|ITRUCK>4"}
   
      // light-heavy truck non-toll exclusion set
      excl_lhdn[i]={db_link_lyr, link_lyr, "lhdn", "Select * where !((ihov=1|ifc>7)&(ITRUCK<4|ITRUCK=7))"}
  
      // medium-heavy truck non-toll exclusion set
      excl_mhdn[i]={db_link_lyr, link_lyr, "mhdn", "Select * where !((ihov=1|ifc>7)&(ITRUCK<3|ITRUCK>5))"}
      
      // heavy-heavy truck non-toll exclusion set
      excl_hhdn[i]={db_link_lyr, link_lyr, "hhdn", "Select * where !((ihov=1|ifc>7)&(ITRUCK=1|ITRUCK>4))"}
   
      // light-heavy truck toll exclusion set
<<<<<<< HEAD
      excl_lhdt[i]={db_link_lyr, link_lyr, "lhd", "Select * where !(((ihov=1|ihov=4|((ihov=2|ihov=3)&(itoll"+periods[i]+">0&abln"+periods[i]+"<9)))|ifc>7)&(ITRUCK<4|ITRUCK=7))"}
=======
      //excl_lhdt[i]={db_link_lyr, link_lyr, "lhd", "Select * where !(((ihov=1|ihov=4|((ihov=2|ihov=3)&(itoll"+periods[i]+">0&abln"+periods[i]+"<9)))|ifc>7) & (ITRUCK<4|ITRUCK=7))"}
	  excl_lhdt[i]={db_link_lyr, link_lyr, "lhd", "Select * where !(((ihov=1|ihov=4|((ihov=2|ihov=3)&(abln"+periods[i]+"<9)))|ifc>7) & (ITRUCK<4|ITRUCK=7))"}
>>>>>>> df657456
 
      // medium-heavy truck toll exclusion set
      //excl_mhdt[i]={db_link_lyr, link_lyr, "mhd", "Select * where !(((ihov=1|ihov=4|((ihov=2|ihov=3)&(itoll"+periods[i]+">0&abln"+periods[i]+"<9)))|ifc>7)&(ITRUCK<3|ITRUCK>5))"}
	  excl_mhdt[i]={db_link_lyr, link_lyr, "mhd", "Select * where !(((ihov=1|ihov=4|((ihov=2|ihov=3)&(abln"+periods[i]+"<9)))|ifc>7)&(ITRUCK<3|ITRUCK>5))"}
   
      // heavy-heavy truck toll exclusion set
      //excl_hhdt[i]={db_link_lyr, link_lyr, "hhd", "Select * where !(((ihov=1|ihov=4|((ihov=2|ihov=3)&(itoll"+periods[i]+">0&abln"+periods[i]+"<9)))|ifc>7)&(ITRUCK=1|ITRUCK>4))"}
	  excl_hhdt[i]={db_link_lyr, link_lyr, "hhd", "Select * where !(((ihov=1|ihov=4|((ihov=2|ihov=3)&(abln"+periods[i]+"<9)))|ifc>7)&(ITRUCK=1|ITRUCK>4))"}
   
   end

   //reset exclusion array value based on the selection set results 

   set = "dat"
   vw_set = link_lyr + "|" + set
   SetLayer(link_lyr)
   for i = 1 to periods.length do
<<<<<<< HEAD
      n = SelectByQuery(set, "Several","Select * where !(((ihov=1|ihov=4|((ihov=2|ihov=3)&(itoll"+periods[i]+">0&abln"+periods[i]+"<9)))|ifc>7)&ITRUCK<5)",)
=======
      //n = SelectByQuery(set, "Several","Select * where !((ihov=1|ihov=4|((ihov=2|ihov=3)&(itoll"+periods[i]+">0&abln"+periods[i]+"<9)))|ifc>7)",)
	  n = SelectByQuery(set, "Several","Select * where !((ihov=1|ihov=4|((ihov=2|ihov=3)&abln"+periods[i]+"<9)|ifc>7)& ITRUCK<5)",)
>>>>>>> df657456
      if n = 0 then excl_dat[i]=null
   end
          
   set = "s2nh"
   vw_set = link_lyr + "|" + set
   SetLayer(link_lyr)
   for i = 1 to periods.length do
      n = SelectByQuery(set, "Several","Select * where !((ihov=1|(ihov=2&abln"+periods[i]+"<9)|ifc>7)&ITRUCK<5)",)
      if n = 0 then excl_s2nh[i]=null 
   end
          
   set = "s2th"
   vw_set = link_lyr + "|" + set
   SetLayer(link_lyr)
   for i = 1 to periods.length do
      n = SelectByQuery(set, "Several", "Select * where !(((ihov=1|(ihov=2&abln"+periods[i]+"<9)|ihov=4|(ihov=3&itoll"+periods[i]+">0&abln"+periods[i]+"<9))|ifc>7)&ITRUCK<5)",)
      if n = 0 then excl_s2th[i]=null   
   end  
      
   set = "s3nh"
   vw_set = link_lyr + "|" + set
   SetLayer(link_lyr)
   for i = 1 to periods.length do
      n = SelectByQuery(set, "Several","Select * where !((ihov=1|((ihov=2|ihov=3)&abln"+periods[i]+"<9)|ifc>7)&ITRUCK<5)",)
      if n = 0 then excl_s3nh[i]=null 
   end         
   
   set = "s3th"
   vw_set = link_lyr + "|" + set
   SetLayer(link_lyr)
   for i = 1 to periods.length do
      n = SelectByQuery(set, "Several", "Select * where abln"+periods[i]+"=9|ITRUCK>4",)
      if n = 0 then excl_s3th[i]=null   
   end                                                                    
 
   if assignByVOT = "false" then do
     trip={"Trip_EA.mtx","Trip_AM.mtx","Trip_MD.mtx","Trip_PM.mtx","Trip_EV.mtx"}
     num_class=14
     vehclass={1,2,3,4,5,6,7,8,9,10,11,12,13,14}
     class_PCE={1,1,1,1,1,1,1,1,1.3,1.5,2.5,1.3,1.5,2.5}
     VOT={67,67,67,67,67,67,67,67,67,68,89,67,68,89} // vot is in cents per minute: 67 cents/min = $40.20/hour
 
     for i = 1 to periods.length do
       excl_qry[i]={excl_dan,excl_dat[i],excl_s2nn,excl_s2nh[i],excl_s2th[i],excl_s3nn,excl_s3nh[i],excl_s3th[i],excl_lhdn[i],excl_mhdn[i],excl_hhdn[i],excl_lhdt[i],excl_mhdt[i],excl_hhdt[i]}
       toll_fld2[i]= {"COST","ITOLL3"+periods[i],"COST","COST","ITOLL3"+periods[i],"COST","COST","ITOLL3"+periods[i],"COST","COST","COST","ITOLL3"+periods[i],"ITOLL4"+periods[i],"ITOLL5"+periods[i]}
     end
   end
   else do

   	// for VOT assignment, explode the passenger modes 1 through 8 to 1 through 24. First 8 low vot, next 8 med vot, final 8 high vot. Then 6 truck classes for total 30 classes.    
     trip={"Trip"+periods[1]+"_VOT.mtx", "Trip"+periods[2]+"_VOT.mtx", "Trip"+periods[3]+"_VOT.mtx", "Trip"+periods[4]+"_VOT.mtx", "Trip"+periods[5]+"_VOT.mtx"}
     num_class=30
     vehclass={1,2,3,4,5,6,7,8,9,10,11,12,13,14,15,16,17,18,19,20,21,22,23,24,25,26,27,28,29,30}
     class_PCE={1,1,1,1,1,1,1,1,1,1,1,1,1,1,1,1,1,1,1,1,1,1,1,1,1.3,1.5,2.5,1.3,1.5,2.5}
     VOT={16.6,16.6,16.6,16.6,16.6,16.6,16.6,16.6,33.3,33.3,33.3,33.3,33.3,33.3,33.3,33.3,100,100,100,100,100,100,100,100,67,68,89,67,68,89} //assuming $10/hr, $20/hr, and $60/hr as max of each range
	
     for i = 1 to periods.length do
       excl_qry[i]={
         excl_dan,excl_dat[i],excl_s2nn,excl_s2nh[i],excl_s2th[i],excl_s3nn,excl_s3nh[i],excl_s3th[i],
         excl_dan,excl_dat[i],excl_s2nn,excl_s2nh[i],excl_s2th[i],excl_s3nn,excl_s3nh[i],excl_s3th[i],
         excl_dan,excl_dat[i],excl_s2nn,excl_s2nh[i],excl_s2th[i],excl_s3nn,excl_s3nh[i],excl_s3th[i],
         excl_lhdn[i],excl_mhdn[i],excl_hhdn[i],excl_lhdt[i],excl_mhdt[i],excl_hhdt[i]}
       toll_fld2[i]= {
         "COST","ITOLL3"+periods[i],"COST","COST","ITOLL3"+periods[i],"COST","COST","ITOLL3"+periods[i],
         "COST","ITOLL3"+periods[i],"COST","COST","ITOLL3"+periods[i],"COST","COST","ITOLL3"+periods[i],
         "COST","ITOLL3"+periods[i],"COST","COST","ITOLL3"+periods[i],"COST","COST","ITOLL3"+periods[i],
         "COST","COST","COST","ITOLL3"+periods[i],"ITOLL4"+periods[i],"ITOLL5"+periods[i]}
     end
   end
   
  
   
   //Prepare selection set for turning movement report, by JXu
   if (turn_flag=1 & iteration=4) then do
      if GetFileInfo(inputDir+turn_file)!=null then do
         fptr_turn = OpenFile(inputDir + turn_file,"r")
         tmp_qry=readarray(fptr_turn)
         turn_qry=null
         index=1
         while index <=ArrayLength(tmp_qry) do
            if index=1 then 
               turn_qry = "select * where " + "ID=" + tmp_qry[1]
            else 
               turn_qry = turn_qry + " OR " + "ID=" + tmp_qry[index]
               if tmp_qry[index]="all" or tmp_qry[index]="All" or tmp_qry[index]="ALL" then do
                  turn_qry = "select * where ID>"+i2s(mxzone)   //select all nodes except centroids
                  index=ArrayLength(tmp_qry)
               end
               index=index+1
            end
            closefile(fptr_turn)
         end
      else turn_qry = "select * where temp=1"
      if GetFileInfo(path+"\\turn.err")!=null then do
         ok=RunMacro("SDdeletefile",{path+"\\turn.err"}) 
         if !ok then goto quit
      end

      tmpset = "turn"
      vw_set = node_lyr + "|" + tmpset 
      SetLayer(node_lyr)
      n = SelectByQuery(tmpset , "Several", turn_qry,)
      if n = 0 then do
         showmessage("Warning!!! No intersections selected for turning movement.")
         fp_tmp = OpenFile(path + "\\turn.err","w")
         WriteArray(fp_tmp,{"No intersections have been selected for turning movement."})
         closefile(fp_tmp)
         return(1)
      end
   end
   
   
   //set hwy.net with turn penalty of time in minutes
    d_tp_tb = inputDir + "\\linktypeturns.dbf"
    s_tp_tb = outputDir + "\\turns.dbf"
    Opts = null
    Opts.Input.Database = db_file
    Opts.Input.Network = net_file
    Opts.Input.[Toll Set] = {db_link_lyr, link_lyr}
    Opts.Input.[Centroids Set] = {db_node_lyr, node_lyr, "Selection", "select * where ID <="+i2s(mxzone)}
    Opts.Global.[Spc Turn Pen Method] = 3
    Opts.Input.[Def Turn Pen Table] = {d_tp_tb}
    Opts.Input.[Spc Turn Pen Table] = {s_tp_tb}
    Opts.Field.[Link type] = "IFC"
    Opts.Global.[Global Turn Penalties] = {0, 0, 0, 0}
    Opts.Flag.[Use Link Types] = "True"
    RunMacro("HwycadLog",{"hwyassign.rsc: hwy assignment","Highway Network Setting"})  
    ok = RunMacro("TCB Run Operation", 1, "Highway Network Setting", Opts)
    if !ok then goto quit

   // STEP 1: MMA
    for i = 1 to periods.length do   
   
     //set the vdf DLL and vdf field names based on whether reliability is being used or not
//     if assign_reliability="true" then do
        vdf_fields = {linkt[i], linkcap[i], xcap[i], cycle[i],pfact[i], gcrat[i], alpha1[i], beta1[i], alpha2[i], beta2[i], 
     	   "*LOSC_FACT","*LOSD_FACT","*LOSE_FACT", "*LOSFL_FACT", "*LOSFH_FACT", statrel[i], "Length", preload[i]}
        vdf_file = "shrp.vdf"
        vdf_defaults={ , , ,1.5 ,1 , 0.4 , 0.15, 4, 0.15, 4, 0, 0, 0, 0, 0, 0, 0, 0 }
//     end
/*       else do
       vdf_fields = {linkt[i], linkcap[i], xcap[i], cycle[i],pfact[i], gcrat[i], alpha1[i], beta1[i], alpha2[i], beta2[i], preload[i]}
       vdf_file = "tucson_vdf_rev.vdf"
       vdf_defaults={ , , ,1.5 ,1 , 0.4 , 0.15, 4, 0.15, 4, 0 }
     end
  */ 
      net = ReadNetwork(net_file)
      NetOpts = null
      NetOpts.[Link ID] = link_lyr+".ID"
      NetOpts.[Type] = "Enable"
      NetOpts.[Write to file] = "Yes"
      ChangeLinkStatus(net,, NetOpts)  
      
      // Open the trip table to assign, and get the first table name
      ODMatrix = outputDir + "\\"+trip[i]
      m = OpenMatrix(ODMatrix,)
      matrixCores = GetMatrixCoreNames(GetMatrix())
      coreName = matrixCores[1]
        

      //settings for highway assignment
      Opts = null
      Opts.Global.[Force Threads] = 2
      Opts.Input.Database = db_file
      Opts.Input.Network = net_file

      Opts.Input.[OD Matrix Currency] = {ODMatrix, coreName, , }
      Opts.Input.[Exclusion Link Sets] = excl_qry[i]
      Opts.Field.[Vehicle Classes] = vehclass
      Opts.Field.[Fixed Toll Fields] = toll_fld2[i]
      Opts.Field.[VDF Fld Names] = vdf_fields
      Opts.Global.[Number of Classes] = num_class
      Opts.Global.[Class PCEs] = class_PCE
      Opts.Global.[Class VOIs] = VOT
      Opts.Global.[Load Method] = "NCFW" 
      Opts.Global.[N Conjugate] = 2
      Opts.Global.[Loading Multiplier] = 1     
<<<<<<< HEAD
      Opts.Global.Convergence = s2r(convergence)
      Opts.Global.[Cost Function File] = "tucson_vdf_rev.vdf"
      Opts.Global.[VDF Defaults] = {, , ,1.5 ,1 , 0.4 , 0.15, 4, 0.15, 4, 0 }
=======
      Opts.Global.Convergence = 0.0005
      Opts.Global.[Cost Function File] = vdf_file
      Opts.Global.[VDF Defaults] = vdf_defaults
>>>>>>> df657456
      Opts.Global.[Iterations]=1000
      Opts.Flag.[Do Share Report] = 1     
      Opts.Output.[Flow Table] = outputDir+"\\"+asign[i]  
      if (turn_flag=1 & iteration=4) then Opts.Input.[Turning Movement Node Set] = {db_node_lyr, node_lyr, "Selection", turn_qry}
      if (turn_flag=1 & iteration=4) then Opts.Flag.[Do Turn Movement] = 1
      if (turn_flag=1 & iteration=4) then Opts.Output.[Movement Table] = outputDir+"\\"+turn[i]
      Opts.Field.[MSA Flow] = "_MSAFlow" + periods[i]
      Opts.Field.[MSA Cost] = "_MSACost" + periods[i]
      Opts.Field.[MSA Time] = "_MSATime" + periods[i]
      Opts.Global.[MSA Iteration] = iteration
      if (selink_flag = 1 & iteration = 4) then do
            Opts.Global.[Critical Queries] = selink_qry
            Opts.Global.[Critical Set names] = selinkqry_name
            Opts.Output.[Critical Matrix].Label = "Select Link Matrix"
            Opts.Output.[Critical Matrix].Compression = 1
            Opts.Output.[Critical Matrix].[File Name] = outputDir +"\\"+selectlink_mtx[i]
     	end
      RunMacro("HwycadLog",{"hwyassign.rsc: hwy assignment","MMA: "+asign[i]}) 
      ok = RunMacro("TCB Run Procedure", i, "MMA", Opts)
      if !ok then goto quit
   end  
   if!ok then goto quit

   ok=1
   quit:
      RunMacro("close all")
      return(ok)
EndMacro

//added by JXu to split the flow table by queries.

Macro "Selink Flow Split" (arr_selink)
    shared path, inputDir, outputDir
    asign=arr_selink[1]
    selinkqry_name=arr_selink[2]
    m=ArrayLength(selinkqry_name)+1
    dim new_flowtb[ArrayLength(asign),ArrayLength(selinkqry_name)+1]         //All new flow table names after splitting for OP, AM and PM period assignments (3x5=15 names)
    for i=1 to ArrayLength(asign) do
        for j=1 to ArrayLength(selinkqry_name) do
            new_flowtb[i][j] = outputDir+"\\"+left(asign[i],len(asign[i])-4)+"sl"+ i2s(j) +".bin"
        end
        new_flowtb[i][ArrayLength(selinkqry_name)+1]=outputDir+"\\"+asign[i]
    end
//rename the original flow table file name to avoid the file name conflit with the splitted flow table.
    for i=1 to ArrayLength(asign) do
        new_file=left(asign[i],len(asign[i])-4)+"_orig.bin"
        dict_nm = left(asign[i],len(asign[i])-4)+".dcb"
        newdict_nm = left(asign[i],len(asign[i])-4)+"_orig.dcb"
        ok=RunMacro("SDrenamefile",{outputDir+"\\"+asign[i],outputDir+"\\"+new_file}) if!ok then goto quit
        ok=RunMacro("SDrenamefile",{outputDir+"\\"+dict_nm,outputDir+"\\"+newdict_nm}) if!ok then goto quit
        asign[i]=new_file
    end

// This loop closes all views:
    tmp = GetViews()
    if tmp<>null then
        for i = 1 to ArrayLength(tmp[1]) do
       CloseView(tmp[1][i])
        end

    flowtb_vw = OpenTable("Flow Table", "FFB", {outputDir+"\\"+asign[1],})
    flowtb_fldinfo = GetViewStructure(flowtb_vw)   //Get all the fields info from the flow table
    dim flds_flag[ArrayLength(flowtb_fldinfo),ArrayLength(selinkqry_name)+1]
//flds_flag[i][j]=1 if flowtb_fldinfo[i][1] will be exported to .bin file for query j; 
//if j is more than number of queries, then flds_flag[i][j] decides if flowtb_fldinfo[i][1] will be exported to .bin flow table without query info.
    for i=1 to ArrayLength(flowtb_fldinfo) do
        flag_tot = 0
        for j=1 to ArrayLength(selinkqry_name) do
            if Position(flowtb_fldinfo[i][1],selinkqry_name[j])=0  then do
                flds_flag[i][j]=0
                flag_tot=flag_tot+1
            end
            else flds_flag[i][j]=1
        end
        if flag_tot = ArrayLength(selinkqry_name) then do
            for j=1 to ArrayLength(selinkqry_name) do
                flds_flag[i][j]=1
            end
            flds_flag[i][ArrayLength(selinkqry_name)+1]=1    //This will be exported to the flow table of original format without any query info
        end
        else flds_flag[i][ArrayLength(selinkqry_name)+1]=0
    end

    dim newflds[ArrayLength(selinkqry_name)+1]
    for j=1 to ArrayLength(selinkqry_name)+1 do
        for i=1 to ArrayLength(flowtb_fldinfo) do
            if flds_flag[i][j]=1 then
                newflds[j]=newflds[j]+{flowtb_fldinfo[i][1]}
        end
    end

    for i=1 to arraylength(asign) do
        flow_vw = OpenTable("All Flow", "FFB", {outputDir+"\\"+asign[i],})
        for j=1 to arraylength(selinkqry_name) do
            ExportView(flow_vw+"|", "FFB", new_flowtb[i][j],newflds[j], 
        {{"Additional Fields",{{"AB_Flow_"+selinkqry_name[j],"Real",15,4,"No"},
                             {"BA_Flow_"+selinkqry_name[j],"Real",15,4,"No"},
                             {"Tot_Flow_"+selinkqry_name[j],"Real",15,4,"No"}}}
                  })
        end
        ExportView(flow_vw+"|", "FFB", new_flowtb[i][m],newflds[m],)
    end

    //Fill in the newly added fields in the splitted flow table for each query
    for i=1 to arraylength(asign) do
        newflow_vw=null
        newflow_fldinfo=null
        For j=1 to arraylength(selinkqry_name) do
            newflow_vw = OpenTable("Splitted Flow", "FFB", {new_flowtb[i][j],})
            newflow_fldinfo = GetViewStructure(newflow_vw)   
            AB_qry_flds=null
            BA_qry_flds=null
            for k=1 to ArrayLength(newflow_fldinfo) do
                if Position(newflow_fldinfo[k][1],selinkqry_name[j])<>0 then do
                    if Position(newflow_fldinfo[k][1],"AB")<>0 then
                        AB_qry_flds=AB_qry_flds+{newflow_fldinfo[k][1]}
                    if Position(newflow_fldinfo[k][1],"BA")<>0 then
                        BA_qry_flds=BA_qry_flds+{newflow_fldinfo[k][1]}
                end 
            end
            order = {{"ID1", "Ascending"}}
            rh = GetFirstRecord(newflow_vw+ "|", order)
            while rh <> null do
                AB_vals=0
                BA_vals=0
                for k=1 to ArrayLength(AB_qry_flds) do
                    vals=GetRecordValues(newflow_vw, rh, {AB_qry_flds[k],BA_qry_flds[k]})
                    AB_vals=AB_vals+NZ(vals[1][2])
                    BA_vals=BA_vals+NZ(vals[2][2])
                    Tot_vals=AB_vals+BA_vals
                end
                SetRecordValues(newflow_vw, rh, {{"AB_Flow_"+selinkqry_name[j], AB_vals}, 
                             {"BA_Flow_"+selinkqry_name[j], BA_vals}, 
                             {"Tot_Flow_"+selinkqry_name[j],Tot_vals}}) 
                setRecord(newflow_vw, rh)
                rh = GetNextRecord(newflow_vw + "|", rh, order)
            end
        end 
    end 
    
    ok=1
    quit:
         RunMacro("close all")
         return(ok)
 
endMacro
     
     
/**********************************************************************************************************

  combine truck tt_nt assign
  
  
**********************************************************************************************************/
Macro "combine truck tt_nt assign"(arr)
   shared path, inputDir, outputDir
   stage = arr[1]

   asignbin={"lodtollop2.bin","lodtollam2.bin","lodtollpm2.bin"}  
   asigndcb={"lodtollop2.DCB","lodtollam2.DCB","lodtollpm2.DCB"}    
   copybin={"lodtollclassop2.bin","lodtollclassam2.bin","lodtollclasspm2.bin"}  
   copydcb={"lodtollclassop2.DCB","lodtollclassam2.DCB","lodtollclasspm2.DCB"}   
   viewNames ={"lodtollop2","lodtollam2","lodtollpm2"} 

   // Copy files 
   for k=1 to 3 do
      // check if copy files already exist, if exist delete 
      file=outputDir+"\\"+copybin[k]
      dif2=GetDirectoryInfo(file,"file") 
      if dif2.length>0 then deletefile(file) 
      ok=1

      CopyTableFiles(null,"FFB", outputDir+"\\"+asignbin[k], outputDir+"\\"+asigndcb[k],outputDir+"\\"+copybin[k], outputDir+"\\"+copydcb[k])
 
      // delete the original highway files once copied
      // check if copy files already exist, if exist delete 
      file=outputDir+"\\"+asignbin[k]
      dif2=GetDirectoryInfo(file,"file") 
      if dif2.length>0 then deletefile(file) 
      ok=1

      // Get copied files
      view = OpenTable("assignment", "FFB", {outputDir+"\\"+copybin[k],} )
      ok1 = (view1 != null)
    
      // number of records                                                                                                                            
      records = GetRecordCount(view, null)                                                                                                           

      hov3_info = GetFileInfo(inputDir+"\\hov3")
      hov3out_info = GetFileInfo(inputDir+"\\hov3out")  
      if (hov3_info=null & hov3out_info=null) then do                                                                                                   
      //get fields
      fvector = GetDataVectors(view+"|",{"ID1", "AB_Flow_PCE", "BA_Flow_PCE", "Tot_Flow_PCE", "AB_Time",                                           
                                                "BA_Time", "Max_Time","AB_VOC","BA_VOC","Max_VOC","AB_V_Dist_T",                                          
                                                "BA_V_Dist_T","Tot_V_Dist_T","AB_VHT","BA_VHT","Tot_VHT",                                                 
                                                "AB_Speed","BA_Speed","AB_VDF","BA_VDF","Max_VDF",                                                        
                                                "AB_Flow_dan","BA_Flow_dan","AB_Flow_dat","BA_Flow_dat",                                                  
                                                "AB_Flow_s2nn","BA_Flow_s2nn","AB_Flow_s2nh","BA_Flow_s2nh","AB_Flow_s2th","BA_Flow_s2th",          
                                                "AB_Flow_M1","BA_Flow_M1","AB_Flow_M2","BA_Flow_M2","AB_Flow_M3","BA_Flow_M3",  
                                                "AB_Flow_lhdn","BA_Flow_lhdn","AB_Flow_lhdt","BA_Flow_lhdt",                                              
                                                "AB_Flow_mhdn","BA_Flow_mhdn","AB_Flow_mhdt","BA_Flow_mhdt",                                              
                                                "AB_Flow_hhdn","BA_Flow_hhdn","AB_Flow_hhdt","BA_Flow_hhdt",
                                                "AB_Flow","BA_Flow","Tot_Flow"},) 
      //create output file
      view = CreateTable(viewNames[k], outputDir+"\\"+asignbin[k], "FFB", {
           {"ID1"            ,  "Integer (4 bytes)" , 10, null,"No",                                                 },
              {"AB_Flow_PCE"    ,  "Real (8 bytes)"    , 15, 4   ,"No","Link AB Flow                                "},                             
              {"BA_Flow_PCE"    ,  "Real (8 bytes)"    , 15, 4   ,"No","Link BA Flow                                "}, 
              {"Tot_Flow_PCE"   ,  "Real (8 bytes)"    , 15, 4   ,"No","Link Total Flow                             "}, 
              {"AB_Time"        ,  "Real (8 bytes)"    , 15, 4   ,"No","AB Loaded Travel Time                       "}, 
              {"BA_Time"        ,  "Real (8 bytes)"    , 15, 4   ,"No","BA Loaded Travel Time                       "}, 
              {"Max_Time"       ,  "Real (8 bytes)"    , 15, 4   ,"No","Maximum Loaded Time                         "}, 
              {"AB_VOC"         ,  "Real (8 bytes)"    , 15, 4   ,"No","AB Volume to Capacity Ratio                 "}, 
              {"BA_VOC"         ,  "Real (8 bytes)"    , 15, 4   ,"No","BA Volume to Capacity Ratio                 "}, 
              {"Max_VOC"        ,  "Real (8 bytes)"    , 15, 4   ,"No","Maximum Volume to Capacity Ratio            "}, 
              {"AB_V_Dist_T"    ,  "Real (8 bytes)"    , 15, 4   ,"No","AB vehicle miles or km of travel            "}, 
              {"BA_V_Dist_T"    ,  "Real (8 bytes)"    , 15, 4   ,"No","BA vehicle miles or km of travel            "}, 
              {"Tot_V_Dist_T"   ,  "Real (8 bytes)"    , 15, 4   ,"No","Total vehicle miles or km of travel         "}, 
              {"AB_VHT"         ,  "Real (8 bytes)"    , 15, 4   ,"No","AB vehicle hours of travel                  "}, 
              {"BA_VHT"         ,  "Real (8 bytes)"    , 15, 4   ,"No","BA vehicle hours of travel                  "}, 
              {"Tot_VHT"        ,  "Real (8 bytes)"    , 15, 4   ,"No","Total vehicle hours of travel               "}, 
              {"AB_Speed"       ,  "Real (8 bytes)"    , 15, 4   ,"No","AB Loaded Speed                             "}, 
              {"BA_Speed"       ,  "Real (8 bytes)"    , 15, 4   ,"No","BA Loaded Speed                             "},       
              {"AB_VDF"         ,  "Real (8 bytes)"    , 15, 4   ,"No","Link AB Volume Delay Function               "}, 
              {"BA_VDF"         ,  "Real (8 bytes)"    , 15, 4   ,"No","Link BA Volume Delay Function               "}, 
              {"Max_VDF"        ,  "Real (8 bytes)"    , 15, 4   ,"No","Maximum Link Volume Delay Function Value    "}, 
              {"AB_Flow_dan"    ,  "Real (8 bytes)"    , 15, 4   ,"No","AB Flow for  dan                            "}, 
              {"BA_Flow_dan"    ,  "Real (8 bytes)"    , 15, 4   ,"No","BA Flow for dan                             "}, 
              {"AB_Flow_dat"    ,  "Real (8 bytes)"    , 15, 4   ,"No","AB Flow for  dat                            "}, 
              {"BA_Flow_dat"    ,  "Real (8 bytes)"    , 15, 4   ,"No","BA Flow for dat                             "}, 
              {"AB_Flow_s2nn"  ,  "Real (8 bytes)"    , 15, 4   ,"No","AB Flow for  s2nn                          "}, 
              {"BA_Flow_s2nn"  ,  "Real (8 bytes)"    , 15, 4   ,"No","BA Flow for s2nn                           "}, 
              {"AB_Flow_s2nh"  ,  "Real (8 bytes)"    , 15, 4   ,"No","AB Flow for  s2nh                          "}, 
              {"BA_Flow_s2nh"  ,  "Real (8 bytes)"    , 15, 4   ,"No","BA Flow for s2nh                           "}, 
              {"AB_Flow_s2th"  ,  "Real (8 bytes)"    , 15, 4   ,"No","AB Flow for  s2th                          "}, 
              {"BA_Flow_s2th"  ,  "Real (8 bytes)"    , 15, 4   ,"No","BA Flow for s2th                           "}, 
              {"AB_Flow_M1"     ,  "Real (8 bytes)"    , 15, 4   ,"No","AB Flow for  M1                             "}, 
              {"BA_Flow_M1"     ,  "Real (8 bytes)"    , 15, 4   ,"No","BA Flow for M1                              "}, 
              {"AB_Flow_M2"     ,  "Real (8 bytes)"    , 15, 4   ,"No","AB Flow for  M2                             "}, 
              {"BA_Flow_M2"     ,  "Real (8 bytes)"    , 15, 4   ,"No","BA Flow for M2                              "}, 
              {"AB_Flow_M3"     ,  "Real (8 bytes)"    , 15, 4   ,"No","AB Flow for  M3                             "}, 
              {"BA_Flow_M3"     ,  "Real (8 bytes)"    , 15, 4   ,"No","BA Flow for M3                              "}, 
              {"AB_Flow_lhd"    ,  "Real (8 bytes)"    , 15, 4   ,"No","AB Flow for  lhd                            "}, 
              {"BA_Flow_lhd"    ,  "Real (8 bytes)"    , 15, 4   ,"No","BA Flow for lhd                             "}, 
              {"AB_Flow_mhd"    ,  "Real (8 bytes)"    , 15, 4   ,"No","AB Flow for  mhd                            "}, 
              {"BA_Flow_mhd"    ,  "Real (8 bytes)"    , 15, 4   ,"No","BA Flow for mhd                             "}, 
              {"AB_Flow_hhd"    ,  "Real (8 bytes)"    , 15, 4   ,"No","AB Flow for  hhd                            "}, 
              {"BA_Flow_hhd"    ,  "Real (8 bytes)"    , 15, 4   ,"No","BA Flow for hhd                             "}, 
              {"AB_Flow"        ,  "Real (8 bytes)"    , 15, 4   ,"No","Link AB Veh Flow                            "}, 
              {"BA_Flow"        ,  "Real (8 bytes)"    , 15, 4   ,"No","Link BA Veh Flow                            "}, 
              {"Tot_Flow"       ,  "Real (8 bytes)"    , 15, 4   ,"No","Link Total Veh Flow                         "}
               })                                                                                                                
      SetView(view)                                        
                                                                                                
      //calculate and set values                                                                                                                       
      for i = 1 to records do                                                                                                                        
         rh = AddRecord(view, {  
                              {"ID1"           , fvector[1 ][i]},  
                              {"AB_Flow_PCE"   , fvector[2 ][i]},
                              {"BA_Flow_PCE"   , fvector[3 ][i]},
                              {"Tot_Flow_PCE"  , fvector[4 ][i]},
                              {"AB_Time"       , fvector[5 ][i]},
                              {"BA_Time"       , fvector[6 ][i]},
                              {"Max_Time"      , fvector[7 ][i]},
                              {"AB_VOC"        , fvector[8 ][i]},
                              {"BA_VOC"        , fvector[9 ][i]},
                              {"Max_VOC"       , fvector[10][i]},
                              {"AB_V_Dist_T"   , fvector[11][i]},
                              {"BA_V_Dist_T"   , fvector[12][i]},
                              {"Tot_V_Dist_T"  , fvector[13][i]},
                              {"AB_VHT"        , fvector[14][i]},
                              {"BA_VHT"        , fvector[15][i]},
                              {"Tot_VHT"       , fvector[16][i]},
                              {"AB_Speed"      , fvector[17][i]},
                              {"BA_Speed"      , fvector[18][i]},
                              {"AB_VDF"        , fvector[19][i]},
                              {"BA_VDF"        , fvector[20][i]},
                              {"Max_VDF"       , fvector[21][i]},
                              {"AB_Flow_dan"   , fvector[22][i]},
                              {"BA_Flow_dan"   , fvector[23][i]},
                              {"AB_Flow_dat"   , fvector[24][i]},
                              {"BA_Flow_dat"   , fvector[25][i]},
                              {"AB_Flow_s2nn" , fvector[26][i]},
                              {"BA_Flow_s2nn" , fvector[27][i]},
                              {"AB_Flow_s2nh" , fvector[28][i]},
                              {"BA_Flow_s2nh" , fvector[29][i]},
                              {"AB_Flow_s2th" , fvector[30][i]},
                              {"BA_Flow_s2th" , fvector[31][i]},
                              {"AB_Flow_M1"    , fvector[32][i]},
                              {"BA_Flow_M1"    , fvector[33][i]},
                              {"AB_Flow_M2"    , fvector[34][i]},
                              {"BA_Flow_M2"    , fvector[35][i]},
                              {"AB_Flow_M3"    , fvector[36][i]},
                              {"BA_Flow_M3"    , fvector[37][i]},
                              {"AB_Flow_lhd"   , fvector[38][i] + fvector[40][i]},
                              {"BA_Flow_lhd"   , fvector[39][i] + fvector[41][i]},
                              {"AB_Flow_mhd"   , fvector[42][i] + fvector[44][i]},
                              {"BA_Flow_mhd"   , fvector[43][i] + fvector[45][i]},
                              {"AB_Flow_hhd"   , fvector[46][i] + fvector[48][i]},
                              {"BA_Flow_hhd"   , fvector[47][i] + fvector[49][i]},
                              {"AB_Flow"       , fvector[50][i]},
                              {"BA_Flow"       , fvector[51][i]}, 
                              {"Tot_Flow"      , fvector[52][i]} 
                              })
         end
      end                        
    else do      
      fvector = GetDataVectors(view+"|",{"ID1", "AB_Flow_PCE", "BA_Flow_PCE", "Tot_Flow_PCE", "AB_Time",                                           
                                                "BA_Time", "Max_Time","AB_VOC","BA_VOC","Max_VOC","AB_V_Dist_T",                                          
                                                "BA_V_Dist_T","Tot_V_Dist_T","AB_VHT","BA_VHT","Tot_VHT",                                                 
                                                "AB_Speed","BA_Speed","AB_VDF","BA_VDF","Max_VDF",                                                        
                                                "AB_Flow_dan","BA_Flow_dan","AB_Flow_dat","BA_Flow_dat",                                                  
                                                "AB_Flow_s2nn","BA_Flow_s2nn","AB_Flow_s2nh","BA_Flow_s2nh","AB_Flow_s2th","BA_Flow_s2th",          
                                                "AB_Flow_s3nn","BA_Flow_s3nn","AB_Flow_s3nh","BA_Flow_s3nh","AB_Flow_s3th","BA_Flow_s3th",  
                                                "AB_Flow_lhdn","BA_Flow_lhdn","AB_Flow_lhdt","BA_Flow_lhdt",                                              
                                                "AB_Flow_mhdn","BA_Flow_mhdn","AB_Flow_mhdt","BA_Flow_mhdt",                                              
                                                "AB_Flow_hhdn","BA_Flow_hhdn","AB_Flow_hhdt","BA_Flow_hhdt",
                                                "AB_Flow","BA_Flow","Tot_Flow"},)
      //create output file
      view = CreateTable(viewNames[k], path+"\\"+asignbin[k], "FFB", {
           {"ID1"            ,  "Integer (4 bytes)" , 10, null,"No",                                                 },
              {"AB_Flow_PCE"    ,  "Real (8 bytes)"    , 15, 4   ,"No","Link AB Flow                                "},                             
              {"BA_Flow_PCE"    ,  "Real (8 bytes)"    , 15, 4   ,"No","Link BA Flow                                "}, 
              {"Tot_Flow_PCE"   ,  "Real (8 bytes)"    , 15, 4   ,"No","Link Total Flow                             "}, 
              {"AB_Time"        ,  "Real (8 bytes)"    , 15, 4   ,"No","AB Loaded Travel Time                       "}, 
              {"BA_Time"        ,  "Real (8 bytes)"    , 15, 4   ,"No","BA Loaded Travel Time                       "}, 
              {"Max_Time"       ,  "Real (8 bytes)"    , 15, 4   ,"No","Maximum Loaded Time                         "}, 
              {"AB_VOC"         ,  "Real (8 bytes)"    , 15, 4   ,"No","AB Volume to Capacity Ratio                 "}, 
              {"BA_VOC"         ,  "Real (8 bytes)"    , 15, 4   ,"No","BA Volume to Capacity Ratio                 "}, 
              {"Max_VOC"        ,  "Real (8 bytes)"    , 15, 4   ,"No","Maximum Volume to Capacity Ratio            "}, 
              {"AB_V_Dist_T"    ,  "Real (8 bytes)"    , 15, 4   ,"No","AB vehicle miles or km of travel            "}, 
              {"BA_V_Dist_T"    ,  "Real (8 bytes)"    , 15, 4   ,"No","BA vehicle miles or km of travel            "}, 
              {"Tot_V_Dist_T"   ,  "Real (8 bytes)"    , 15, 4   ,"No","Total vehicle miles or km of travel         "}, 
              {"AB_VHT"         ,  "Real (8 bytes)"    , 15, 4   ,"No","AB vehicle hours of travel                  "}, 
              {"BA_VHT"         ,  "Real (8 bytes)"    , 15, 4   ,"No","BA vehicle hours of travel                  "}, 
              {"Tot_VHT"        ,  "Real (8 bytes)"    , 15, 4   ,"No","Total vehicle hours of travel               "}, 
              {"AB_Speed"       ,  "Real (8 bytes)"    , 15, 4   ,"No","AB Loaded Speed                             "}, 
              {"BA_Speed"       ,  "Real (8 bytes)"    , 15, 4   ,"No","BA Loaded Speed                             "},       
              {"AB_VDF"         ,  "Real (8 bytes)"    , 15, 4   ,"No","Link AB Volume Delay Function               "}, 
              {"BA_VDF"         ,  "Real (8 bytes)"    , 15, 4   ,"No","Link BA Volume Delay Function               "}, 
              {"Max_VDF"        ,  "Real (8 bytes)"    , 15, 4   ,"No","Maximum Link Volume Delay Function Value    "}, 
              {"AB_Flow_dan"    ,  "Real (8 bytes)"    , 15, 4   ,"No","AB Flow for  dan                            "}, 
              {"BA_Flow_dan"    ,  "Real (8 bytes)"    , 15, 4   ,"No","BA Flow for dan                             "}, 
              {"AB_Flow_dat"    ,  "Real (8 bytes)"    , 15, 4   ,"No","AB Flow for  dat                            "}, 
              {"BA_Flow_dat"    ,  "Real (8 bytes)"    , 15, 4   ,"No","BA Flow for dat                             "}, 
              {"AB_Flow_s2nn"  ,  "Real (8 bytes)"    , 15, 4   ,"No","AB Flow for  s2nn                          "}, 
              {"BA_Flow_s2nn"  ,  "Real (8 bytes)"    , 15, 4   ,"No","BA Flow for s2nn                           "}, 
              {"AB_Flow_s2nh"  ,  "Real (8 bytes)"    , 15, 4   ,"No","AB Flow for  s2nh                          "}, 
              {"BA_Flow_s2nh"  ,  "Real (8 bytes)"    , 15, 4   ,"No","BA Flow for s2nh                           "}, 
              {"AB_Flow_s2th"  ,  "Real (8 bytes)"    , 15, 4   ,"No","AB Flow for  s2th                          "}, 
              {"BA_Flow_s2th"  ,  "Real (8 bytes)"    , 15, 4   ,"No","BA Flow for s2th                           "}, 
              {"AB_Flow_s3nn"     ,  "Real (8 bytes)"    , 15, 4   ,"No","AB Flow for  s3nn                             "}, 
              {"BA_Flow_s3nn"     ,  "Real (8 bytes)"    , 15, 4   ,"No","BA Flow for s3nn                              "}, 
              {"AB_Flow_s3nh"     ,  "Real (8 bytes)"    , 15, 4   ,"No","AB Flow for  s3nh                             "}, 
              {"BA_Flow_s3nh"     ,  "Real (8 bytes)"    , 15, 4   ,"No","BA Flow for s3nh                              "}, 
              {"AB_Flow_s3th"     ,  "Real (8 bytes)"    , 15, 4   ,"No","AB Flow for  s3th                             "}, 
              {"BA_Flow_s3th"     ,  "Real (8 bytes)"    , 15, 4   ,"No","BA Flow for s3th                              "}, 
              {"AB_Flow_lhd"    ,  "Real (8 bytes)"    , 15, 4   ,"No","AB Flow for  lhd                            "}, 
              {"BA_Flow_lhd"    ,  "Real (8 bytes)"    , 15, 4   ,"No","BA Flow for lhd                             "}, 
              {"AB_Flow_mhd"    ,  "Real (8 bytes)"    , 15, 4   ,"No","AB Flow for  mhd                            "}, 
              {"BA_Flow_mhd"    ,  "Real (8 bytes)"    , 15, 4   ,"No","BA Flow for mhd                             "}, 
              {"AB_Flow_hhd"    ,  "Real (8 bytes)"    , 15, 4   ,"No","AB Flow for  hhd                            "}, 
              {"BA_Flow_hhd"    ,  "Real (8 bytes)"    , 15, 4   ,"No","BA Flow for hhd                             "}, 
              {"AB_Flow"        ,  "Real (8 bytes)"    , 15, 4   ,"No","Link AB Veh Flow                            "}, 
              {"BA_Flow"        ,  "Real (8 bytes)"    , 15, 4   ,"No","Link BA Veh Flow                            "}, 
              {"Tot_Flow"       ,  "Real (8 bytes)"    , 15, 4   ,"No","Link Total Veh Flow                         "}
               })                                                                                                                
      SetView(view)                                        
                                                                                                
      //calculate and set values                                                                                                                       
      for i = 1 to records do                                                                                                                        
         rh = AddRecord(view, {  
                              {"ID1"           , fvector[1 ][i]},  
                              {"AB_Flow_PCE"   , fvector[2 ][i]},
                              {"BA_Flow_PCE"   , fvector[3 ][i]},
                              {"Tot_Flow_PCE"  , fvector[4 ][i]},
                              {"AB_Time"       , fvector[5 ][i]},
                              {"BA_Time"       , fvector[6 ][i]},
                              {"Max_Time"      , fvector[7 ][i]},
                              {"AB_VOC"        , fvector[8 ][i]},
                              {"BA_VOC"        , fvector[9 ][i]},
                              {"Max_VOC"       , fvector[10][i]},
                              {"AB_V_Dist_T"   , fvector[11][i]},
                              {"BA_V_Dist_T"   , fvector[12][i]},
                              {"Tot_V_Dist_T"  , fvector[13][i]},
                              {"AB_VHT"        , fvector[14][i]},
                              {"BA_VHT"        , fvector[15][i]},
                              {"Tot_VHT"       , fvector[16][i]},
                              {"AB_Speed"      , fvector[17][i]},
                              {"BA_Speed"      , fvector[18][i]},
                              {"AB_VDF"        , fvector[19][i]},
                              {"BA_VDF"        , fvector[20][i]},
                              {"Max_VDF"       , fvector[21][i]},
                              {"AB_Flow_dan"   , fvector[22][i]},
                              {"BA_Flow_dan"   , fvector[23][i]},
                              {"AB_Flow_dat"   , fvector[24][i]},
                              {"BA_Flow_dat"   , fvector[25][i]},
                              {"AB_Flow_s2nn" , fvector[26][i]},
                              {"BA_Flow_s2nn" , fvector[27][i]},
                              {"AB_Flow_s2nh" , fvector[28][i]},
                              {"BA_Flow_s2nh" , fvector[29][i]},
                              {"AB_Flow_s2th" , fvector[30][i]},
                              {"BA_Flow_s2th" , fvector[31][i]},
                              {"AB_Flow_s3nn"    , fvector[32][i]},
                              {"BA_Flow_s3nn"    , fvector[33][i]},
                              {"AB_Flow_s3nh"    , fvector[34][i]},
                              {"BA_Flow_s3nh"    , fvector[35][i]},
                              {"AB_Flow_s3th"    , fvector[36][i]},
                              {"BA_Flow_s3th"    , fvector[37][i]},
                              {"AB_Flow_lhd"   , fvector[38][i] + fvector[40][i]},
                              {"BA_Flow_lhd"   , fvector[39][i] + fvector[41][i]},
                              {"AB_Flow_mhd"   , fvector[42][i] + fvector[44][i]},
                              {"BA_Flow_mhd"   , fvector[43][i] + fvector[45][i]},
                              {"AB_Flow_hhd"   , fvector[46][i] + fvector[48][i]},
                              {"BA_Flow_hhd"   , fvector[47][i] + fvector[49][i]},
                              {"AB_Flow"       , fvector[50][i]},
                              {"BA_Flow"       , fvector[51][i]}, 
                              {"Tot_Flow"      , fvector[52][i]} 
                              })
         end
      end                                                                                                             
   end   // end for loop

   vws = GetViewNames()
   for p = 1 to vws.length do
      CloseView(vws[p])
   end
      return(1)
    
    quit:   
      return(0)
EndMacro




Macro "create trip tables by VOT"(args)

        shared path, inputDir, outputDir       

		 inFiles={"Trip_EA.mtx","Trip_AM.mtx","Trip_MD.mtx","Trip_PM.mtx","Trip_EV.mtx"}
     outFiles={"Trip_EA_VOT.mtx","Trip_AM_VOT.mtx","Trip_MD_VOT.mtx","Trip_PM_VOT.mtx","Trip_EV_VOT.mtx"}
	   inTableNames = {"SOV_GP", "SOV_PAY", "SR2_GP","SR2_HOV", "SR2_PAY", "SR3_GP","SR3_HOV","SR3_PAY","lhdn","mhdn","hhdn","lhdt","mhdt","hhdt"}
	   outTableNames = {
	     "SOV_GP_LOW", "SOV_PAY_LOW", "SR2_GP_LOW","SR2_HOV_LOW", "SR2_PAY_LOW", "SR3_GP_LOW","SR3_HOV_LOW","SR3_PAY_LOW",
	     "SOV_GP_MED", "SOV_PAY_MED", "SR2_GP_MED","SR2_HOV_MED", "SR2_PAY_MED", "SR3_GP_MED","SR3_HOV_MED","SR3_PAY_MED",
	     "SOV_GP_HI", "SOV_PAY_HI", "SR2_GP_HI","SR2_HOV_HI", "SR2_PAY_HI", "SR3_GP_HI","SR3_HOV_HI","SR3_PAY_HI",
	     "lhdn","mhdn","hhdn","lhdt","mhdt","hhdt"}

	    for i = 1 to inFiles.length do
	      
	      //open person trip matrix currencies
        inMatrix = OpenMatrix(outputDir+"\\"+inFiles[i], )                                                               
        inCurrencies = CreateMatrixCurrencies(inMatrix, , , )
      
 	      dim curr_array[inTableNames.length]
	      for j = 1 to inTableNames.length do
          curr_array[j] = CreateMatrixCurrency(inMatrix, inTableNames[j], ,, )
	      end

      //create output trip table and matrix currencies for this time period
	    outMatrix = CopyMatrixStructure(curr_array, {{"File Name", outputDir+"\\"+outFiles[i]},                                       
         {"Label", outFiles[i]},   
         {"Tables",outTableNames},                                                                                                          
         {"File Based", "Yes"}})  
      SetMatrixCoreNames(outMatrix, outTableNames)
      
      outCurrencies= CreateMatrixCurrencies(outMatrix, , , )

      // calculate output matrices
      outCurrencies.SOV_GP_LOW := inCurrencies.SOV_GP * 0.3333333
      outCurrencies.SOV_GP_MED := inCurrencies.SOV_GP * 0.3333333
      outCurrencies.SOV_GP_HI  := inCurrencies.SOV_GP * 0.3333333

      outCurrencies.SOV_PAY_LOW := inCurrencies.PAY_GP * 0.3333333
      outCurrencies.SOV_PAY_MED := inCurrencies.PAY_GP * 0.3333333
      outCurrencies.SOV_PAY_HI  := inCurrencies.PAY_GP * 0.3333333

      outCurrencies.SR2_GP_LOW := inCurrencies.SR2_GP * 0.3333333
      outCurrencies.SR2_GP_MED := inCurrencies.SR2_GP * 0.3333333
      outCurrencies.SR2_GP_HI  := inCurrencies.SR2_GP * 0.3333333

      outCurrencies.SR2_HOV_LOW := inCurrencies.SR2_HOV * 0.3333333
      outCurrencies.SR2_HOV_MED := inCurrencies.SR2_HOV * 0.3333333
      outCurrencies.SR2_HOV_HI  := inCurrencies.SR2_HOV * 0.3333333

      outCurrencies.SR2_PAY_LOW := inCurrencies.SR2_PAY * 0.3333333
      outCurrencies.SR2_PAY_MED := inCurrencies.SR2_PAY * 0.3333333
      outCurrencies.SR2_PAY_HI  := inCurrencies.SR2_PAY * 0.3333333

      outCurrencies.SR3_GP_LOW := inCurrencies.SR3_GP * 0.3333333
      outCurrencies.SR3_GP_MED := inCurrencies.SR3_GP * 0.3333333
      outCurrencies.SR3_GP_HI  := inCurrencies.SR3_GP * 0.3333333

      outCurrencies.SR3_HOV_LOW := inCurrencies.SR3_HOV * 0.3333333
      outCurrencies.SR3_HOV_MED := inCurrencies.SR3_HOV * 0.3333333
      outCurrencies.SR3_HOV_HI  := inCurrencies.SR3_HOV * 0.3333333

      outCurrencies.SR3_PAY_LOW := inCurrencies.SR3_PAY * 0.3333333
      outCurrencies.SR3_PAY_MED := inCurrencies.SR3_PAY * 0.3333333
      outCurrencies.SR3_PAY_HI  := inCurrencies.SR3_PAY * 0.3333333
      
      outCurrencies.lhdn := inCurrencies.lhdn
      outCurrencies.mhdn := inCurrencies.mhdn
      outCurrencies.hhdn := inCurrencies.hhdn
      outCurrencies.lhdt := inCurrencies.lhdt
      outCurrencies.mhdt := inCurrencies.mhdt
      outCurrencies.hhdt := inCurrencies.hhdt

	end
  RunMacro("close all" )
	   
	Return(1)
  quit:
     Return(0)
EndMacro
<|MERGE_RESOLUTION|>--- conflicted
+++ resolved
@@ -1,913 +1,896 @@
-/*********************************************************************************
-Multi-model Multi-class Assignement
-macro "hwy assignment" 
-
-input files: hwy.dbd
-   hwy.net
-   Trip_EA.mtx: Early AM auto trip matrix file
-   Trip_AM.mtx: AM Peak  auto trip matrix file 
-   Trip_MD.mtx: Midday   auto trip matrix file 
-   Trip_PM.mtx: PM Peak  auto trip matrix file 
-   Trip_EV.mtx: Evening  auto trip matrix file 
-
-each file has 14 cores:
-
- Name     Description
- -------  ---------------------------------------
- SOV_GP   Drive Alone Non-Toll
- SOV_PAY  Drive Alone Toll
- SR2_GP   Shared-ride 2 Person Non-HOV Non-Toll
- SR2_HOV  Shared-ride 2 Person HOV Non-Toll
- SR2_PAY  Shared-ride 2 Person HOV Toll Eligible
- SR3_GP   Shared-ride 3+ Person Non-HOV Non-Toll
- SR2_HOV  Shared-ride 3+ Person HOV Non-Toll
- SR2_PAY  Shared-ride 3+ Person HOV Toll Eligible
- lhdn     Light heavy-duty Truck Non-Toll
- mhdn     Medium heavy-duty Truck Non-Toll
- hhdnv    Heavy heavy-duty Truck Non-Toll
- lhdt     Light heavy-duty Truck Toll
- mhdt     Medium heavy-duty Truck Toll
- hhdt     Heavy heavy-duty Truck Toll
-
- Functions are added by J Xu between Dec 2006 and March 2007
- (1) Select Link Analysis and split the resulting flow table by each select link inquiries;
- (2) Enhanced highway assignment for four different cases, involving toll.
- (3) Turning movement
-
-output files:
-
-   hwyload_EA.bin: Early AM loaded network binary file  
-   hwyload_AM.bin: Am Peak  loaded network binary file
-   hwyload_MD.bin: Midday   loaded network binary file
-   hwyload_PM.bin: PM Peak  loaded network binary file
-   hwyload_EV.bin: Evening  loaded network binary file
-   
-Optionally (for select link and turning movements):
-  
-   turns_EA.bin: Early AM turning movement file  
-   turns_AM.bin: Am Peak  turning movement file
-   turns_MD.bin: Midday   turning movement file
-   turns_PM.bin: PM Peak  turning movement file
-   turns_EV.bin: Evening  turning movement file
-   
-   select_EA.mtx: Early AM select link trip matrix file  
-   select_AM.mtx: Am Peak  select link trip matrix file
-   select_MD.mtx: Midday   select link trip matrix file
-   select_PM.mtx: PM Peak  select link trip matrix file
-   select_EV.mtx: Evening  select link trip matrix file
-   
-
-SANDAG ABM Version 1.0  
- JEF 2012-03-20 
- changed linktypeturnscst.dbf to linktypeturns.dbf as Joel suggested.
-*************************************************************************************/
-
-Macro "hwy assignment" (args)
-
-   Shared path, inputDir, outputDir, mxzone
-<<<<<<< HEAD
-   
-   properties = "\\conf\\sandag_abm.properties"  
-   convergence = RunMacro("read properties",properties,"convergence", "S")
-=======
-   assign_reliability="true"
->>>>>>> df657456
- 
-   turn_file="\\nodes.txt"
-   turn_flag=0
-   NumofCPU = 8
-   iteration = args[1]
-   assignByVOT= args[2]
-   
-   // for debug
-
-   periods = {"_EA","_AM","_MD","_PM","_EV"}
-   
-   RunMacro("close all") 
-   dim excl_qry[periods.length],excl_toll[periods.length],excl_dat[periods.length],excl_s2nh[periods.length],excl_s2th[periods.length],excl_s3nh[periods.length]
-   dim excl_s3th[periods.length],excl_lhdn[periods.length],excl_mhdn[periods.length],excl_hhdn[periods.length],excl_lhdt[periods.length],excl_mhdt[periods.length]
-   dim excl_hhdt[periods.length],toll_fld[periods.length],toll_fld2[periods.length]
-   
-   linkt=  {"*TM_EA","*TM_AM","*TM_MD","*TM_PM","*TM_EV"}
-   linkcap={"*CP_EA","*CP_AM","*CP_MD","*CP_PM","*CP_EV"}
-//   xt=     {"*TX_EA","*TX_AM","*TX_MD","*TX_PM","*TX_EV"}
-   xcap=   {"*CX_EA","*CX_AM","*CX_MD","*CX_PM","*CX_EV"}
-
-   cycle={"*CYCLE_EA","*CYCLE_AM","*CYCLE_MD","*CYCLE_PM","*CYCLE_EV"}
-   pfact={"*PF_EA","*PF_AM","*PF_MD","*PF_PM","*PF_EV"}
-   gcrat={"*GCRATIO_EA","*GCRATIO_AM","*GCRATIO_MD","*GCRATIO_PM","*GCRATIO_EV"}
-   alpha1={"*ALPHA1_EA","*ALPHA1_AM","*ALPHA1_MD","*ALPHA1_PM","*ALPHA1_EV"}
-   beta1={"*BETA1_EA","*BETA1_AM","*BETA1_MD","*BETA1_PM","*BETA1_EV"}
-   alpha2={"*ALPHA2_EA","*ALPHA2_AM","*ALPHA2_MD","*ALPHA2_PM","*ALPHA2_EV"}
-   beta2={"*BETA2_EA","*BETA2_AM","*BETA2_MD","*BETA2_PM","*BETA2_EV"}
-   preload={"*PRELOAD_EA","*PRELOAD_AM","*PRELOAD_MD","*PRELOAD_PM","*PRELOAD_EV"}
-   statrel={"*STATREL_EA","*STATREL_AM","*STATREL_MD","*STATREL_PM","*STATREL_EV"}
-
-   db_file = outputDir + "\\hwy.dbd" 
-   net_file= outputDir+"\\hwy.net"
-
-   turn={"turns_EA.bin","turns_AM.bin","turns_MD.bin","turns_PM.bin","turns_EV.bin"}
-   selectlink_mtx={"select_EA.mtx","select_AM.mtx","select_MD.mtx","select_PM.mtx","select_EV.mtx"}  //added for select link analysis by JXu
-   selinkqry_file="selectlink_query.txt"
-   if GetFileInfo(inputDir + "\\"+ selinkqry_file) <> null then do	//select link analysis is only available in stage II
-        selink_flag =1
-        fptr_from = OpenFile(inputDir + "\\"+selinkqry_file, "r")
-    	tmp_qry=readarray(fptr_from)
-    	index =1
-  	  selinkqry_name=null
-    	selink_qry=null
-    	subs=null
-    	while index <=ArrayLength(tmp_qry) do
-    	    if left(trim(tmp_qry[index]),1)!="*" then do
-    	        subs=ParseString(trim(tmp_qry[index]),",")
-    	    	if subs!=null then do
-    	            query=subs[3]
-    	            if ArrayLength(subs)>3 then do
-    	                for i=4 to ArrayLength(subs) do
-    	                    query=query+" "+subs[2]+" "+subs[i]
-    	                end
-    	            end    	       	    
-    	            selinkqry_name=selinkqry_name+{subs[1]}
-    	            selink_qry=selink_qry+{query}
-    	    	end
-    	    end
-    	    index = index + 1
-        end
-    end
-
-  asign = {"hwyload_EA.bin","hwyload_AM.bin","hwyload_MD.bin","hwyload_PM.bin","hwyload_EV.bin"}
-  oue_path = {"oue_path_EA.obt", "oue_path_AM.obt","oue_path_MD.obt","oue_path_PM.obt","oue_path_EV.obt"}
-  {node_lyr, link_lyr} = RunMacro("TCB Add DB Layers", db_file)
-   ok = (node_lyr <> null && link_lyr <> null)
-   if !ok then goto quit
-   db_link_lyr=db_file+"|"+link_lyr
-   db_node_lyr=db_file+"|"+node_lyr
-   
-   // drive-alone non-toll exclusion set
-   excl_dan={db_link_lyr, link_lyr, "dan", "Select * where !((ihov=1|ifc>7)&ITRUCK<5)"}
-   
-   // shared-2 non-toll non-HOV exclusion set 
-   excl_s2nn=excl_dan
-
-   // shared 3+ non-toll non-HOV exclusion set
-   excl_s3nn=excl_dan
-
-   
-   for i = 1 to periods.length do
-        // drive-alone toll exclusion set
-      //excl_dat[i]={db_link_lyr, link_lyr, "dat", "Select * where !(((ihov=1|ihov=4|((ihov=2|ihov=3)&(itoll"+periods[i]+">0&abln"+periods[i]+"<9)))|ifc>7)&ITRUCK<5)"}
-	  excl_dat[i]={db_link_lyr, link_lyr, "dat", "Select * where !((ihov=1|ihov=4|((ihov=2|ihov=3)&abln"+periods[i]+"<9)|ifc>7)& ITRUCK<5)"}	  
-      
-      // shared-2 non-toll HOV exclusion set
-      excl_s2nh[i]={db_link_lyr, link_lyr, "s2nh", "Select * where !((ihov=1|(ihov=2&abln"+periods[i]+" <9)|ifc>7)&ITRUCK<5)"}
-   
-      // shared-2 toll HOV exclusion set
-      excl_s2th[i]={db_link_lyr, link_lyr, "s2th", "Select * where !(((ihov=1|(ihov=2&abln"+periods[i]+"<9)|ihov=4|(ihov=3&itoll"+periods[i]+">0&abln"+periods[i]+"<9))|ifc>7)&ITRUCK<5)"}
-   
-      // shared=3+ non-toll non-HOV exclusion set
-      excl_s3nh[i]={db_link_lyr, link_lyr, "s3nh", "Select * where !((ihov=1|((ihov=2|ihov=3)&abln"+periods[i]+"<9)|ifc>7)&ITRUCK<5)"}
-   
-      // shared=3+ toll HOV exclusion set
-      excl_s3th[i]={db_link_lyr, link_lyr, "s3th", "Select * where abln"+periods[i]+"=9|ITRUCK>4"}
-   
-      // light-heavy truck non-toll exclusion set
-      excl_lhdn[i]={db_link_lyr, link_lyr, "lhdn", "Select * where !((ihov=1|ifc>7)&(ITRUCK<4|ITRUCK=7))"}
-  
-      // medium-heavy truck non-toll exclusion set
-      excl_mhdn[i]={db_link_lyr, link_lyr, "mhdn", "Select * where !((ihov=1|ifc>7)&(ITRUCK<3|ITRUCK>5))"}
-      
-      // heavy-heavy truck non-toll exclusion set
-      excl_hhdn[i]={db_link_lyr, link_lyr, "hhdn", "Select * where !((ihov=1|ifc>7)&(ITRUCK=1|ITRUCK>4))"}
-   
-      // light-heavy truck toll exclusion set
-<<<<<<< HEAD
-      excl_lhdt[i]={db_link_lyr, link_lyr, "lhd", "Select * where !(((ihov=1|ihov=4|((ihov=2|ihov=3)&(itoll"+periods[i]+">0&abln"+periods[i]+"<9)))|ifc>7)&(ITRUCK<4|ITRUCK=7))"}
-=======
-      //excl_lhdt[i]={db_link_lyr, link_lyr, "lhd", "Select * where !(((ihov=1|ihov=4|((ihov=2|ihov=3)&(itoll"+periods[i]+">0&abln"+periods[i]+"<9)))|ifc>7) & (ITRUCK<4|ITRUCK=7))"}
-	  excl_lhdt[i]={db_link_lyr, link_lyr, "lhd", "Select * where !(((ihov=1|ihov=4|((ihov=2|ihov=3)&(abln"+periods[i]+"<9)))|ifc>7) & (ITRUCK<4|ITRUCK=7))"}
->>>>>>> df657456
- 
-      // medium-heavy truck toll exclusion set
-      //excl_mhdt[i]={db_link_lyr, link_lyr, "mhd", "Select * where !(((ihov=1|ihov=4|((ihov=2|ihov=3)&(itoll"+periods[i]+">0&abln"+periods[i]+"<9)))|ifc>7)&(ITRUCK<3|ITRUCK>5))"}
-	  excl_mhdt[i]={db_link_lyr, link_lyr, "mhd", "Select * where !(((ihov=1|ihov=4|((ihov=2|ihov=3)&(abln"+periods[i]+"<9)))|ifc>7)&(ITRUCK<3|ITRUCK>5))"}
-   
-      // heavy-heavy truck toll exclusion set
-      //excl_hhdt[i]={db_link_lyr, link_lyr, "hhd", "Select * where !(((ihov=1|ihov=4|((ihov=2|ihov=3)&(itoll"+periods[i]+">0&abln"+periods[i]+"<9)))|ifc>7)&(ITRUCK=1|ITRUCK>4))"}
-	  excl_hhdt[i]={db_link_lyr, link_lyr, "hhd", "Select * where !(((ihov=1|ihov=4|((ihov=2|ihov=3)&(abln"+periods[i]+"<9)))|ifc>7)&(ITRUCK=1|ITRUCK>4))"}
-   
-   end
-
-   //reset exclusion array value based on the selection set results 
-
-   set = "dat"
-   vw_set = link_lyr + "|" + set
-   SetLayer(link_lyr)
-   for i = 1 to periods.length do
-<<<<<<< HEAD
-      n = SelectByQuery(set, "Several","Select * where !(((ihov=1|ihov=4|((ihov=2|ihov=3)&(itoll"+periods[i]+">0&abln"+periods[i]+"<9)))|ifc>7)&ITRUCK<5)",)
-=======
-      //n = SelectByQuery(set, "Several","Select * where !((ihov=1|ihov=4|((ihov=2|ihov=3)&(itoll"+periods[i]+">0&abln"+periods[i]+"<9)))|ifc>7)",)
-	  n = SelectByQuery(set, "Several","Select * where !((ihov=1|ihov=4|((ihov=2|ihov=3)&abln"+periods[i]+"<9)|ifc>7)& ITRUCK<5)",)
->>>>>>> df657456
-      if n = 0 then excl_dat[i]=null
-   end
-          
-   set = "s2nh"
-   vw_set = link_lyr + "|" + set
-   SetLayer(link_lyr)
-   for i = 1 to periods.length do
-      n = SelectByQuery(set, "Several","Select * where !((ihov=1|(ihov=2&abln"+periods[i]+"<9)|ifc>7)&ITRUCK<5)",)
-      if n = 0 then excl_s2nh[i]=null 
-   end
-          
-   set = "s2th"
-   vw_set = link_lyr + "|" + set
-   SetLayer(link_lyr)
-   for i = 1 to periods.length do
-      n = SelectByQuery(set, "Several", "Select * where !(((ihov=1|(ihov=2&abln"+periods[i]+"<9)|ihov=4|(ihov=3&itoll"+periods[i]+">0&abln"+periods[i]+"<9))|ifc>7)&ITRUCK<5)",)
-      if n = 0 then excl_s2th[i]=null   
-   end  
-      
-   set = "s3nh"
-   vw_set = link_lyr + "|" + set
-   SetLayer(link_lyr)
-   for i = 1 to periods.length do
-      n = SelectByQuery(set, "Several","Select * where !((ihov=1|((ihov=2|ihov=3)&abln"+periods[i]+"<9)|ifc>7)&ITRUCK<5)",)
-      if n = 0 then excl_s3nh[i]=null 
-   end         
-   
-   set = "s3th"
-   vw_set = link_lyr + "|" + set
-   SetLayer(link_lyr)
-   for i = 1 to periods.length do
-      n = SelectByQuery(set, "Several", "Select * where abln"+periods[i]+"=9|ITRUCK>4",)
-      if n = 0 then excl_s3th[i]=null   
-   end                                                                    
- 
-   if assignByVOT = "false" then do
-     trip={"Trip_EA.mtx","Trip_AM.mtx","Trip_MD.mtx","Trip_PM.mtx","Trip_EV.mtx"}
-     num_class=14
-     vehclass={1,2,3,4,5,6,7,8,9,10,11,12,13,14}
-     class_PCE={1,1,1,1,1,1,1,1,1.3,1.5,2.5,1.3,1.5,2.5}
-     VOT={67,67,67,67,67,67,67,67,67,68,89,67,68,89} // vot is in cents per minute: 67 cents/min = $40.20/hour
- 
-     for i = 1 to periods.length do
-       excl_qry[i]={excl_dan,excl_dat[i],excl_s2nn,excl_s2nh[i],excl_s2th[i],excl_s3nn,excl_s3nh[i],excl_s3th[i],excl_lhdn[i],excl_mhdn[i],excl_hhdn[i],excl_lhdt[i],excl_mhdt[i],excl_hhdt[i]}
-       toll_fld2[i]= {"COST","ITOLL3"+periods[i],"COST","COST","ITOLL3"+periods[i],"COST","COST","ITOLL3"+periods[i],"COST","COST","COST","ITOLL3"+periods[i],"ITOLL4"+periods[i],"ITOLL5"+periods[i]}
-     end
-   end
-   else do
-
-   	// for VOT assignment, explode the passenger modes 1 through 8 to 1 through 24. First 8 low vot, next 8 med vot, final 8 high vot. Then 6 truck classes for total 30 classes.    
-     trip={"Trip"+periods[1]+"_VOT.mtx", "Trip"+periods[2]+"_VOT.mtx", "Trip"+periods[3]+"_VOT.mtx", "Trip"+periods[4]+"_VOT.mtx", "Trip"+periods[5]+"_VOT.mtx"}
-     num_class=30
-     vehclass={1,2,3,4,5,6,7,8,9,10,11,12,13,14,15,16,17,18,19,20,21,22,23,24,25,26,27,28,29,30}
-     class_PCE={1,1,1,1,1,1,1,1,1,1,1,1,1,1,1,1,1,1,1,1,1,1,1,1,1.3,1.5,2.5,1.3,1.5,2.5}
-     VOT={16.6,16.6,16.6,16.6,16.6,16.6,16.6,16.6,33.3,33.3,33.3,33.3,33.3,33.3,33.3,33.3,100,100,100,100,100,100,100,100,67,68,89,67,68,89} //assuming $10/hr, $20/hr, and $60/hr as max of each range
-	
-     for i = 1 to periods.length do
-       excl_qry[i]={
-         excl_dan,excl_dat[i],excl_s2nn,excl_s2nh[i],excl_s2th[i],excl_s3nn,excl_s3nh[i],excl_s3th[i],
-         excl_dan,excl_dat[i],excl_s2nn,excl_s2nh[i],excl_s2th[i],excl_s3nn,excl_s3nh[i],excl_s3th[i],
-         excl_dan,excl_dat[i],excl_s2nn,excl_s2nh[i],excl_s2th[i],excl_s3nn,excl_s3nh[i],excl_s3th[i],
-         excl_lhdn[i],excl_mhdn[i],excl_hhdn[i],excl_lhdt[i],excl_mhdt[i],excl_hhdt[i]}
-       toll_fld2[i]= {
-         "COST","ITOLL3"+periods[i],"COST","COST","ITOLL3"+periods[i],"COST","COST","ITOLL3"+periods[i],
-         "COST","ITOLL3"+periods[i],"COST","COST","ITOLL3"+periods[i],"COST","COST","ITOLL3"+periods[i],
-         "COST","ITOLL3"+periods[i],"COST","COST","ITOLL3"+periods[i],"COST","COST","ITOLL3"+periods[i],
-         "COST","COST","COST","ITOLL3"+periods[i],"ITOLL4"+periods[i],"ITOLL5"+periods[i]}
-     end
-   end
-   
-  
-   
-   //Prepare selection set for turning movement report, by JXu
-   if (turn_flag=1 & iteration=4) then do
-      if GetFileInfo(inputDir+turn_file)!=null then do
-         fptr_turn = OpenFile(inputDir + turn_file,"r")
-         tmp_qry=readarray(fptr_turn)
-         turn_qry=null
-         index=1
-         while index <=ArrayLength(tmp_qry) do
-            if index=1 then 
-               turn_qry = "select * where " + "ID=" + tmp_qry[1]
-            else 
-               turn_qry = turn_qry + " OR " + "ID=" + tmp_qry[index]
-               if tmp_qry[index]="all" or tmp_qry[index]="All" or tmp_qry[index]="ALL" then do
-                  turn_qry = "select * where ID>"+i2s(mxzone)   //select all nodes except centroids
-                  index=ArrayLength(tmp_qry)
-               end
-               index=index+1
-            end
-            closefile(fptr_turn)
-         end
-      else turn_qry = "select * where temp=1"
-      if GetFileInfo(path+"\\turn.err")!=null then do
-         ok=RunMacro("SDdeletefile",{path+"\\turn.err"}) 
-         if !ok then goto quit
-      end
-
-      tmpset = "turn"
-      vw_set = node_lyr + "|" + tmpset 
-      SetLayer(node_lyr)
-      n = SelectByQuery(tmpset , "Several", turn_qry,)
-      if n = 0 then do
-         showmessage("Warning!!! No intersections selected for turning movement.")
-         fp_tmp = OpenFile(path + "\\turn.err","w")
-         WriteArray(fp_tmp,{"No intersections have been selected for turning movement."})
-         closefile(fp_tmp)
-         return(1)
-      end
-   end
-   
-   
-   //set hwy.net with turn penalty of time in minutes
-    d_tp_tb = inputDir + "\\linktypeturns.dbf"
-    s_tp_tb = outputDir + "\\turns.dbf"
-    Opts = null
-    Opts.Input.Database = db_file
-    Opts.Input.Network = net_file
-    Opts.Input.[Toll Set] = {db_link_lyr, link_lyr}
-    Opts.Input.[Centroids Set] = {db_node_lyr, node_lyr, "Selection", "select * where ID <="+i2s(mxzone)}
-    Opts.Global.[Spc Turn Pen Method] = 3
-    Opts.Input.[Def Turn Pen Table] = {d_tp_tb}
-    Opts.Input.[Spc Turn Pen Table] = {s_tp_tb}
-    Opts.Field.[Link type] = "IFC"
-    Opts.Global.[Global Turn Penalties] = {0, 0, 0, 0}
-    Opts.Flag.[Use Link Types] = "True"
-    RunMacro("HwycadLog",{"hwyassign.rsc: hwy assignment","Highway Network Setting"})  
-    ok = RunMacro("TCB Run Operation", 1, "Highway Network Setting", Opts)
-    if !ok then goto quit
-
-   // STEP 1: MMA
-    for i = 1 to periods.length do   
-   
-     //set the vdf DLL and vdf field names based on whether reliability is being used or not
-//     if assign_reliability="true" then do
-        vdf_fields = {linkt[i], linkcap[i], xcap[i], cycle[i],pfact[i], gcrat[i], alpha1[i], beta1[i], alpha2[i], beta2[i], 
-     	   "*LOSC_FACT","*LOSD_FACT","*LOSE_FACT", "*LOSFL_FACT", "*LOSFH_FACT", statrel[i], "Length", preload[i]}
-        vdf_file = "shrp.vdf"
-        vdf_defaults={ , , ,1.5 ,1 , 0.4 , 0.15, 4, 0.15, 4, 0, 0, 0, 0, 0, 0, 0, 0 }
-//     end
-/*       else do
-       vdf_fields = {linkt[i], linkcap[i], xcap[i], cycle[i],pfact[i], gcrat[i], alpha1[i], beta1[i], alpha2[i], beta2[i], preload[i]}
-       vdf_file = "tucson_vdf_rev.vdf"
-       vdf_defaults={ , , ,1.5 ,1 , 0.4 , 0.15, 4, 0.15, 4, 0 }
-     end
-  */ 
-      net = ReadNetwork(net_file)
-      NetOpts = null
-      NetOpts.[Link ID] = link_lyr+".ID"
-      NetOpts.[Type] = "Enable"
-      NetOpts.[Write to file] = "Yes"
-      ChangeLinkStatus(net,, NetOpts)  
-      
-      // Open the trip table to assign, and get the first table name
-      ODMatrix = outputDir + "\\"+trip[i]
-      m = OpenMatrix(ODMatrix,)
-      matrixCores = GetMatrixCoreNames(GetMatrix())
-      coreName = matrixCores[1]
-        
-
-      //settings for highway assignment
-      Opts = null
-      Opts.Global.[Force Threads] = 2
-      Opts.Input.Database = db_file
-      Opts.Input.Network = net_file
-
-      Opts.Input.[OD Matrix Currency] = {ODMatrix, coreName, , }
-      Opts.Input.[Exclusion Link Sets] = excl_qry[i]
-      Opts.Field.[Vehicle Classes] = vehclass
-      Opts.Field.[Fixed Toll Fields] = toll_fld2[i]
-      Opts.Field.[VDF Fld Names] = vdf_fields
-      Opts.Global.[Number of Classes] = num_class
-      Opts.Global.[Class PCEs] = class_PCE
-      Opts.Global.[Class VOIs] = VOT
-      Opts.Global.[Load Method] = "NCFW" 
-      Opts.Global.[N Conjugate] = 2
-      Opts.Global.[Loading Multiplier] = 1     
-<<<<<<< HEAD
-      Opts.Global.Convergence = s2r(convergence)
-      Opts.Global.[Cost Function File] = "tucson_vdf_rev.vdf"
-      Opts.Global.[VDF Defaults] = {, , ,1.5 ,1 , 0.4 , 0.15, 4, 0.15, 4, 0 }
-=======
-      Opts.Global.Convergence = 0.0005
-      Opts.Global.[Cost Function File] = vdf_file
-      Opts.Global.[VDF Defaults] = vdf_defaults
->>>>>>> df657456
-      Opts.Global.[Iterations]=1000
-      Opts.Flag.[Do Share Report] = 1     
-      Opts.Output.[Flow Table] = outputDir+"\\"+asign[i]  
-      if (turn_flag=1 & iteration=4) then Opts.Input.[Turning Movement Node Set] = {db_node_lyr, node_lyr, "Selection", turn_qry}
-      if (turn_flag=1 & iteration=4) then Opts.Flag.[Do Turn Movement] = 1
-      if (turn_flag=1 & iteration=4) then Opts.Output.[Movement Table] = outputDir+"\\"+turn[i]
-      Opts.Field.[MSA Flow] = "_MSAFlow" + periods[i]
-      Opts.Field.[MSA Cost] = "_MSACost" + periods[i]
-      Opts.Field.[MSA Time] = "_MSATime" + periods[i]
-      Opts.Global.[MSA Iteration] = iteration
-      if (selink_flag = 1 & iteration = 4) then do
-            Opts.Global.[Critical Queries] = selink_qry
-            Opts.Global.[Critical Set names] = selinkqry_name
-            Opts.Output.[Critical Matrix].Label = "Select Link Matrix"
-            Opts.Output.[Critical Matrix].Compression = 1
-            Opts.Output.[Critical Matrix].[File Name] = outputDir +"\\"+selectlink_mtx[i]
-     	end
-      RunMacro("HwycadLog",{"hwyassign.rsc: hwy assignment","MMA: "+asign[i]}) 
-      ok = RunMacro("TCB Run Procedure", i, "MMA", Opts)
-      if !ok then goto quit
-   end  
-   if!ok then goto quit
-
-   ok=1
-   quit:
-      RunMacro("close all")
-      return(ok)
-EndMacro
-
-//added by JXu to split the flow table by queries.
-
-Macro "Selink Flow Split" (arr_selink)
-    shared path, inputDir, outputDir
-    asign=arr_selink[1]
-    selinkqry_name=arr_selink[2]
-    m=ArrayLength(selinkqry_name)+1
-    dim new_flowtb[ArrayLength(asign),ArrayLength(selinkqry_name)+1]         //All new flow table names after splitting for OP, AM and PM period assignments (3x5=15 names)
-    for i=1 to ArrayLength(asign) do
-        for j=1 to ArrayLength(selinkqry_name) do
-            new_flowtb[i][j] = outputDir+"\\"+left(asign[i],len(asign[i])-4)+"sl"+ i2s(j) +".bin"
-        end
-        new_flowtb[i][ArrayLength(selinkqry_name)+1]=outputDir+"\\"+asign[i]
-    end
-//rename the original flow table file name to avoid the file name conflit with the splitted flow table.
-    for i=1 to ArrayLength(asign) do
-        new_file=left(asign[i],len(asign[i])-4)+"_orig.bin"
-        dict_nm = left(asign[i],len(asign[i])-4)+".dcb"
-        newdict_nm = left(asign[i],len(asign[i])-4)+"_orig.dcb"
-        ok=RunMacro("SDrenamefile",{outputDir+"\\"+asign[i],outputDir+"\\"+new_file}) if!ok then goto quit
-        ok=RunMacro("SDrenamefile",{outputDir+"\\"+dict_nm,outputDir+"\\"+newdict_nm}) if!ok then goto quit
-        asign[i]=new_file
-    end
-
-// This loop closes all views:
-    tmp = GetViews()
-    if tmp<>null then
-        for i = 1 to ArrayLength(tmp[1]) do
-       CloseView(tmp[1][i])
-        end
-
-    flowtb_vw = OpenTable("Flow Table", "FFB", {outputDir+"\\"+asign[1],})
-    flowtb_fldinfo = GetViewStructure(flowtb_vw)   //Get all the fields info from the flow table
-    dim flds_flag[ArrayLength(flowtb_fldinfo),ArrayLength(selinkqry_name)+1]
-//flds_flag[i][j]=1 if flowtb_fldinfo[i][1] will be exported to .bin file for query j; 
-//if j is more than number of queries, then flds_flag[i][j] decides if flowtb_fldinfo[i][1] will be exported to .bin flow table without query info.
-    for i=1 to ArrayLength(flowtb_fldinfo) do
-        flag_tot = 0
-        for j=1 to ArrayLength(selinkqry_name) do
-            if Position(flowtb_fldinfo[i][1],selinkqry_name[j])=0  then do
-                flds_flag[i][j]=0
-                flag_tot=flag_tot+1
-            end
-            else flds_flag[i][j]=1
-        end
-        if flag_tot = ArrayLength(selinkqry_name) then do
-            for j=1 to ArrayLength(selinkqry_name) do
-                flds_flag[i][j]=1
-            end
-            flds_flag[i][ArrayLength(selinkqry_name)+1]=1    //This will be exported to the flow table of original format without any query info
-        end
-        else flds_flag[i][ArrayLength(selinkqry_name)+1]=0
-    end
-
-    dim newflds[ArrayLength(selinkqry_name)+1]
-    for j=1 to ArrayLength(selinkqry_name)+1 do
-        for i=1 to ArrayLength(flowtb_fldinfo) do
-            if flds_flag[i][j]=1 then
-                newflds[j]=newflds[j]+{flowtb_fldinfo[i][1]}
-        end
-    end
-
-    for i=1 to arraylength(asign) do
-        flow_vw = OpenTable("All Flow", "FFB", {outputDir+"\\"+asign[i],})
-        for j=1 to arraylength(selinkqry_name) do
-            ExportView(flow_vw+"|", "FFB", new_flowtb[i][j],newflds[j], 
-        {{"Additional Fields",{{"AB_Flow_"+selinkqry_name[j],"Real",15,4,"No"},
-                             {"BA_Flow_"+selinkqry_name[j],"Real",15,4,"No"},
-                             {"Tot_Flow_"+selinkqry_name[j],"Real",15,4,"No"}}}
-                  })
-        end
-        ExportView(flow_vw+"|", "FFB", new_flowtb[i][m],newflds[m],)
-    end
-
-    //Fill in the newly added fields in the splitted flow table for each query
-    for i=1 to arraylength(asign) do
-        newflow_vw=null
-        newflow_fldinfo=null
-        For j=1 to arraylength(selinkqry_name) do
-            newflow_vw = OpenTable("Splitted Flow", "FFB", {new_flowtb[i][j],})
-            newflow_fldinfo = GetViewStructure(newflow_vw)   
-            AB_qry_flds=null
-            BA_qry_flds=null
-            for k=1 to ArrayLength(newflow_fldinfo) do
-                if Position(newflow_fldinfo[k][1],selinkqry_name[j])<>0 then do
-                    if Position(newflow_fldinfo[k][1],"AB")<>0 then
-                        AB_qry_flds=AB_qry_flds+{newflow_fldinfo[k][1]}
-                    if Position(newflow_fldinfo[k][1],"BA")<>0 then
-                        BA_qry_flds=BA_qry_flds+{newflow_fldinfo[k][1]}
-                end 
-            end
-            order = {{"ID1", "Ascending"}}
-            rh = GetFirstRecord(newflow_vw+ "|", order)
-            while rh <> null do
-                AB_vals=0
-                BA_vals=0
-                for k=1 to ArrayLength(AB_qry_flds) do
-                    vals=GetRecordValues(newflow_vw, rh, {AB_qry_flds[k],BA_qry_flds[k]})
-                    AB_vals=AB_vals+NZ(vals[1][2])
-                    BA_vals=BA_vals+NZ(vals[2][2])
-                    Tot_vals=AB_vals+BA_vals
-                end
-                SetRecordValues(newflow_vw, rh, {{"AB_Flow_"+selinkqry_name[j], AB_vals}, 
-                             {"BA_Flow_"+selinkqry_name[j], BA_vals}, 
-                             {"Tot_Flow_"+selinkqry_name[j],Tot_vals}}) 
-                setRecord(newflow_vw, rh)
-                rh = GetNextRecord(newflow_vw + "|", rh, order)
-            end
-        end 
-    end 
-    
-    ok=1
-    quit:
-         RunMacro("close all")
-         return(ok)
- 
-endMacro
-     
-     
-/**********************************************************************************************************
-
-  combine truck tt_nt assign
-  
-  
-**********************************************************************************************************/
-Macro "combine truck tt_nt assign"(arr)
-   shared path, inputDir, outputDir
-   stage = arr[1]
-
-   asignbin={"lodtollop2.bin","lodtollam2.bin","lodtollpm2.bin"}  
-   asigndcb={"lodtollop2.DCB","lodtollam2.DCB","lodtollpm2.DCB"}    
-   copybin={"lodtollclassop2.bin","lodtollclassam2.bin","lodtollclasspm2.bin"}  
-   copydcb={"lodtollclassop2.DCB","lodtollclassam2.DCB","lodtollclasspm2.DCB"}   
-   viewNames ={"lodtollop2","lodtollam2","lodtollpm2"} 
-
-   // Copy files 
-   for k=1 to 3 do
-      // check if copy files already exist, if exist delete 
-      file=outputDir+"\\"+copybin[k]
-      dif2=GetDirectoryInfo(file,"file") 
-      if dif2.length>0 then deletefile(file) 
-      ok=1
-
-      CopyTableFiles(null,"FFB", outputDir+"\\"+asignbin[k], outputDir+"\\"+asigndcb[k],outputDir+"\\"+copybin[k], outputDir+"\\"+copydcb[k])
- 
-      // delete the original highway files once copied
-      // check if copy files already exist, if exist delete 
-      file=outputDir+"\\"+asignbin[k]
-      dif2=GetDirectoryInfo(file,"file") 
-      if dif2.length>0 then deletefile(file) 
-      ok=1
-
-      // Get copied files
-      view = OpenTable("assignment", "FFB", {outputDir+"\\"+copybin[k],} )
-      ok1 = (view1 != null)
-    
-      // number of records                                                                                                                            
-      records = GetRecordCount(view, null)                                                                                                           
-
-      hov3_info = GetFileInfo(inputDir+"\\hov3")
-      hov3out_info = GetFileInfo(inputDir+"\\hov3out")  
-      if (hov3_info=null & hov3out_info=null) then do                                                                                                   
-      //get fields
-      fvector = GetDataVectors(view+"|",{"ID1", "AB_Flow_PCE", "BA_Flow_PCE", "Tot_Flow_PCE", "AB_Time",                                           
-                                                "BA_Time", "Max_Time","AB_VOC","BA_VOC","Max_VOC","AB_V_Dist_T",                                          
-                                                "BA_V_Dist_T","Tot_V_Dist_T","AB_VHT","BA_VHT","Tot_VHT",                                                 
-                                                "AB_Speed","BA_Speed","AB_VDF","BA_VDF","Max_VDF",                                                        
-                                                "AB_Flow_dan","BA_Flow_dan","AB_Flow_dat","BA_Flow_dat",                                                  
-                                                "AB_Flow_s2nn","BA_Flow_s2nn","AB_Flow_s2nh","BA_Flow_s2nh","AB_Flow_s2th","BA_Flow_s2th",          
-                                                "AB_Flow_M1","BA_Flow_M1","AB_Flow_M2","BA_Flow_M2","AB_Flow_M3","BA_Flow_M3",  
-                                                "AB_Flow_lhdn","BA_Flow_lhdn","AB_Flow_lhdt","BA_Flow_lhdt",                                              
-                                                "AB_Flow_mhdn","BA_Flow_mhdn","AB_Flow_mhdt","BA_Flow_mhdt",                                              
-                                                "AB_Flow_hhdn","BA_Flow_hhdn","AB_Flow_hhdt","BA_Flow_hhdt",
-                                                "AB_Flow","BA_Flow","Tot_Flow"},) 
-      //create output file
-      view = CreateTable(viewNames[k], outputDir+"\\"+asignbin[k], "FFB", {
-           {"ID1"            ,  "Integer (4 bytes)" , 10, null,"No",                                                 },
-              {"AB_Flow_PCE"    ,  "Real (8 bytes)"    , 15, 4   ,"No","Link AB Flow                                "},                             
-              {"BA_Flow_PCE"    ,  "Real (8 bytes)"    , 15, 4   ,"No","Link BA Flow                                "}, 
-              {"Tot_Flow_PCE"   ,  "Real (8 bytes)"    , 15, 4   ,"No","Link Total Flow                             "}, 
-              {"AB_Time"        ,  "Real (8 bytes)"    , 15, 4   ,"No","AB Loaded Travel Time                       "}, 
-              {"BA_Time"        ,  "Real (8 bytes)"    , 15, 4   ,"No","BA Loaded Travel Time                       "}, 
-              {"Max_Time"       ,  "Real (8 bytes)"    , 15, 4   ,"No","Maximum Loaded Time                         "}, 
-              {"AB_VOC"         ,  "Real (8 bytes)"    , 15, 4   ,"No","AB Volume to Capacity Ratio                 "}, 
-              {"BA_VOC"         ,  "Real (8 bytes)"    , 15, 4   ,"No","BA Volume to Capacity Ratio                 "}, 
-              {"Max_VOC"        ,  "Real (8 bytes)"    , 15, 4   ,"No","Maximum Volume to Capacity Ratio            "}, 
-              {"AB_V_Dist_T"    ,  "Real (8 bytes)"    , 15, 4   ,"No","AB vehicle miles or km of travel            "}, 
-              {"BA_V_Dist_T"    ,  "Real (8 bytes)"    , 15, 4   ,"No","BA vehicle miles or km of travel            "}, 
-              {"Tot_V_Dist_T"   ,  "Real (8 bytes)"    , 15, 4   ,"No","Total vehicle miles or km of travel         "}, 
-              {"AB_VHT"         ,  "Real (8 bytes)"    , 15, 4   ,"No","AB vehicle hours of travel                  "}, 
-              {"BA_VHT"         ,  "Real (8 bytes)"    , 15, 4   ,"No","BA vehicle hours of travel                  "}, 
-              {"Tot_VHT"        ,  "Real (8 bytes)"    , 15, 4   ,"No","Total vehicle hours of travel               "}, 
-              {"AB_Speed"       ,  "Real (8 bytes)"    , 15, 4   ,"No","AB Loaded Speed                             "}, 
-              {"BA_Speed"       ,  "Real (8 bytes)"    , 15, 4   ,"No","BA Loaded Speed                             "},       
-              {"AB_VDF"         ,  "Real (8 bytes)"    , 15, 4   ,"No","Link AB Volume Delay Function               "}, 
-              {"BA_VDF"         ,  "Real (8 bytes)"    , 15, 4   ,"No","Link BA Volume Delay Function               "}, 
-              {"Max_VDF"        ,  "Real (8 bytes)"    , 15, 4   ,"No","Maximum Link Volume Delay Function Value    "}, 
-              {"AB_Flow_dan"    ,  "Real (8 bytes)"    , 15, 4   ,"No","AB Flow for  dan                            "}, 
-              {"BA_Flow_dan"    ,  "Real (8 bytes)"    , 15, 4   ,"No","BA Flow for dan                             "}, 
-              {"AB_Flow_dat"    ,  "Real (8 bytes)"    , 15, 4   ,"No","AB Flow for  dat                            "}, 
-              {"BA_Flow_dat"    ,  "Real (8 bytes)"    , 15, 4   ,"No","BA Flow for dat                             "}, 
-              {"AB_Flow_s2nn"  ,  "Real (8 bytes)"    , 15, 4   ,"No","AB Flow for  s2nn                          "}, 
-              {"BA_Flow_s2nn"  ,  "Real (8 bytes)"    , 15, 4   ,"No","BA Flow for s2nn                           "}, 
-              {"AB_Flow_s2nh"  ,  "Real (8 bytes)"    , 15, 4   ,"No","AB Flow for  s2nh                          "}, 
-              {"BA_Flow_s2nh"  ,  "Real (8 bytes)"    , 15, 4   ,"No","BA Flow for s2nh                           "}, 
-              {"AB_Flow_s2th"  ,  "Real (8 bytes)"    , 15, 4   ,"No","AB Flow for  s2th                          "}, 
-              {"BA_Flow_s2th"  ,  "Real (8 bytes)"    , 15, 4   ,"No","BA Flow for s2th                           "}, 
-              {"AB_Flow_M1"     ,  "Real (8 bytes)"    , 15, 4   ,"No","AB Flow for  M1                             "}, 
-              {"BA_Flow_M1"     ,  "Real (8 bytes)"    , 15, 4   ,"No","BA Flow for M1                              "}, 
-              {"AB_Flow_M2"     ,  "Real (8 bytes)"    , 15, 4   ,"No","AB Flow for  M2                             "}, 
-              {"BA_Flow_M2"     ,  "Real (8 bytes)"    , 15, 4   ,"No","BA Flow for M2                              "}, 
-              {"AB_Flow_M3"     ,  "Real (8 bytes)"    , 15, 4   ,"No","AB Flow for  M3                             "}, 
-              {"BA_Flow_M3"     ,  "Real (8 bytes)"    , 15, 4   ,"No","BA Flow for M3                              "}, 
-              {"AB_Flow_lhd"    ,  "Real (8 bytes)"    , 15, 4   ,"No","AB Flow for  lhd                            "}, 
-              {"BA_Flow_lhd"    ,  "Real (8 bytes)"    , 15, 4   ,"No","BA Flow for lhd                             "}, 
-              {"AB_Flow_mhd"    ,  "Real (8 bytes)"    , 15, 4   ,"No","AB Flow for  mhd                            "}, 
-              {"BA_Flow_mhd"    ,  "Real (8 bytes)"    , 15, 4   ,"No","BA Flow for mhd                             "}, 
-              {"AB_Flow_hhd"    ,  "Real (8 bytes)"    , 15, 4   ,"No","AB Flow for  hhd                            "}, 
-              {"BA_Flow_hhd"    ,  "Real (8 bytes)"    , 15, 4   ,"No","BA Flow for hhd                             "}, 
-              {"AB_Flow"        ,  "Real (8 bytes)"    , 15, 4   ,"No","Link AB Veh Flow                            "}, 
-              {"BA_Flow"        ,  "Real (8 bytes)"    , 15, 4   ,"No","Link BA Veh Flow                            "}, 
-              {"Tot_Flow"       ,  "Real (8 bytes)"    , 15, 4   ,"No","Link Total Veh Flow                         "}
-               })                                                                                                                
-      SetView(view)                                        
-                                                                                                
-      //calculate and set values                                                                                                                       
-      for i = 1 to records do                                                                                                                        
-         rh = AddRecord(view, {  
-                              {"ID1"           , fvector[1 ][i]},  
-                              {"AB_Flow_PCE"   , fvector[2 ][i]},
-                              {"BA_Flow_PCE"   , fvector[3 ][i]},
-                              {"Tot_Flow_PCE"  , fvector[4 ][i]},
-                              {"AB_Time"       , fvector[5 ][i]},
-                              {"BA_Time"       , fvector[6 ][i]},
-                              {"Max_Time"      , fvector[7 ][i]},
-                              {"AB_VOC"        , fvector[8 ][i]},
-                              {"BA_VOC"        , fvector[9 ][i]},
-                              {"Max_VOC"       , fvector[10][i]},
-                              {"AB_V_Dist_T"   , fvector[11][i]},
-                              {"BA_V_Dist_T"   , fvector[12][i]},
-                              {"Tot_V_Dist_T"  , fvector[13][i]},
-                              {"AB_VHT"        , fvector[14][i]},
-                              {"BA_VHT"        , fvector[15][i]},
-                              {"Tot_VHT"       , fvector[16][i]},
-                              {"AB_Speed"      , fvector[17][i]},
-                              {"BA_Speed"      , fvector[18][i]},
-                              {"AB_VDF"        , fvector[19][i]},
-                              {"BA_VDF"        , fvector[20][i]},
-                              {"Max_VDF"       , fvector[21][i]},
-                              {"AB_Flow_dan"   , fvector[22][i]},
-                              {"BA_Flow_dan"   , fvector[23][i]},
-                              {"AB_Flow_dat"   , fvector[24][i]},
-                              {"BA_Flow_dat"   , fvector[25][i]},
-                              {"AB_Flow_s2nn" , fvector[26][i]},
-                              {"BA_Flow_s2nn" , fvector[27][i]},
-                              {"AB_Flow_s2nh" , fvector[28][i]},
-                              {"BA_Flow_s2nh" , fvector[29][i]},
-                              {"AB_Flow_s2th" , fvector[30][i]},
-                              {"BA_Flow_s2th" , fvector[31][i]},
-                              {"AB_Flow_M1"    , fvector[32][i]},
-                              {"BA_Flow_M1"    , fvector[33][i]},
-                              {"AB_Flow_M2"    , fvector[34][i]},
-                              {"BA_Flow_M2"    , fvector[35][i]},
-                              {"AB_Flow_M3"    , fvector[36][i]},
-                              {"BA_Flow_M3"    , fvector[37][i]},
-                              {"AB_Flow_lhd"   , fvector[38][i] + fvector[40][i]},
-                              {"BA_Flow_lhd"   , fvector[39][i] + fvector[41][i]},
-                              {"AB_Flow_mhd"   , fvector[42][i] + fvector[44][i]},
-                              {"BA_Flow_mhd"   , fvector[43][i] + fvector[45][i]},
-                              {"AB_Flow_hhd"   , fvector[46][i] + fvector[48][i]},
-                              {"BA_Flow_hhd"   , fvector[47][i] + fvector[49][i]},
-                              {"AB_Flow"       , fvector[50][i]},
-                              {"BA_Flow"       , fvector[51][i]}, 
-                              {"Tot_Flow"      , fvector[52][i]} 
-                              })
-         end
-      end                        
-    else do      
-      fvector = GetDataVectors(view+"|",{"ID1", "AB_Flow_PCE", "BA_Flow_PCE", "Tot_Flow_PCE", "AB_Time",                                           
-                                                "BA_Time", "Max_Time","AB_VOC","BA_VOC","Max_VOC","AB_V_Dist_T",                                          
-                                                "BA_V_Dist_T","Tot_V_Dist_T","AB_VHT","BA_VHT","Tot_VHT",                                                 
-                                                "AB_Speed","BA_Speed","AB_VDF","BA_VDF","Max_VDF",                                                        
-                                                "AB_Flow_dan","BA_Flow_dan","AB_Flow_dat","BA_Flow_dat",                                                  
-                                                "AB_Flow_s2nn","BA_Flow_s2nn","AB_Flow_s2nh","BA_Flow_s2nh","AB_Flow_s2th","BA_Flow_s2th",          
-                                                "AB_Flow_s3nn","BA_Flow_s3nn","AB_Flow_s3nh","BA_Flow_s3nh","AB_Flow_s3th","BA_Flow_s3th",  
-                                                "AB_Flow_lhdn","BA_Flow_lhdn","AB_Flow_lhdt","BA_Flow_lhdt",                                              
-                                                "AB_Flow_mhdn","BA_Flow_mhdn","AB_Flow_mhdt","BA_Flow_mhdt",                                              
-                                                "AB_Flow_hhdn","BA_Flow_hhdn","AB_Flow_hhdt","BA_Flow_hhdt",
-                                                "AB_Flow","BA_Flow","Tot_Flow"},)
-      //create output file
-      view = CreateTable(viewNames[k], path+"\\"+asignbin[k], "FFB", {
-           {"ID1"            ,  "Integer (4 bytes)" , 10, null,"No",                                                 },
-              {"AB_Flow_PCE"    ,  "Real (8 bytes)"    , 15, 4   ,"No","Link AB Flow                                "},                             
-              {"BA_Flow_PCE"    ,  "Real (8 bytes)"    , 15, 4   ,"No","Link BA Flow                                "}, 
-              {"Tot_Flow_PCE"   ,  "Real (8 bytes)"    , 15, 4   ,"No","Link Total Flow                             "}, 
-              {"AB_Time"        ,  "Real (8 bytes)"    , 15, 4   ,"No","AB Loaded Travel Time                       "}, 
-              {"BA_Time"        ,  "Real (8 bytes)"    , 15, 4   ,"No","BA Loaded Travel Time                       "}, 
-              {"Max_Time"       ,  "Real (8 bytes)"    , 15, 4   ,"No","Maximum Loaded Time                         "}, 
-              {"AB_VOC"         ,  "Real (8 bytes)"    , 15, 4   ,"No","AB Volume to Capacity Ratio                 "}, 
-              {"BA_VOC"         ,  "Real (8 bytes)"    , 15, 4   ,"No","BA Volume to Capacity Ratio                 "}, 
-              {"Max_VOC"        ,  "Real (8 bytes)"    , 15, 4   ,"No","Maximum Volume to Capacity Ratio            "}, 
-              {"AB_V_Dist_T"    ,  "Real (8 bytes)"    , 15, 4   ,"No","AB vehicle miles or km of travel            "}, 
-              {"BA_V_Dist_T"    ,  "Real (8 bytes)"    , 15, 4   ,"No","BA vehicle miles or km of travel            "}, 
-              {"Tot_V_Dist_T"   ,  "Real (8 bytes)"    , 15, 4   ,"No","Total vehicle miles or km of travel         "}, 
-              {"AB_VHT"         ,  "Real (8 bytes)"    , 15, 4   ,"No","AB vehicle hours of travel                  "}, 
-              {"BA_VHT"         ,  "Real (8 bytes)"    , 15, 4   ,"No","BA vehicle hours of travel                  "}, 
-              {"Tot_VHT"        ,  "Real (8 bytes)"    , 15, 4   ,"No","Total vehicle hours of travel               "}, 
-              {"AB_Speed"       ,  "Real (8 bytes)"    , 15, 4   ,"No","AB Loaded Speed                             "}, 
-              {"BA_Speed"       ,  "Real (8 bytes)"    , 15, 4   ,"No","BA Loaded Speed                             "},       
-              {"AB_VDF"         ,  "Real (8 bytes)"    , 15, 4   ,"No","Link AB Volume Delay Function               "}, 
-              {"BA_VDF"         ,  "Real (8 bytes)"    , 15, 4   ,"No","Link BA Volume Delay Function               "}, 
-              {"Max_VDF"        ,  "Real (8 bytes)"    , 15, 4   ,"No","Maximum Link Volume Delay Function Value    "}, 
-              {"AB_Flow_dan"    ,  "Real (8 bytes)"    , 15, 4   ,"No","AB Flow for  dan                            "}, 
-              {"BA_Flow_dan"    ,  "Real (8 bytes)"    , 15, 4   ,"No","BA Flow for dan                             "}, 
-              {"AB_Flow_dat"    ,  "Real (8 bytes)"    , 15, 4   ,"No","AB Flow for  dat                            "}, 
-              {"BA_Flow_dat"    ,  "Real (8 bytes)"    , 15, 4   ,"No","BA Flow for dat                             "}, 
-              {"AB_Flow_s2nn"  ,  "Real (8 bytes)"    , 15, 4   ,"No","AB Flow for  s2nn                          "}, 
-              {"BA_Flow_s2nn"  ,  "Real (8 bytes)"    , 15, 4   ,"No","BA Flow for s2nn                           "}, 
-              {"AB_Flow_s2nh"  ,  "Real (8 bytes)"    , 15, 4   ,"No","AB Flow for  s2nh                          "}, 
-              {"BA_Flow_s2nh"  ,  "Real (8 bytes)"    , 15, 4   ,"No","BA Flow for s2nh                           "}, 
-              {"AB_Flow_s2th"  ,  "Real (8 bytes)"    , 15, 4   ,"No","AB Flow for  s2th                          "}, 
-              {"BA_Flow_s2th"  ,  "Real (8 bytes)"    , 15, 4   ,"No","BA Flow for s2th                           "}, 
-              {"AB_Flow_s3nn"     ,  "Real (8 bytes)"    , 15, 4   ,"No","AB Flow for  s3nn                             "}, 
-              {"BA_Flow_s3nn"     ,  "Real (8 bytes)"    , 15, 4   ,"No","BA Flow for s3nn                              "}, 
-              {"AB_Flow_s3nh"     ,  "Real (8 bytes)"    , 15, 4   ,"No","AB Flow for  s3nh                             "}, 
-              {"BA_Flow_s3nh"     ,  "Real (8 bytes)"    , 15, 4   ,"No","BA Flow for s3nh                              "}, 
-              {"AB_Flow_s3th"     ,  "Real (8 bytes)"    , 15, 4   ,"No","AB Flow for  s3th                             "}, 
-              {"BA_Flow_s3th"     ,  "Real (8 bytes)"    , 15, 4   ,"No","BA Flow for s3th                              "}, 
-              {"AB_Flow_lhd"    ,  "Real (8 bytes)"    , 15, 4   ,"No","AB Flow for  lhd                            "}, 
-              {"BA_Flow_lhd"    ,  "Real (8 bytes)"    , 15, 4   ,"No","BA Flow for lhd                             "}, 
-              {"AB_Flow_mhd"    ,  "Real (8 bytes)"    , 15, 4   ,"No","AB Flow for  mhd                            "}, 
-              {"BA_Flow_mhd"    ,  "Real (8 bytes)"    , 15, 4   ,"No","BA Flow for mhd                             "}, 
-              {"AB_Flow_hhd"    ,  "Real (8 bytes)"    , 15, 4   ,"No","AB Flow for  hhd                            "}, 
-              {"BA_Flow_hhd"    ,  "Real (8 bytes)"    , 15, 4   ,"No","BA Flow for hhd                             "}, 
-              {"AB_Flow"        ,  "Real (8 bytes)"    , 15, 4   ,"No","Link AB Veh Flow                            "}, 
-              {"BA_Flow"        ,  "Real (8 bytes)"    , 15, 4   ,"No","Link BA Veh Flow                            "}, 
-              {"Tot_Flow"       ,  "Real (8 bytes)"    , 15, 4   ,"No","Link Total Veh Flow                         "}
-               })                                                                                                                
-      SetView(view)                                        
-                                                                                                
-      //calculate and set values                                                                                                                       
-      for i = 1 to records do                                                                                                                        
-         rh = AddRecord(view, {  
-                              {"ID1"           , fvector[1 ][i]},  
-                              {"AB_Flow_PCE"   , fvector[2 ][i]},
-                              {"BA_Flow_PCE"   , fvector[3 ][i]},
-                              {"Tot_Flow_PCE"  , fvector[4 ][i]},
-                              {"AB_Time"       , fvector[5 ][i]},
-                              {"BA_Time"       , fvector[6 ][i]},
-                              {"Max_Time"      , fvector[7 ][i]},
-                              {"AB_VOC"        , fvector[8 ][i]},
-                              {"BA_VOC"        , fvector[9 ][i]},
-                              {"Max_VOC"       , fvector[10][i]},
-                              {"AB_V_Dist_T"   , fvector[11][i]},
-                              {"BA_V_Dist_T"   , fvector[12][i]},
-                              {"Tot_V_Dist_T"  , fvector[13][i]},
-                              {"AB_VHT"        , fvector[14][i]},
-                              {"BA_VHT"        , fvector[15][i]},
-                              {"Tot_VHT"       , fvector[16][i]},
-                              {"AB_Speed"      , fvector[17][i]},
-                              {"BA_Speed"      , fvector[18][i]},
-                              {"AB_VDF"        , fvector[19][i]},
-                              {"BA_VDF"        , fvector[20][i]},
-                              {"Max_VDF"       , fvector[21][i]},
-                              {"AB_Flow_dan"   , fvector[22][i]},
-                              {"BA_Flow_dan"   , fvector[23][i]},
-                              {"AB_Flow_dat"   , fvector[24][i]},
-                              {"BA_Flow_dat"   , fvector[25][i]},
-                              {"AB_Flow_s2nn" , fvector[26][i]},
-                              {"BA_Flow_s2nn" , fvector[27][i]},
-                              {"AB_Flow_s2nh" , fvector[28][i]},
-                              {"BA_Flow_s2nh" , fvector[29][i]},
-                              {"AB_Flow_s2th" , fvector[30][i]},
-                              {"BA_Flow_s2th" , fvector[31][i]},
-                              {"AB_Flow_s3nn"    , fvector[32][i]},
-                              {"BA_Flow_s3nn"    , fvector[33][i]},
-                              {"AB_Flow_s3nh"    , fvector[34][i]},
-                              {"BA_Flow_s3nh"    , fvector[35][i]},
-                              {"AB_Flow_s3th"    , fvector[36][i]},
-                              {"BA_Flow_s3th"    , fvector[37][i]},
-                              {"AB_Flow_lhd"   , fvector[38][i] + fvector[40][i]},
-                              {"BA_Flow_lhd"   , fvector[39][i] + fvector[41][i]},
-                              {"AB_Flow_mhd"   , fvector[42][i] + fvector[44][i]},
-                              {"BA_Flow_mhd"   , fvector[43][i] + fvector[45][i]},
-                              {"AB_Flow_hhd"   , fvector[46][i] + fvector[48][i]},
-                              {"BA_Flow_hhd"   , fvector[47][i] + fvector[49][i]},
-                              {"AB_Flow"       , fvector[50][i]},
-                              {"BA_Flow"       , fvector[51][i]}, 
-                              {"Tot_Flow"      , fvector[52][i]} 
-                              })
-         end
-      end                                                                                                             
-   end   // end for loop
-
-   vws = GetViewNames()
-   for p = 1 to vws.length do
-      CloseView(vws[p])
-   end
-      return(1)
-    
-    quit:   
-      return(0)
-EndMacro
-
-
-
-
-Macro "create trip tables by VOT"(args)
-
-        shared path, inputDir, outputDir       
-
-		 inFiles={"Trip_EA.mtx","Trip_AM.mtx","Trip_MD.mtx","Trip_PM.mtx","Trip_EV.mtx"}
-     outFiles={"Trip_EA_VOT.mtx","Trip_AM_VOT.mtx","Trip_MD_VOT.mtx","Trip_PM_VOT.mtx","Trip_EV_VOT.mtx"}
-	   inTableNames = {"SOV_GP", "SOV_PAY", "SR2_GP","SR2_HOV", "SR2_PAY", "SR3_GP","SR3_HOV","SR3_PAY","lhdn","mhdn","hhdn","lhdt","mhdt","hhdt"}
-	   outTableNames = {
-	     "SOV_GP_LOW", "SOV_PAY_LOW", "SR2_GP_LOW","SR2_HOV_LOW", "SR2_PAY_LOW", "SR3_GP_LOW","SR3_HOV_LOW","SR3_PAY_LOW",
-	     "SOV_GP_MED", "SOV_PAY_MED", "SR2_GP_MED","SR2_HOV_MED", "SR2_PAY_MED", "SR3_GP_MED","SR3_HOV_MED","SR3_PAY_MED",
-	     "SOV_GP_HI", "SOV_PAY_HI", "SR2_GP_HI","SR2_HOV_HI", "SR2_PAY_HI", "SR3_GP_HI","SR3_HOV_HI","SR3_PAY_HI",
-	     "lhdn","mhdn","hhdn","lhdt","mhdt","hhdt"}
-
-	    for i = 1 to inFiles.length do
-	      
-	      //open person trip matrix currencies
-        inMatrix = OpenMatrix(outputDir+"\\"+inFiles[i], )                                                               
-        inCurrencies = CreateMatrixCurrencies(inMatrix, , , )
-      
- 	      dim curr_array[inTableNames.length]
-	      for j = 1 to inTableNames.length do
-          curr_array[j] = CreateMatrixCurrency(inMatrix, inTableNames[j], ,, )
-	      end
-
-      //create output trip table and matrix currencies for this time period
-	    outMatrix = CopyMatrixStructure(curr_array, {{"File Name", outputDir+"\\"+outFiles[i]},                                       
-         {"Label", outFiles[i]},   
-         {"Tables",outTableNames},                                                                                                          
-         {"File Based", "Yes"}})  
-      SetMatrixCoreNames(outMatrix, outTableNames)
-      
-      outCurrencies= CreateMatrixCurrencies(outMatrix, , , )
-
-      // calculate output matrices
-      outCurrencies.SOV_GP_LOW := inCurrencies.SOV_GP * 0.3333333
-      outCurrencies.SOV_GP_MED := inCurrencies.SOV_GP * 0.3333333
-      outCurrencies.SOV_GP_HI  := inCurrencies.SOV_GP * 0.3333333
-
-      outCurrencies.SOV_PAY_LOW := inCurrencies.PAY_GP * 0.3333333
-      outCurrencies.SOV_PAY_MED := inCurrencies.PAY_GP * 0.3333333
-      outCurrencies.SOV_PAY_HI  := inCurrencies.PAY_GP * 0.3333333
-
-      outCurrencies.SR2_GP_LOW := inCurrencies.SR2_GP * 0.3333333
-      outCurrencies.SR2_GP_MED := inCurrencies.SR2_GP * 0.3333333
-      outCurrencies.SR2_GP_HI  := inCurrencies.SR2_GP * 0.3333333
-
-      outCurrencies.SR2_HOV_LOW := inCurrencies.SR2_HOV * 0.3333333
-      outCurrencies.SR2_HOV_MED := inCurrencies.SR2_HOV * 0.3333333
-      outCurrencies.SR2_HOV_HI  := inCurrencies.SR2_HOV * 0.3333333
-
-      outCurrencies.SR2_PAY_LOW := inCurrencies.SR2_PAY * 0.3333333
-      outCurrencies.SR2_PAY_MED := inCurrencies.SR2_PAY * 0.3333333
-      outCurrencies.SR2_PAY_HI  := inCurrencies.SR2_PAY * 0.3333333
-
-      outCurrencies.SR3_GP_LOW := inCurrencies.SR3_GP * 0.3333333
-      outCurrencies.SR3_GP_MED := inCurrencies.SR3_GP * 0.3333333
-      outCurrencies.SR3_GP_HI  := inCurrencies.SR3_GP * 0.3333333
-
-      outCurrencies.SR3_HOV_LOW := inCurrencies.SR3_HOV * 0.3333333
-      outCurrencies.SR3_HOV_MED := inCurrencies.SR3_HOV * 0.3333333
-      outCurrencies.SR3_HOV_HI  := inCurrencies.SR3_HOV * 0.3333333
-
-      outCurrencies.SR3_PAY_LOW := inCurrencies.SR3_PAY * 0.3333333
-      outCurrencies.SR3_PAY_MED := inCurrencies.SR3_PAY * 0.3333333
-      outCurrencies.SR3_PAY_HI  := inCurrencies.SR3_PAY * 0.3333333
-      
-      outCurrencies.lhdn := inCurrencies.lhdn
-      outCurrencies.mhdn := inCurrencies.mhdn
-      outCurrencies.hhdn := inCurrencies.hhdn
-      outCurrencies.lhdt := inCurrencies.lhdt
-      outCurrencies.mhdt := inCurrencies.mhdt
-      outCurrencies.hhdt := inCurrencies.hhdt
-
-	end
-  RunMacro("close all" )
-	   
-	Return(1)
-  quit:
-     Return(0)
-EndMacro
+/*********************************************************************************
+Multi-model Multi-class Assignement
+macro "hwy assignment" 
+
+input files: hwy.dbd
+   hwy.net
+   Trip_EA.mtx: Early AM auto trip matrix file
+   Trip_AM.mtx: AM Peak  auto trip matrix file 
+   Trip_MD.mtx: Midday   auto trip matrix file 
+   Trip_PM.mtx: PM Peak  auto trip matrix file 
+   Trip_EV.mtx: Evening  auto trip matrix file 
+
+each file has 14 cores:
+
+ Name     Description
+ -------  ---------------------------------------
+ SOV_GP   Drive Alone Non-Toll
+ SOV_PAY  Drive Alone Toll
+ SR2_GP   Shared-ride 2 Person Non-HOV Non-Toll
+ SR2_HOV  Shared-ride 2 Person HOV Non-Toll
+ SR2_PAY  Shared-ride 2 Person HOV Toll Eligible
+ SR3_GP   Shared-ride 3+ Person Non-HOV Non-Toll
+ SR2_HOV  Shared-ride 3+ Person HOV Non-Toll
+ SR2_PAY  Shared-ride 3+ Person HOV Toll Eligible
+ lhdn     Light heavy-duty Truck Non-Toll
+ mhdn     Medium heavy-duty Truck Non-Toll
+ hhdnv    Heavy heavy-duty Truck Non-Toll
+ lhdt     Light heavy-duty Truck Toll
+ mhdt     Medium heavy-duty Truck Toll
+ hhdt     Heavy heavy-duty Truck Toll
+
+ Functions are added by J Xu between Dec 2006 and March 2007
+ (1) Select Link Analysis and split the resulting flow table by each select link inquiries;
+ (2) Enhanced highway assignment for four different cases, involving toll.
+ (3) Turning movement
+
+output files:
+
+   hwyload_EA.bin: Early AM loaded network binary file  
+   hwyload_AM.bin: Am Peak  loaded network binary file
+   hwyload_MD.bin: Midday   loaded network binary file
+   hwyload_PM.bin: PM Peak  loaded network binary file
+   hwyload_EV.bin: Evening  loaded network binary file
+   
+Optionally (for select link and turning movements):
+  
+   turns_EA.bin: Early AM turning movement file  
+   turns_AM.bin: Am Peak  turning movement file
+   turns_MD.bin: Midday   turning movement file
+   turns_PM.bin: PM Peak  turning movement file
+   turns_EV.bin: Evening  turning movement file
+   
+   select_EA.mtx: Early AM select link trip matrix file  
+   select_AM.mtx: Am Peak  select link trip matrix file
+   select_MD.mtx: Midday   select link trip matrix file
+   select_PM.mtx: PM Peak  select link trip matrix file
+   select_EV.mtx: Evening  select link trip matrix file
+   
+
+SANDAG ABM Version 1.0  
+ JEF 2012-03-20 
+ changed linktypeturnscst.dbf to linktypeturns.dbf as Joel suggested.
+*************************************************************************************/
+
+Macro "hwy assignment" (args)
+
+   Shared path, inputDir, outputDir, mxzone
+   
+   properties = "\\conf\\sandag_abm.properties"  
+   convergence = RunMacro("read properties",properties,"convergence", "S")
+   assign_reliability="true"
+ 
+   turn_file="\\nodes.txt"
+   turn_flag=0
+   NumofCPU = 8
+   iteration = args[1]
+   assignByVOT= args[2]
+   
+   // for debug
+
+   periods = {"_EA","_AM","_MD","_PM","_EV"}
+   
+   RunMacro("close all") 
+   dim excl_qry[periods.length],excl_toll[periods.length],excl_dat[periods.length],excl_s2nh[periods.length],excl_s2th[periods.length],excl_s3nh[periods.length]
+   dim excl_s3th[periods.length],excl_lhdn[periods.length],excl_mhdn[periods.length],excl_hhdn[periods.length],excl_lhdt[periods.length],excl_mhdt[periods.length]
+   dim excl_hhdt[periods.length],toll_fld[periods.length],toll_fld2[periods.length]
+   
+   linkt=  {"*TM_EA","*TM_AM","*TM_MD","*TM_PM","*TM_EV"}
+   linkcap={"*CP_EA","*CP_AM","*CP_MD","*CP_PM","*CP_EV"}
+//   xt=     {"*TX_EA","*TX_AM","*TX_MD","*TX_PM","*TX_EV"}
+   xcap=   {"*CX_EA","*CX_AM","*CX_MD","*CX_PM","*CX_EV"}
+
+   cycle={"*CYCLE_EA","*CYCLE_AM","*CYCLE_MD","*CYCLE_PM","*CYCLE_EV"}
+   pfact={"*PF_EA","*PF_AM","*PF_MD","*PF_PM","*PF_EV"}
+   gcrat={"*GCRATIO_EA","*GCRATIO_AM","*GCRATIO_MD","*GCRATIO_PM","*GCRATIO_EV"}
+   alpha1={"*ALPHA1_EA","*ALPHA1_AM","*ALPHA1_MD","*ALPHA1_PM","*ALPHA1_EV"}
+   beta1={"*BETA1_EA","*BETA1_AM","*BETA1_MD","*BETA1_PM","*BETA1_EV"}
+   alpha2={"*ALPHA2_EA","*ALPHA2_AM","*ALPHA2_MD","*ALPHA2_PM","*ALPHA2_EV"}
+   beta2={"*BETA2_EA","*BETA2_AM","*BETA2_MD","*BETA2_PM","*BETA2_EV"}
+   preload={"*PRELOAD_EA","*PRELOAD_AM","*PRELOAD_MD","*PRELOAD_PM","*PRELOAD_EV"}
+   statrel={"*STATREL_EA","*STATREL_AM","*STATREL_MD","*STATREL_PM","*STATREL_EV"}
+
+   db_file = outputDir + "\\hwy.dbd" 
+   net_file= outputDir+"\\hwy.net"
+
+   turn={"turns_EA.bin","turns_AM.bin","turns_MD.bin","turns_PM.bin","turns_EV.bin"}
+   selectlink_mtx={"select_EA.mtx","select_AM.mtx","select_MD.mtx","select_PM.mtx","select_EV.mtx"}  //added for select link analysis by JXu
+   selinkqry_file="selectlink_query.txt"
+   if GetFileInfo(inputDir + "\\"+ selinkqry_file) <> null then do	//select link analysis is only available in stage II
+        selink_flag =1
+        fptr_from = OpenFile(inputDir + "\\"+selinkqry_file, "r")
+    	tmp_qry=readarray(fptr_from)
+    	index =1
+  	  selinkqry_name=null
+    	selink_qry=null
+    	subs=null
+    	while index <=ArrayLength(tmp_qry) do
+    	    if left(trim(tmp_qry[index]),1)!="*" then do
+    	        subs=ParseString(trim(tmp_qry[index]),",")
+    	    	if subs!=null then do
+    	            query=subs[3]
+    	            if ArrayLength(subs)>3 then do
+    	                for i=4 to ArrayLength(subs) do
+    	                    query=query+" "+subs[2]+" "+subs[i]
+    	                end
+    	            end    	       	    
+    	            selinkqry_name=selinkqry_name+{subs[1]}
+    	            selink_qry=selink_qry+{query}
+    	    	end
+    	    end
+    	    index = index + 1
+        end
+    end
+
+  asign = {"hwyload_EA.bin","hwyload_AM.bin","hwyload_MD.bin","hwyload_PM.bin","hwyload_EV.bin"}
+  oue_path = {"oue_path_EA.obt", "oue_path_AM.obt","oue_path_MD.obt","oue_path_PM.obt","oue_path_EV.obt"}
+  {node_lyr, link_lyr} = RunMacro("TCB Add DB Layers", db_file)
+   ok = (node_lyr <> null && link_lyr <> null)
+   if !ok then goto quit
+   db_link_lyr=db_file+"|"+link_lyr
+   db_node_lyr=db_file+"|"+node_lyr
+   
+   // drive-alone non-toll exclusion set
+   excl_dan={db_link_lyr, link_lyr, "dan", "Select * where !((ihov=1|ifc>7)&ITRUCK<5)"}
+   
+   // shared-2 non-toll non-HOV exclusion set 
+   excl_s2nn=excl_dan
+
+   // shared 3+ non-toll non-HOV exclusion set
+   excl_s3nn=excl_dan
+
+   
+   for i = 1 to periods.length do
+        // drive-alone toll exclusion set
+      //excl_dat[i]={db_link_lyr, link_lyr, "dat", "Select * where !(((ihov=1|ihov=4|((ihov=2|ihov=3)&(itoll"+periods[i]+">0&abln"+periods[i]+"<9)))|ifc>7)&ITRUCK<5)"}
+	  excl_dat[i]={db_link_lyr, link_lyr, "dat", "Select * where !((ihov=1|ihov=4|((ihov=2|ihov=3)&abln"+periods[i]+"<9)|ifc>7)& ITRUCK<5)"}	  
+      
+      // shared-2 non-toll HOV exclusion set
+      excl_s2nh[i]={db_link_lyr, link_lyr, "s2nh", "Select * where !((ihov=1|(ihov=2&abln"+periods[i]+" <9)|ifc>7)&ITRUCK<5)"}
+   
+      // shared-2 toll HOV exclusion set
+      excl_s2th[i]={db_link_lyr, link_lyr, "s2th", "Select * where !(((ihov=1|(ihov=2&abln"+periods[i]+"<9)|ihov=4|(ihov=3&itoll"+periods[i]+">0&abln"+periods[i]+"<9))|ifc>7)&ITRUCK<5)"}
+   
+      // shared=3+ non-toll non-HOV exclusion set
+      excl_s3nh[i]={db_link_lyr, link_lyr, "s3nh", "Select * where !((ihov=1|((ihov=2|ihov=3)&abln"+periods[i]+"<9)|ifc>7)&ITRUCK<5)"}
+   
+      // shared=3+ toll HOV exclusion set
+      excl_s3th[i]={db_link_lyr, link_lyr, "s3th", "Select * where abln"+periods[i]+"=9|ITRUCK>4"}
+   
+      // light-heavy truck non-toll exclusion set
+      excl_lhdn[i]={db_link_lyr, link_lyr, "lhdn", "Select * where !((ihov=1|ifc>7)&(ITRUCK<4|ITRUCK=7))"}
+  
+      // medium-heavy truck non-toll exclusion set
+      excl_mhdn[i]={db_link_lyr, link_lyr, "mhdn", "Select * where !((ihov=1|ifc>7)&(ITRUCK<3|ITRUCK>5))"}
+      
+      // heavy-heavy truck non-toll exclusion set
+      excl_hhdn[i]={db_link_lyr, link_lyr, "hhdn", "Select * where !((ihov=1|ifc>7)&(ITRUCK=1|ITRUCK>4))"}
+   
+      // light-heavy truck toll exclusion set
+      //excl_lhdt[i]={db_link_lyr, link_lyr, "lhd", "Select * where !(((ihov=1|ihov=4|((ihov=2|ihov=3)&(itoll"+periods[i]+">0&abln"+periods[i]+"<9)))|ifc>7) & (ITRUCK<4|ITRUCK=7))"}
+	  excl_lhdt[i]={db_link_lyr, link_lyr, "lhd", "Select * where !(((ihov=1|ihov=4|((ihov=2|ihov=3)&(abln"+periods[i]+"<9)))|ifc>7) & (ITRUCK<4|ITRUCK=7))"}
+ 
+      // medium-heavy truck toll exclusion set
+      //excl_mhdt[i]={db_link_lyr, link_lyr, "mhd", "Select * where !(((ihov=1|ihov=4|((ihov=2|ihov=3)&(itoll"+periods[i]+">0&abln"+periods[i]+"<9)))|ifc>7)&(ITRUCK<3|ITRUCK>5))"}
+	  excl_mhdt[i]={db_link_lyr, link_lyr, "mhd", "Select * where !(((ihov=1|ihov=4|((ihov=2|ihov=3)&(abln"+periods[i]+"<9)))|ifc>7)&(ITRUCK<3|ITRUCK>5))"}
+   
+      // heavy-heavy truck toll exclusion set
+      //excl_hhdt[i]={db_link_lyr, link_lyr, "hhd", "Select * where !(((ihov=1|ihov=4|((ihov=2|ihov=3)&(itoll"+periods[i]+">0&abln"+periods[i]+"<9)))|ifc>7)&(ITRUCK=1|ITRUCK>4))"}
+	  excl_hhdt[i]={db_link_lyr, link_lyr, "hhd", "Select * where !(((ihov=1|ihov=4|((ihov=2|ihov=3)&(abln"+periods[i]+"<9)))|ifc>7)&(ITRUCK=1|ITRUCK>4))"}
+   
+   end
+
+   //reset exclusion array value based on the selection set results 
+
+   set = "dat"
+   vw_set = link_lyr + "|" + set
+   SetLayer(link_lyr)
+   for i = 1 to periods.length do
+      //n = SelectByQuery(set, "Several","Select * where !((ihov=1|ihov=4|((ihov=2|ihov=3)&(itoll"+periods[i]+">0&abln"+periods[i]+"<9)))|ifc>7)",)
+	  n = SelectByQuery(set, "Several","Select * where !((ihov=1|ihov=4|((ihov=2|ihov=3)&abln"+periods[i]+"<9)|ifc>7)& ITRUCK<5)",)
+      if n = 0 then excl_dat[i]=null
+   end
+          
+   set = "s2nh"
+   vw_set = link_lyr + "|" + set
+   SetLayer(link_lyr)
+   for i = 1 to periods.length do
+      n = SelectByQuery(set, "Several","Select * where !((ihov=1|(ihov=2&abln"+periods[i]+"<9)|ifc>7)&ITRUCK<5)",)
+      if n = 0 then excl_s2nh[i]=null 
+   end
+          
+   set = "s2th"
+   vw_set = link_lyr + "|" + set
+   SetLayer(link_lyr)
+   for i = 1 to periods.length do
+      n = SelectByQuery(set, "Several", "Select * where !(((ihov=1|(ihov=2&abln"+periods[i]+"<9)|ihov=4|(ihov=3&itoll"+periods[i]+">0&abln"+periods[i]+"<9))|ifc>7)&ITRUCK<5)",)
+      if n = 0 then excl_s2th[i]=null   
+   end  
+      
+   set = "s3nh"
+   vw_set = link_lyr + "|" + set
+   SetLayer(link_lyr)
+   for i = 1 to periods.length do
+      n = SelectByQuery(set, "Several","Select * where !((ihov=1|((ihov=2|ihov=3)&abln"+periods[i]+"<9)|ifc>7)&ITRUCK<5)",)
+      if n = 0 then excl_s3nh[i]=null 
+   end         
+   
+   set = "s3th"
+   vw_set = link_lyr + "|" + set
+   SetLayer(link_lyr)
+   for i = 1 to periods.length do
+      n = SelectByQuery(set, "Several", "Select * where abln"+periods[i]+"=9|ITRUCK>4",)
+      if n = 0 then excl_s3th[i]=null   
+   end                                                                    
+ 
+   if assignByVOT = "false" then do
+     trip={"Trip_EA.mtx","Trip_AM.mtx","Trip_MD.mtx","Trip_PM.mtx","Trip_EV.mtx"}
+     num_class=14
+     vehclass={1,2,3,4,5,6,7,8,9,10,11,12,13,14}
+     class_PCE={1,1,1,1,1,1,1,1,1.3,1.5,2.5,1.3,1.5,2.5}
+     VOT={67,67,67,67,67,67,67,67,67,68,89,67,68,89} // vot is in cents per minute: 67 cents/min = $40.20/hour
+ 
+     for i = 1 to periods.length do
+       excl_qry[i]={excl_dan,excl_dat[i],excl_s2nn,excl_s2nh[i],excl_s2th[i],excl_s3nn,excl_s3nh[i],excl_s3th[i],excl_lhdn[i],excl_mhdn[i],excl_hhdn[i],excl_lhdt[i],excl_mhdt[i],excl_hhdt[i]}
+       toll_fld2[i]= {"COST","ITOLL3"+periods[i],"COST","COST","ITOLL3"+periods[i],"COST","COST","ITOLL3"+periods[i],"COST","COST","COST","ITOLL3"+periods[i],"ITOLL4"+periods[i],"ITOLL5"+periods[i]}
+     end
+   end
+   else do
+
+   	// for VOT assignment, explode the passenger modes 1 through 8 to 1 through 24. First 8 low vot, next 8 med vot, final 8 high vot. Then 6 truck classes for total 30 classes.    
+     trip={"Trip"+periods[1]+"_VOT.mtx", "Trip"+periods[2]+"_VOT.mtx", "Trip"+periods[3]+"_VOT.mtx", "Trip"+periods[4]+"_VOT.mtx", "Trip"+periods[5]+"_VOT.mtx"}
+     num_class=30
+     vehclass={1,2,3,4,5,6,7,8,9,10,11,12,13,14,15,16,17,18,19,20,21,22,23,24,25,26,27,28,29,30}
+     class_PCE={1,1,1,1,1,1,1,1,1,1,1,1,1,1,1,1,1,1,1,1,1,1,1,1,1.3,1.5,2.5,1.3,1.5,2.5}
+     VOT={16.6,16.6,16.6,16.6,16.6,16.6,16.6,16.6,33.3,33.3,33.3,33.3,33.3,33.3,33.3,33.3,100,100,100,100,100,100,100,100,67,68,89,67,68,89} //assuming $10/hr, $20/hr, and $60/hr as max of each range
+	
+     for i = 1 to periods.length do
+       excl_qry[i]={
+         excl_dan,excl_dat[i],excl_s2nn,excl_s2nh[i],excl_s2th[i],excl_s3nn,excl_s3nh[i],excl_s3th[i],
+         excl_dan,excl_dat[i],excl_s2nn,excl_s2nh[i],excl_s2th[i],excl_s3nn,excl_s3nh[i],excl_s3th[i],
+         excl_dan,excl_dat[i],excl_s2nn,excl_s2nh[i],excl_s2th[i],excl_s3nn,excl_s3nh[i],excl_s3th[i],
+         excl_lhdn[i],excl_mhdn[i],excl_hhdn[i],excl_lhdt[i],excl_mhdt[i],excl_hhdt[i]}
+       toll_fld2[i]= {
+         "COST","ITOLL3"+periods[i],"COST","COST","ITOLL3"+periods[i],"COST","COST","ITOLL3"+periods[i],
+         "COST","ITOLL3"+periods[i],"COST","COST","ITOLL3"+periods[i],"COST","COST","ITOLL3"+periods[i],
+         "COST","ITOLL3"+periods[i],"COST","COST","ITOLL3"+periods[i],"COST","COST","ITOLL3"+periods[i],
+         "COST","COST","COST","ITOLL3"+periods[i],"ITOLL4"+periods[i],"ITOLL5"+periods[i]}
+     end
+   end
+   
+  
+   
+   //Prepare selection set for turning movement report, by JXu
+   if (turn_flag=1 & iteration=4) then do
+      if GetFileInfo(inputDir+turn_file)!=null then do
+         fptr_turn = OpenFile(inputDir + turn_file,"r")
+         tmp_qry=readarray(fptr_turn)
+         turn_qry=null
+         index=1
+         while index <=ArrayLength(tmp_qry) do
+            if index=1 then 
+               turn_qry = "select * where " + "ID=" + tmp_qry[1]
+            else 
+               turn_qry = turn_qry + " OR " + "ID=" + tmp_qry[index]
+               if tmp_qry[index]="all" or tmp_qry[index]="All" or tmp_qry[index]="ALL" then do
+                  turn_qry = "select * where ID>"+i2s(mxzone)   //select all nodes except centroids
+                  index=ArrayLength(tmp_qry)
+               end
+               index=index+1
+            end
+            closefile(fptr_turn)
+         end
+      else turn_qry = "select * where temp=1"
+      if GetFileInfo(path+"\\turn.err")!=null then do
+         ok=RunMacro("SDdeletefile",{path+"\\turn.err"}) 
+         if !ok then goto quit
+      end
+
+      tmpset = "turn"
+      vw_set = node_lyr + "|" + tmpset 
+      SetLayer(node_lyr)
+      n = SelectByQuery(tmpset , "Several", turn_qry,)
+      if n = 0 then do
+         showmessage("Warning!!! No intersections selected for turning movement.")
+         fp_tmp = OpenFile(path + "\\turn.err","w")
+         WriteArray(fp_tmp,{"No intersections have been selected for turning movement."})
+         closefile(fp_tmp)
+         return(1)
+      end
+   end
+   
+   
+   //set hwy.net with turn penalty of time in minutes
+    d_tp_tb = inputDir + "\\linktypeturns.dbf"
+    s_tp_tb = outputDir + "\\turns.dbf"
+    Opts = null
+    Opts.Input.Database = db_file
+    Opts.Input.Network = net_file
+    Opts.Input.[Toll Set] = {db_link_lyr, link_lyr}
+    Opts.Input.[Centroids Set] = {db_node_lyr, node_lyr, "Selection", "select * where ID <="+i2s(mxzone)}
+    Opts.Global.[Spc Turn Pen Method] = 3
+    Opts.Input.[Def Turn Pen Table] = {d_tp_tb}
+    Opts.Input.[Spc Turn Pen Table] = {s_tp_tb}
+    Opts.Field.[Link type] = "IFC"
+    Opts.Global.[Global Turn Penalties] = {0, 0, 0, 0}
+    Opts.Flag.[Use Link Types] = "True"
+    RunMacro("HwycadLog",{"hwyassign.rsc: hwy assignment","Highway Network Setting"})  
+    ok = RunMacro("TCB Run Operation", 1, "Highway Network Setting", Opts)
+    if !ok then goto quit
+
+   // STEP 1: MMA
+    for i = 1 to periods.length do   
+   
+     //set the vdf DLL and vdf field names based on whether reliability is being used or not
+//     if assign_reliability="true" then do
+        vdf_fields = {linkt[i], linkcap[i], xcap[i], cycle[i],pfact[i], gcrat[i], alpha1[i], beta1[i], alpha2[i], beta2[i], 
+     	   "*LOSC_FACT","*LOSD_FACT","*LOSE_FACT", "*LOSFL_FACT", "*LOSFH_FACT", statrel[i], "Length", preload[i]}
+        vdf_file = "shrp.vdf"
+        vdf_defaults={ , , ,1.5 ,1 , 0.4 , 0.15, 4, 0.15, 4, 0, 0, 0, 0, 0, 0, 0, 0 }
+//     end
+/*       else do
+       vdf_fields = {linkt[i], linkcap[i], xcap[i], cycle[i],pfact[i], gcrat[i], alpha1[i], beta1[i], alpha2[i], beta2[i], preload[i]}
+       vdf_file = "tucson_vdf_rev.vdf"
+       vdf_defaults={ , , ,1.5 ,1 , 0.4 , 0.15, 4, 0.15, 4, 0 }
+     end
+  */ 
+      net = ReadNetwork(net_file)
+      NetOpts = null
+      NetOpts.[Link ID] = link_lyr+".ID"
+      NetOpts.[Type] = "Enable"
+      NetOpts.[Write to file] = "Yes"
+      ChangeLinkStatus(net,, NetOpts)  
+      
+      // Open the trip table to assign, and get the first table name
+      ODMatrix = outputDir + "\\"+trip[i]
+      m = OpenMatrix(ODMatrix,)
+      matrixCores = GetMatrixCoreNames(GetMatrix())
+      coreName = matrixCores[1]
+        
+
+      //settings for highway assignment
+      Opts = null
+      Opts.Global.[Force Threads] = 2
+      Opts.Input.Database = db_file
+      Opts.Input.Network = net_file
+
+      Opts.Input.[OD Matrix Currency] = {ODMatrix, coreName, , }
+      Opts.Input.[Exclusion Link Sets] = excl_qry[i]
+      Opts.Field.[Vehicle Classes] = vehclass
+      Opts.Field.[Fixed Toll Fields] = toll_fld2[i]
+      Opts.Field.[VDF Fld Names] = vdf_fields
+      Opts.Global.[Number of Classes] = num_class
+      Opts.Global.[Class PCEs] = class_PCE
+      Opts.Global.[Class VOIs] = VOT
+      Opts.Global.[Load Method] = "NCFW" 
+      Opts.Global.[N Conjugate] = 2
+      Opts.Global.[Loading Multiplier] = 1     
+      Opts.Global.Convergence = 0.0005
+      Opts.Global.[Cost Function File] = vdf_file
+      Opts.Global.[VDF Defaults] = vdf_defaults
+      Opts.Global.[Iterations]=1000
+      Opts.Flag.[Do Share Report] = 1     
+      Opts.Output.[Flow Table] = outputDir+"\\"+asign[i]  
+      if (turn_flag=1 & iteration=4) then Opts.Input.[Turning Movement Node Set] = {db_node_lyr, node_lyr, "Selection", turn_qry}
+      if (turn_flag=1 & iteration=4) then Opts.Flag.[Do Turn Movement] = 1
+      if (turn_flag=1 & iteration=4) then Opts.Output.[Movement Table] = outputDir+"\\"+turn[i]
+      Opts.Field.[MSA Flow] = "_MSAFlow" + periods[i]
+      Opts.Field.[MSA Cost] = "_MSACost" + periods[i]
+      Opts.Field.[MSA Time] = "_MSATime" + periods[i]
+      Opts.Global.[MSA Iteration] = iteration
+      if (selink_flag = 1 & iteration = 4) then do
+            Opts.Global.[Critical Queries] = selink_qry
+            Opts.Global.[Critical Set names] = selinkqry_name
+            Opts.Output.[Critical Matrix].Label = "Select Link Matrix"
+            Opts.Output.[Critical Matrix].Compression = 1
+            Opts.Output.[Critical Matrix].[File Name] = outputDir +"\\"+selectlink_mtx[i]
+     	end
+      RunMacro("HwycadLog",{"hwyassign.rsc: hwy assignment","MMA: "+asign[i]}) 
+      ok = RunMacro("TCB Run Procedure", i, "MMA", Opts)
+      if !ok then goto quit
+   end  
+   if!ok then goto quit
+
+   ok=1
+   quit:
+      RunMacro("close all")
+      return(ok)
+EndMacro
+
+//added by JXu to split the flow table by queries.
+
+Macro "Selink Flow Split" (arr_selink)
+    shared path, inputDir, outputDir
+    asign=arr_selink[1]
+    selinkqry_name=arr_selink[2]
+    m=ArrayLength(selinkqry_name)+1
+    dim new_flowtb[ArrayLength(asign),ArrayLength(selinkqry_name)+1]         //All new flow table names after splitting for OP, AM and PM period assignments (3x5=15 names)
+    for i=1 to ArrayLength(asign) do
+        for j=1 to ArrayLength(selinkqry_name) do
+            new_flowtb[i][j] = outputDir+"\\"+left(asign[i],len(asign[i])-4)+"sl"+ i2s(j) +".bin"
+        end
+        new_flowtb[i][ArrayLength(selinkqry_name)+1]=outputDir+"\\"+asign[i]
+    end
+//rename the original flow table file name to avoid the file name conflit with the splitted flow table.
+    for i=1 to ArrayLength(asign) do
+        new_file=left(asign[i],len(asign[i])-4)+"_orig.bin"
+        dict_nm = left(asign[i],len(asign[i])-4)+".dcb"
+        newdict_nm = left(asign[i],len(asign[i])-4)+"_orig.dcb"
+        ok=RunMacro("SDrenamefile",{outputDir+"\\"+asign[i],outputDir+"\\"+new_file}) if!ok then goto quit
+        ok=RunMacro("SDrenamefile",{outputDir+"\\"+dict_nm,outputDir+"\\"+newdict_nm}) if!ok then goto quit
+        asign[i]=new_file
+    end
+
+// This loop closes all views:
+    tmp = GetViews()
+    if tmp<>null then
+        for i = 1 to ArrayLength(tmp[1]) do
+       CloseView(tmp[1][i])
+        end
+
+    flowtb_vw = OpenTable("Flow Table", "FFB", {outputDir+"\\"+asign[1],})
+    flowtb_fldinfo = GetViewStructure(flowtb_vw)   //Get all the fields info from the flow table
+    dim flds_flag[ArrayLength(flowtb_fldinfo),ArrayLength(selinkqry_name)+1]
+//flds_flag[i][j]=1 if flowtb_fldinfo[i][1] will be exported to .bin file for query j; 
+//if j is more than number of queries, then flds_flag[i][j] decides if flowtb_fldinfo[i][1] will be exported to .bin flow table without query info.
+    for i=1 to ArrayLength(flowtb_fldinfo) do
+        flag_tot = 0
+        for j=1 to ArrayLength(selinkqry_name) do
+            if Position(flowtb_fldinfo[i][1],selinkqry_name[j])=0  then do
+                flds_flag[i][j]=0
+                flag_tot=flag_tot+1
+            end
+            else flds_flag[i][j]=1
+        end
+        if flag_tot = ArrayLength(selinkqry_name) then do
+            for j=1 to ArrayLength(selinkqry_name) do
+                flds_flag[i][j]=1
+            end
+            flds_flag[i][ArrayLength(selinkqry_name)+1]=1    //This will be exported to the flow table of original format without any query info
+        end
+        else flds_flag[i][ArrayLength(selinkqry_name)+1]=0
+    end
+
+    dim newflds[ArrayLength(selinkqry_name)+1]
+    for j=1 to ArrayLength(selinkqry_name)+1 do
+        for i=1 to ArrayLength(flowtb_fldinfo) do
+            if flds_flag[i][j]=1 then
+                newflds[j]=newflds[j]+{flowtb_fldinfo[i][1]}
+        end
+    end
+
+    for i=1 to arraylength(asign) do
+        flow_vw = OpenTable("All Flow", "FFB", {outputDir+"\\"+asign[i],})
+        for j=1 to arraylength(selinkqry_name) do
+            ExportView(flow_vw+"|", "FFB", new_flowtb[i][j],newflds[j], 
+        {{"Additional Fields",{{"AB_Flow_"+selinkqry_name[j],"Real",15,4,"No"},
+                             {"BA_Flow_"+selinkqry_name[j],"Real",15,4,"No"},
+                             {"Tot_Flow_"+selinkqry_name[j],"Real",15,4,"No"}}}
+                  })
+        end
+        ExportView(flow_vw+"|", "FFB", new_flowtb[i][m],newflds[m],)
+    end
+
+    //Fill in the newly added fields in the splitted flow table for each query
+    for i=1 to arraylength(asign) do
+        newflow_vw=null
+        newflow_fldinfo=null
+        For j=1 to arraylength(selinkqry_name) do
+            newflow_vw = OpenTable("Splitted Flow", "FFB", {new_flowtb[i][j],})
+            newflow_fldinfo = GetViewStructure(newflow_vw)   
+            AB_qry_flds=null
+            BA_qry_flds=null
+            for k=1 to ArrayLength(newflow_fldinfo) do
+                if Position(newflow_fldinfo[k][1],selinkqry_name[j])<>0 then do
+                    if Position(newflow_fldinfo[k][1],"AB")<>0 then
+                        AB_qry_flds=AB_qry_flds+{newflow_fldinfo[k][1]}
+                    if Position(newflow_fldinfo[k][1],"BA")<>0 then
+                        BA_qry_flds=BA_qry_flds+{newflow_fldinfo[k][1]}
+                end 
+            end
+            order = {{"ID1", "Ascending"}}
+            rh = GetFirstRecord(newflow_vw+ "|", order)
+            while rh <> null do
+                AB_vals=0
+                BA_vals=0
+                for k=1 to ArrayLength(AB_qry_flds) do
+                    vals=GetRecordValues(newflow_vw, rh, {AB_qry_flds[k],BA_qry_flds[k]})
+                    AB_vals=AB_vals+NZ(vals[1][2])
+                    BA_vals=BA_vals+NZ(vals[2][2])
+                    Tot_vals=AB_vals+BA_vals
+                end
+                SetRecordValues(newflow_vw, rh, {{"AB_Flow_"+selinkqry_name[j], AB_vals}, 
+                             {"BA_Flow_"+selinkqry_name[j], BA_vals}, 
+                             {"Tot_Flow_"+selinkqry_name[j],Tot_vals}}) 
+                setRecord(newflow_vw, rh)
+                rh = GetNextRecord(newflow_vw + "|", rh, order)
+            end
+        end 
+    end 
+    
+    ok=1
+    quit:
+         RunMacro("close all")
+         return(ok)
+ 
+endMacro
+     
+     
+/**********************************************************************************************************
+
+  combine truck tt_nt assign
+  
+  
+**********************************************************************************************************/
+Macro "combine truck tt_nt assign"(arr)
+   shared path, inputDir, outputDir
+   stage = arr[1]
+
+   asignbin={"lodtollop2.bin","lodtollam2.bin","lodtollpm2.bin"}  
+   asigndcb={"lodtollop2.DCB","lodtollam2.DCB","lodtollpm2.DCB"}    
+   copybin={"lodtollclassop2.bin","lodtollclassam2.bin","lodtollclasspm2.bin"}  
+   copydcb={"lodtollclassop2.DCB","lodtollclassam2.DCB","lodtollclasspm2.DCB"}   
+   viewNames ={"lodtollop2","lodtollam2","lodtollpm2"} 
+
+   // Copy files 
+   for k=1 to 3 do
+      // check if copy files already exist, if exist delete 
+      file=outputDir+"\\"+copybin[k]
+      dif2=GetDirectoryInfo(file,"file") 
+      if dif2.length>0 then deletefile(file) 
+      ok=1
+
+      CopyTableFiles(null,"FFB", outputDir+"\\"+asignbin[k], outputDir+"\\"+asigndcb[k],outputDir+"\\"+copybin[k], outputDir+"\\"+copydcb[k])
+ 
+      // delete the original highway files once copied
+      // check if copy files already exist, if exist delete 
+      file=outputDir+"\\"+asignbin[k]
+      dif2=GetDirectoryInfo(file,"file") 
+      if dif2.length>0 then deletefile(file) 
+      ok=1
+
+      // Get copied files
+      view = OpenTable("assignment", "FFB", {outputDir+"\\"+copybin[k],} )
+      ok1 = (view1 != null)
+    
+      // number of records                                                                                                                            
+      records = GetRecordCount(view, null)                                                                                                           
+
+      hov3_info = GetFileInfo(inputDir+"\\hov3")
+      hov3out_info = GetFileInfo(inputDir+"\\hov3out")  
+      if (hov3_info=null & hov3out_info=null) then do                                                                                                   
+      //get fields
+      fvector = GetDataVectors(view+"|",{"ID1", "AB_Flow_PCE", "BA_Flow_PCE", "Tot_Flow_PCE", "AB_Time",                                           
+                                                "BA_Time", "Max_Time","AB_VOC","BA_VOC","Max_VOC","AB_V_Dist_T",                                          
+                                                "BA_V_Dist_T","Tot_V_Dist_T","AB_VHT","BA_VHT","Tot_VHT",                                                 
+                                                "AB_Speed","BA_Speed","AB_VDF","BA_VDF","Max_VDF",                                                        
+                                                "AB_Flow_dan","BA_Flow_dan","AB_Flow_dat","BA_Flow_dat",                                                  
+                                                "AB_Flow_s2nn","BA_Flow_s2nn","AB_Flow_s2nh","BA_Flow_s2nh","AB_Flow_s2th","BA_Flow_s2th",          
+                                                "AB_Flow_M1","BA_Flow_M1","AB_Flow_M2","BA_Flow_M2","AB_Flow_M3","BA_Flow_M3",  
+                                                "AB_Flow_lhdn","BA_Flow_lhdn","AB_Flow_lhdt","BA_Flow_lhdt",                                              
+                                                "AB_Flow_mhdn","BA_Flow_mhdn","AB_Flow_mhdt","BA_Flow_mhdt",                                              
+                                                "AB_Flow_hhdn","BA_Flow_hhdn","AB_Flow_hhdt","BA_Flow_hhdt",
+                                                "AB_Flow","BA_Flow","Tot_Flow"},) 
+      //create output file
+      view = CreateTable(viewNames[k], outputDir+"\\"+asignbin[k], "FFB", {
+           {"ID1"            ,  "Integer (4 bytes)" , 10, null,"No",                                                 },
+              {"AB_Flow_PCE"    ,  "Real (8 bytes)"    , 15, 4   ,"No","Link AB Flow                                "},                             
+              {"BA_Flow_PCE"    ,  "Real (8 bytes)"    , 15, 4   ,"No","Link BA Flow                                "}, 
+              {"Tot_Flow_PCE"   ,  "Real (8 bytes)"    , 15, 4   ,"No","Link Total Flow                             "}, 
+              {"AB_Time"        ,  "Real (8 bytes)"    , 15, 4   ,"No","AB Loaded Travel Time                       "}, 
+              {"BA_Time"        ,  "Real (8 bytes)"    , 15, 4   ,"No","BA Loaded Travel Time                       "}, 
+              {"Max_Time"       ,  "Real (8 bytes)"    , 15, 4   ,"No","Maximum Loaded Time                         "}, 
+              {"AB_VOC"         ,  "Real (8 bytes)"    , 15, 4   ,"No","AB Volume to Capacity Ratio                 "}, 
+              {"BA_VOC"         ,  "Real (8 bytes)"    , 15, 4   ,"No","BA Volume to Capacity Ratio                 "}, 
+              {"Max_VOC"        ,  "Real (8 bytes)"    , 15, 4   ,"No","Maximum Volume to Capacity Ratio            "}, 
+              {"AB_V_Dist_T"    ,  "Real (8 bytes)"    , 15, 4   ,"No","AB vehicle miles or km of travel            "}, 
+              {"BA_V_Dist_T"    ,  "Real (8 bytes)"    , 15, 4   ,"No","BA vehicle miles or km of travel            "}, 
+              {"Tot_V_Dist_T"   ,  "Real (8 bytes)"    , 15, 4   ,"No","Total vehicle miles or km of travel         "}, 
+              {"AB_VHT"         ,  "Real (8 bytes)"    , 15, 4   ,"No","AB vehicle hours of travel                  "}, 
+              {"BA_VHT"         ,  "Real (8 bytes)"    , 15, 4   ,"No","BA vehicle hours of travel                  "}, 
+              {"Tot_VHT"        ,  "Real (8 bytes)"    , 15, 4   ,"No","Total vehicle hours of travel               "}, 
+              {"AB_Speed"       ,  "Real (8 bytes)"    , 15, 4   ,"No","AB Loaded Speed                             "}, 
+              {"BA_Speed"       ,  "Real (8 bytes)"    , 15, 4   ,"No","BA Loaded Speed                             "},       
+              {"AB_VDF"         ,  "Real (8 bytes)"    , 15, 4   ,"No","Link AB Volume Delay Function               "}, 
+              {"BA_VDF"         ,  "Real (8 bytes)"    , 15, 4   ,"No","Link BA Volume Delay Function               "}, 
+              {"Max_VDF"        ,  "Real (8 bytes)"    , 15, 4   ,"No","Maximum Link Volume Delay Function Value    "}, 
+              {"AB_Flow_dan"    ,  "Real (8 bytes)"    , 15, 4   ,"No","AB Flow for  dan                            "}, 
+              {"BA_Flow_dan"    ,  "Real (8 bytes)"    , 15, 4   ,"No","BA Flow for dan                             "}, 
+              {"AB_Flow_dat"    ,  "Real (8 bytes)"    , 15, 4   ,"No","AB Flow for  dat                            "}, 
+              {"BA_Flow_dat"    ,  "Real (8 bytes)"    , 15, 4   ,"No","BA Flow for dat                             "}, 
+              {"AB_Flow_s2nn"  ,  "Real (8 bytes)"    , 15, 4   ,"No","AB Flow for  s2nn                          "}, 
+              {"BA_Flow_s2nn"  ,  "Real (8 bytes)"    , 15, 4   ,"No","BA Flow for s2nn                           "}, 
+              {"AB_Flow_s2nh"  ,  "Real (8 bytes)"    , 15, 4   ,"No","AB Flow for  s2nh                          "}, 
+              {"BA_Flow_s2nh"  ,  "Real (8 bytes)"    , 15, 4   ,"No","BA Flow for s2nh                           "}, 
+              {"AB_Flow_s2th"  ,  "Real (8 bytes)"    , 15, 4   ,"No","AB Flow for  s2th                          "}, 
+              {"BA_Flow_s2th"  ,  "Real (8 bytes)"    , 15, 4   ,"No","BA Flow for s2th                           "}, 
+              {"AB_Flow_M1"     ,  "Real (8 bytes)"    , 15, 4   ,"No","AB Flow for  M1                             "}, 
+              {"BA_Flow_M1"     ,  "Real (8 bytes)"    , 15, 4   ,"No","BA Flow for M1                              "}, 
+              {"AB_Flow_M2"     ,  "Real (8 bytes)"    , 15, 4   ,"No","AB Flow for  M2                             "}, 
+              {"BA_Flow_M2"     ,  "Real (8 bytes)"    , 15, 4   ,"No","BA Flow for M2                              "}, 
+              {"AB_Flow_M3"     ,  "Real (8 bytes)"    , 15, 4   ,"No","AB Flow for  M3                             "}, 
+              {"BA_Flow_M3"     ,  "Real (8 bytes)"    , 15, 4   ,"No","BA Flow for M3                              "}, 
+              {"AB_Flow_lhd"    ,  "Real (8 bytes)"    , 15, 4   ,"No","AB Flow for  lhd                            "}, 
+              {"BA_Flow_lhd"    ,  "Real (8 bytes)"    , 15, 4   ,"No","BA Flow for lhd                             "}, 
+              {"AB_Flow_mhd"    ,  "Real (8 bytes)"    , 15, 4   ,"No","AB Flow for  mhd                            "}, 
+              {"BA_Flow_mhd"    ,  "Real (8 bytes)"    , 15, 4   ,"No","BA Flow for mhd                             "}, 
+              {"AB_Flow_hhd"    ,  "Real (8 bytes)"    , 15, 4   ,"No","AB Flow for  hhd                            "}, 
+              {"BA_Flow_hhd"    ,  "Real (8 bytes)"    , 15, 4   ,"No","BA Flow for hhd                             "}, 
+              {"AB_Flow"        ,  "Real (8 bytes)"    , 15, 4   ,"No","Link AB Veh Flow                            "}, 
+              {"BA_Flow"        ,  "Real (8 bytes)"    , 15, 4   ,"No","Link BA Veh Flow                            "}, 
+              {"Tot_Flow"       ,  "Real (8 bytes)"    , 15, 4   ,"No","Link Total Veh Flow                         "}
+               })                                                                                                                
+      SetView(view)                                        
+                                                                                                
+      //calculate and set values                                                                                                                       
+      for i = 1 to records do                                                                                                                        
+         rh = AddRecord(view, {  
+                              {"ID1"           , fvector[1 ][i]},  
+                              {"AB_Flow_PCE"   , fvector[2 ][i]},
+                              {"BA_Flow_PCE"   , fvector[3 ][i]},
+                              {"Tot_Flow_PCE"  , fvector[4 ][i]},
+                              {"AB_Time"       , fvector[5 ][i]},
+                              {"BA_Time"       , fvector[6 ][i]},
+                              {"Max_Time"      , fvector[7 ][i]},
+                              {"AB_VOC"        , fvector[8 ][i]},
+                              {"BA_VOC"        , fvector[9 ][i]},
+                              {"Max_VOC"       , fvector[10][i]},
+                              {"AB_V_Dist_T"   , fvector[11][i]},
+                              {"BA_V_Dist_T"   , fvector[12][i]},
+                              {"Tot_V_Dist_T"  , fvector[13][i]},
+                              {"AB_VHT"        , fvector[14][i]},
+                              {"BA_VHT"        , fvector[15][i]},
+                              {"Tot_VHT"       , fvector[16][i]},
+                              {"AB_Speed"      , fvector[17][i]},
+                              {"BA_Speed"      , fvector[18][i]},
+                              {"AB_VDF"        , fvector[19][i]},
+                              {"BA_VDF"        , fvector[20][i]},
+                              {"Max_VDF"       , fvector[21][i]},
+                              {"AB_Flow_dan"   , fvector[22][i]},
+                              {"BA_Flow_dan"   , fvector[23][i]},
+                              {"AB_Flow_dat"   , fvector[24][i]},
+                              {"BA_Flow_dat"   , fvector[25][i]},
+                              {"AB_Flow_s2nn" , fvector[26][i]},
+                              {"BA_Flow_s2nn" , fvector[27][i]},
+                              {"AB_Flow_s2nh" , fvector[28][i]},
+                              {"BA_Flow_s2nh" , fvector[29][i]},
+                              {"AB_Flow_s2th" , fvector[30][i]},
+                              {"BA_Flow_s2th" , fvector[31][i]},
+                              {"AB_Flow_M1"    , fvector[32][i]},
+                              {"BA_Flow_M1"    , fvector[33][i]},
+                              {"AB_Flow_M2"    , fvector[34][i]},
+                              {"BA_Flow_M2"    , fvector[35][i]},
+                              {"AB_Flow_M3"    , fvector[36][i]},
+                              {"BA_Flow_M3"    , fvector[37][i]},
+                              {"AB_Flow_lhd"   , fvector[38][i] + fvector[40][i]},
+                              {"BA_Flow_lhd"   , fvector[39][i] + fvector[41][i]},
+                              {"AB_Flow_mhd"   , fvector[42][i] + fvector[44][i]},
+                              {"BA_Flow_mhd"   , fvector[43][i] + fvector[45][i]},
+                              {"AB_Flow_hhd"   , fvector[46][i] + fvector[48][i]},
+                              {"BA_Flow_hhd"   , fvector[47][i] + fvector[49][i]},
+                              {"AB_Flow"       , fvector[50][i]},
+                              {"BA_Flow"       , fvector[51][i]}, 
+                              {"Tot_Flow"      , fvector[52][i]} 
+                              })
+         end
+      end                        
+    else do      
+      fvector = GetDataVectors(view+"|",{"ID1", "AB_Flow_PCE", "BA_Flow_PCE", "Tot_Flow_PCE", "AB_Time",                                           
+                                                "BA_Time", "Max_Time","AB_VOC","BA_VOC","Max_VOC","AB_V_Dist_T",                                          
+                                                "BA_V_Dist_T","Tot_V_Dist_T","AB_VHT","BA_VHT","Tot_VHT",                                                 
+                                                "AB_Speed","BA_Speed","AB_VDF","BA_VDF","Max_VDF",                                                        
+                                                "AB_Flow_dan","BA_Flow_dan","AB_Flow_dat","BA_Flow_dat",                                                  
+                                                "AB_Flow_s2nn","BA_Flow_s2nn","AB_Flow_s2nh","BA_Flow_s2nh","AB_Flow_s2th","BA_Flow_s2th",          
+                                                "AB_Flow_s3nn","BA_Flow_s3nn","AB_Flow_s3nh","BA_Flow_s3nh","AB_Flow_s3th","BA_Flow_s3th",  
+                                                "AB_Flow_lhdn","BA_Flow_lhdn","AB_Flow_lhdt","BA_Flow_lhdt",                                              
+                                                "AB_Flow_mhdn","BA_Flow_mhdn","AB_Flow_mhdt","BA_Flow_mhdt",                                              
+                                                "AB_Flow_hhdn","BA_Flow_hhdn","AB_Flow_hhdt","BA_Flow_hhdt",
+                                                "AB_Flow","BA_Flow","Tot_Flow"},)
+      //create output file
+      view = CreateTable(viewNames[k], path+"\\"+asignbin[k], "FFB", {
+           {"ID1"            ,  "Integer (4 bytes)" , 10, null,"No",                                                 },
+              {"AB_Flow_PCE"    ,  "Real (8 bytes)"    , 15, 4   ,"No","Link AB Flow                                "},                             
+              {"BA_Flow_PCE"    ,  "Real (8 bytes)"    , 15, 4   ,"No","Link BA Flow                                "}, 
+              {"Tot_Flow_PCE"   ,  "Real (8 bytes)"    , 15, 4   ,"No","Link Total Flow                             "}, 
+              {"AB_Time"        ,  "Real (8 bytes)"    , 15, 4   ,"No","AB Loaded Travel Time                       "}, 
+              {"BA_Time"        ,  "Real (8 bytes)"    , 15, 4   ,"No","BA Loaded Travel Time                       "}, 
+              {"Max_Time"       ,  "Real (8 bytes)"    , 15, 4   ,"No","Maximum Loaded Time                         "}, 
+              {"AB_VOC"         ,  "Real (8 bytes)"    , 15, 4   ,"No","AB Volume to Capacity Ratio                 "}, 
+              {"BA_VOC"         ,  "Real (8 bytes)"    , 15, 4   ,"No","BA Volume to Capacity Ratio                 "}, 
+              {"Max_VOC"        ,  "Real (8 bytes)"    , 15, 4   ,"No","Maximum Volume to Capacity Ratio            "}, 
+              {"AB_V_Dist_T"    ,  "Real (8 bytes)"    , 15, 4   ,"No","AB vehicle miles or km of travel            "}, 
+              {"BA_V_Dist_T"    ,  "Real (8 bytes)"    , 15, 4   ,"No","BA vehicle miles or km of travel            "}, 
+              {"Tot_V_Dist_T"   ,  "Real (8 bytes)"    , 15, 4   ,"No","Total vehicle miles or km of travel         "}, 
+              {"AB_VHT"         ,  "Real (8 bytes)"    , 15, 4   ,"No","AB vehicle hours of travel                  "}, 
+              {"BA_VHT"         ,  "Real (8 bytes)"    , 15, 4   ,"No","BA vehicle hours of travel                  "}, 
+              {"Tot_VHT"        ,  "Real (8 bytes)"    , 15, 4   ,"No","Total vehicle hours of travel               "}, 
+              {"AB_Speed"       ,  "Real (8 bytes)"    , 15, 4   ,"No","AB Loaded Speed                             "}, 
+              {"BA_Speed"       ,  "Real (8 bytes)"    , 15, 4   ,"No","BA Loaded Speed                             "},       
+              {"AB_VDF"         ,  "Real (8 bytes)"    , 15, 4   ,"No","Link AB Volume Delay Function               "}, 
+              {"BA_VDF"         ,  "Real (8 bytes)"    , 15, 4   ,"No","Link BA Volume Delay Function               "}, 
+              {"Max_VDF"        ,  "Real (8 bytes)"    , 15, 4   ,"No","Maximum Link Volume Delay Function Value    "}, 
+              {"AB_Flow_dan"    ,  "Real (8 bytes)"    , 15, 4   ,"No","AB Flow for  dan                            "}, 
+              {"BA_Flow_dan"    ,  "Real (8 bytes)"    , 15, 4   ,"No","BA Flow for dan                             "}, 
+              {"AB_Flow_dat"    ,  "Real (8 bytes)"    , 15, 4   ,"No","AB Flow for  dat                            "}, 
+              {"BA_Flow_dat"    ,  "Real (8 bytes)"    , 15, 4   ,"No","BA Flow for dat                             "}, 
+              {"AB_Flow_s2nn"  ,  "Real (8 bytes)"    , 15, 4   ,"No","AB Flow for  s2nn                          "}, 
+              {"BA_Flow_s2nn"  ,  "Real (8 bytes)"    , 15, 4   ,"No","BA Flow for s2nn                           "}, 
+              {"AB_Flow_s2nh"  ,  "Real (8 bytes)"    , 15, 4   ,"No","AB Flow for  s2nh                          "}, 
+              {"BA_Flow_s2nh"  ,  "Real (8 bytes)"    , 15, 4   ,"No","BA Flow for s2nh                           "}, 
+              {"AB_Flow_s2th"  ,  "Real (8 bytes)"    , 15, 4   ,"No","AB Flow for  s2th                          "}, 
+              {"BA_Flow_s2th"  ,  "Real (8 bytes)"    , 15, 4   ,"No","BA Flow for s2th                           "}, 
+              {"AB_Flow_s3nn"     ,  "Real (8 bytes)"    , 15, 4   ,"No","AB Flow for  s3nn                             "}, 
+              {"BA_Flow_s3nn"     ,  "Real (8 bytes)"    , 15, 4   ,"No","BA Flow for s3nn                              "}, 
+              {"AB_Flow_s3nh"     ,  "Real (8 bytes)"    , 15, 4   ,"No","AB Flow for  s3nh                             "}, 
+              {"BA_Flow_s3nh"     ,  "Real (8 bytes)"    , 15, 4   ,"No","BA Flow for s3nh                              "}, 
+              {"AB_Flow_s3th"     ,  "Real (8 bytes)"    , 15, 4   ,"No","AB Flow for  s3th                             "}, 
+              {"BA_Flow_s3th"     ,  "Real (8 bytes)"    , 15, 4   ,"No","BA Flow for s3th                              "}, 
+              {"AB_Flow_lhd"    ,  "Real (8 bytes)"    , 15, 4   ,"No","AB Flow for  lhd                            "}, 
+              {"BA_Flow_lhd"    ,  "Real (8 bytes)"    , 15, 4   ,"No","BA Flow for lhd                             "}, 
+              {"AB_Flow_mhd"    ,  "Real (8 bytes)"    , 15, 4   ,"No","AB Flow for  mhd                            "}, 
+              {"BA_Flow_mhd"    ,  "Real (8 bytes)"    , 15, 4   ,"No","BA Flow for mhd                             "}, 
+              {"AB_Flow_hhd"    ,  "Real (8 bytes)"    , 15, 4   ,"No","AB Flow for  hhd                            "}, 
+              {"BA_Flow_hhd"    ,  "Real (8 bytes)"    , 15, 4   ,"No","BA Flow for hhd                             "}, 
+              {"AB_Flow"        ,  "Real (8 bytes)"    , 15, 4   ,"No","Link AB Veh Flow                            "}, 
+              {"BA_Flow"        ,  "Real (8 bytes)"    , 15, 4   ,"No","Link BA Veh Flow                            "}, 
+              {"Tot_Flow"       ,  "Real (8 bytes)"    , 15, 4   ,"No","Link Total Veh Flow                         "}
+               })                                                                                                                
+      SetView(view)                                        
+                                                                                                
+      //calculate and set values                                                                                                                       
+      for i = 1 to records do                                                                                                                        
+         rh = AddRecord(view, {  
+                              {"ID1"           , fvector[1 ][i]},  
+                              {"AB_Flow_PCE"   , fvector[2 ][i]},
+                              {"BA_Flow_PCE"   , fvector[3 ][i]},
+                              {"Tot_Flow_PCE"  , fvector[4 ][i]},
+                              {"AB_Time"       , fvector[5 ][i]},
+                              {"BA_Time"       , fvector[6 ][i]},
+                              {"Max_Time"      , fvector[7 ][i]},
+                              {"AB_VOC"        , fvector[8 ][i]},
+                              {"BA_VOC"        , fvector[9 ][i]},
+                              {"Max_VOC"       , fvector[10][i]},
+                              {"AB_V_Dist_T"   , fvector[11][i]},
+                              {"BA_V_Dist_T"   , fvector[12][i]},
+                              {"Tot_V_Dist_T"  , fvector[13][i]},
+                              {"AB_VHT"        , fvector[14][i]},
+                              {"BA_VHT"        , fvector[15][i]},
+                              {"Tot_VHT"       , fvector[16][i]},
+                              {"AB_Speed"      , fvector[17][i]},
+                              {"BA_Speed"      , fvector[18][i]},
+                              {"AB_VDF"        , fvector[19][i]},
+                              {"BA_VDF"        , fvector[20][i]},
+                              {"Max_VDF"       , fvector[21][i]},
+                              {"AB_Flow_dan"   , fvector[22][i]},
+                              {"BA_Flow_dan"   , fvector[23][i]},
+                              {"AB_Flow_dat"   , fvector[24][i]},
+                              {"BA_Flow_dat"   , fvector[25][i]},
+                              {"AB_Flow_s2nn" , fvector[26][i]},
+                              {"BA_Flow_s2nn" , fvector[27][i]},
+                              {"AB_Flow_s2nh" , fvector[28][i]},
+                              {"BA_Flow_s2nh" , fvector[29][i]},
+                              {"AB_Flow_s2th" , fvector[30][i]},
+                              {"BA_Flow_s2th" , fvector[31][i]},
+                              {"AB_Flow_s3nn"    , fvector[32][i]},
+                              {"BA_Flow_s3nn"    , fvector[33][i]},
+                              {"AB_Flow_s3nh"    , fvector[34][i]},
+                              {"BA_Flow_s3nh"    , fvector[35][i]},
+                              {"AB_Flow_s3th"    , fvector[36][i]},
+                              {"BA_Flow_s3th"    , fvector[37][i]},
+                              {"AB_Flow_lhd"   , fvector[38][i] + fvector[40][i]},
+                              {"BA_Flow_lhd"   , fvector[39][i] + fvector[41][i]},
+                              {"AB_Flow_mhd"   , fvector[42][i] + fvector[44][i]},
+                              {"BA_Flow_mhd"   , fvector[43][i] + fvector[45][i]},
+                              {"AB_Flow_hhd"   , fvector[46][i] + fvector[48][i]},
+                              {"BA_Flow_hhd"   , fvector[47][i] + fvector[49][i]},
+                              {"AB_Flow"       , fvector[50][i]},
+                              {"BA_Flow"       , fvector[51][i]}, 
+                              {"Tot_Flow"      , fvector[52][i]} 
+                              })
+         end
+      end                                                                                                             
+   end   // end for loop
+
+   vws = GetViewNames()
+   for p = 1 to vws.length do
+      CloseView(vws[p])
+   end
+      return(1)
+    
+    quit:   
+      return(0)
+EndMacro
+
+
+
+
+Macro "create trip tables by VOT"(args)
+
+        shared path, inputDir, outputDir       
+
+		 inFiles={"Trip_EA.mtx","Trip_AM.mtx","Trip_MD.mtx","Trip_PM.mtx","Trip_EV.mtx"}
+     outFiles={"Trip_EA_VOT.mtx","Trip_AM_VOT.mtx","Trip_MD_VOT.mtx","Trip_PM_VOT.mtx","Trip_EV_VOT.mtx"}
+	   inTableNames = {"SOV_GP", "SOV_PAY", "SR2_GP","SR2_HOV", "SR2_PAY", "SR3_GP","SR3_HOV","SR3_PAY","lhdn","mhdn","hhdn","lhdt","mhdt","hhdt"}
+	   outTableNames = {
+	     "SOV_GP_LOW", "SOV_PAY_LOW", "SR2_GP_LOW","SR2_HOV_LOW", "SR2_PAY_LOW", "SR3_GP_LOW","SR3_HOV_LOW","SR3_PAY_LOW",
+	     "SOV_GP_MED", "SOV_PAY_MED", "SR2_GP_MED","SR2_HOV_MED", "SR2_PAY_MED", "SR3_GP_MED","SR3_HOV_MED","SR3_PAY_MED",
+	     "SOV_GP_HI", "SOV_PAY_HI", "SR2_GP_HI","SR2_HOV_HI", "SR2_PAY_HI", "SR3_GP_HI","SR3_HOV_HI","SR3_PAY_HI",
+	     "lhdn","mhdn","hhdn","lhdt","mhdt","hhdt"}
+
+	    for i = 1 to inFiles.length do
+	      
+	      //open person trip matrix currencies
+        inMatrix = OpenMatrix(outputDir+"\\"+inFiles[i], )                                                               
+        inCurrencies = CreateMatrixCurrencies(inMatrix, , , )
+      
+ 	      dim curr_array[inTableNames.length]
+	      for j = 1 to inTableNames.length do
+          curr_array[j] = CreateMatrixCurrency(inMatrix, inTableNames[j], ,, )
+	      end
+
+      //create output trip table and matrix currencies for this time period
+	    outMatrix = CopyMatrixStructure(curr_array, {{"File Name", outputDir+"\\"+outFiles[i]},                                       
+         {"Label", outFiles[i]},   
+         {"Tables",outTableNames},                                                                                                          
+         {"File Based", "Yes"}})  
+      SetMatrixCoreNames(outMatrix, outTableNames)
+      
+      outCurrencies= CreateMatrixCurrencies(outMatrix, , , )
+
+      // calculate output matrices
+      outCurrencies.SOV_GP_LOW := inCurrencies.SOV_GP * 0.3333333
+      outCurrencies.SOV_GP_MED := inCurrencies.SOV_GP * 0.3333333
+      outCurrencies.SOV_GP_HI  := inCurrencies.SOV_GP * 0.3333333
+
+      outCurrencies.SOV_PAY_LOW := inCurrencies.PAY_GP * 0.3333333
+      outCurrencies.SOV_PAY_MED := inCurrencies.PAY_GP * 0.3333333
+      outCurrencies.SOV_PAY_HI  := inCurrencies.PAY_GP * 0.3333333
+
+      outCurrencies.SR2_GP_LOW := inCurrencies.SR2_GP * 0.3333333
+      outCurrencies.SR2_GP_MED := inCurrencies.SR2_GP * 0.3333333
+      outCurrencies.SR2_GP_HI  := inCurrencies.SR2_GP * 0.3333333
+
+      outCurrencies.SR2_HOV_LOW := inCurrencies.SR2_HOV * 0.3333333
+      outCurrencies.SR2_HOV_MED := inCurrencies.SR2_HOV * 0.3333333
+      outCurrencies.SR2_HOV_HI  := inCurrencies.SR2_HOV * 0.3333333
+
+      outCurrencies.SR2_PAY_LOW := inCurrencies.SR2_PAY * 0.3333333
+      outCurrencies.SR2_PAY_MED := inCurrencies.SR2_PAY * 0.3333333
+      outCurrencies.SR2_PAY_HI  := inCurrencies.SR2_PAY * 0.3333333
+
+      outCurrencies.SR3_GP_LOW := inCurrencies.SR3_GP * 0.3333333
+      outCurrencies.SR3_GP_MED := inCurrencies.SR3_GP * 0.3333333
+      outCurrencies.SR3_GP_HI  := inCurrencies.SR3_GP * 0.3333333
+
+      outCurrencies.SR3_HOV_LOW := inCurrencies.SR3_HOV * 0.3333333
+      outCurrencies.SR3_HOV_MED := inCurrencies.SR3_HOV * 0.3333333
+      outCurrencies.SR3_HOV_HI  := inCurrencies.SR3_HOV * 0.3333333
+
+      outCurrencies.SR3_PAY_LOW := inCurrencies.SR3_PAY * 0.3333333
+      outCurrencies.SR3_PAY_MED := inCurrencies.SR3_PAY * 0.3333333
+      outCurrencies.SR3_PAY_HI  := inCurrencies.SR3_PAY * 0.3333333
+      
+      outCurrencies.lhdn := inCurrencies.lhdn
+      outCurrencies.mhdn := inCurrencies.mhdn
+      outCurrencies.hhdn := inCurrencies.hhdn
+      outCurrencies.lhdt := inCurrencies.lhdt
+      outCurrencies.mhdt := inCurrencies.mhdt
+      outCurrencies.hhdt := inCurrencies.hhdt
+
+	end
+  RunMacro("close all" )
+	   
+	Return(1)
+  quit:
+     Return(0)
+EndMacro