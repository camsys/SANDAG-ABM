--- conflicted
+++ resolved
@@ -392,12 +392,7 @@
             "hwycov.e00", "LINKTYPETURNS.DBF", "turns.csv",
             "trcov.e00", "trrt.csv", "trlink.csv", "trstop.csv",
             "timexfer_EA.csv", "timexfer_AM.csv","timexfer_MD.csv",
-<<<<<<< HEAD
-            "timexfer_PM.csv","timexfer_EV.csv","MODE5TOD.dbf"
-=======
             "timexfer_PM.csv","timexfer_EV.csv","MODE5TOD.csv",
-            FILE_NAMES["VEHICLE_CLASS"]
->>>>>>> 1f55e2a6
         ]
         for name in file_names:
             file_path = _join(self.source, name)
@@ -819,19 +814,11 @@
         for period in periods:
             timed_xfer_data[period] = gen_utils.DataTableProc("timexfer_"+period, _join(self.source, "timexfer_"+period+".csv"))
 
-<<<<<<< HEAD
-        mode_properties = gen_utils.DataTableProc("MODE5TOD", _join(self.source, "MODE5TOD.csv"))
+        mode_properties = gen_utils.DataTableProc("MODE5TOD", _join(self.source, "MODE5TOD.csv"), convert_numeric=True)
         mode_details = {}
         for record in mode_properties:
             mode_details[int(record["MODE_ID"])] = record
-        
-=======
-        mode_properties = gen_utils.DataTableProc("MODE5TOD", _join(self.source, "MODE5TOD.csv"), convert_numeric = True)
-        mode_details = {}
-        for record in mode_properties:
-            mode_details[record["MODE_ID"]] = record
-
->>>>>>> 1f55e2a6
+
         if self.save_data_tables:
             transit_link_data.save("%s_trlink" % self.data_table_name, self.overwrite)
             transit_line_data.save("%s_trrt" % self.data_table_name, self.overwrite)
