#//////////////////////////////////////////////////////////////////////////////
#////                                                                       ///
#//// Copyright INRO, 2016-2017.                                            ///
#//// Rights to use and modify are granted to the                           ///
#//// San Diego Association of Governments and partner agencies.            ///
#//// This copyright notice must be preserved.                              ///
#////                                                                       ///
#//// import/import_network.py                                              ///
#////                                                                       ///
#////                                                                       ///
#////                                                                       ///
#////                                                                       ///
#//////////////////////////////////////////////////////////////////////////////
#
# Imports the network from the input network files.
# 
#
# Inputs:
#    source: path to the location of the input network files
#    traffic_scenario_id: optional scenario to store the imported network from the traffic files only
#    transit_scenario_id: optional scenario to store the imported network from the transit files only
#    merged_scenario_id: scenario to store the combined traffic and transit data from all network files
#    title: the title to use for the imported scenario
#    save_data_tables: if checked, create a data table for each reference file for viewing in the Emme Desktop
#    data_table_name: prefix to use to identify all data tables
#    overwrite: check to overwrite any existing data tables or scenarios with the same ID or name 
#    emmebank: the Emme database in which to create the scenario. Default is the current open database
#
# Files referenced:
#    hwycov.e00: base nodes and links for traffic network with traffic attributes in ESRI input exchange format
#    linktypeturns.dbf: fixed turn travel times by to/from link type (field IFC) pairs
#    turns.csv: turn bans and fixed costs by link from/to ID (field HWYCOV-ID)
#    trcov.e00: base nodes and links for transit network in ESRI input exchange format
#    trrt.csv: transit routes and their attributes
#    trlink.csv: itineraries for each route as sequence of link IDs (TRCOV-ID field)
#    trstop.csv: transit stop attributes
#    timexfer.csv: table of timed transfer pairs of lines
#    mode5tod.dbf: global (per-mode) transit cost and perception attributes
#    special_fares.txt: table listing special fares in terms of boarding and incremental in-vehicle costs. 
#
#
# Script example:
"""
    import os
    modeller = inro.modeller.Modeller()
    main_directory = os.path.dirname(os.path.dirname(modeller.desktop.project.path))
    source_dir = os.path.join(main_directory, "input")
    title = "Base 2012 scenario"
    import_network = modeller.tool("sandag.import.import_network")
    import_network(output_dir, merged_scenario_id=100, title=title,
        data_table_name="2012_base", overwrite=True)
"""


TOOLBOX_ORDER = 11


import inro.modeller as _m
import inro.emme.datatable as _dt
import inro.emme.network as _network
from inro.emme.core.exception import Error as _NetworkError

from itertools import izip as _izip
from collections import defaultdict as _defaultdict, OrderedDict
from contextlib import contextmanager as _context
import dbflib as _dbflib
from copy import deepcopy as _copy

from math import ceil as _ceiling
import numpy as _np
import heapq as _heapq

import traceback as _traceback
import os

_join = os.path.join
_dir = os.path.dirname


gen_utils = _m.Modeller().module("sandag.utilities.general")


class ImportNetwork(_m.Tool(), gen_utils.Snapshot):

    source = _m.Attribute(unicode)
    traffic_scenario_id = _m.Attribute(int)
    transit_scenario_id = _m.Attribute(int)
    merged_scenario_id = _m.Attribute(int)
    overwrite = _m.Attribute(bool)
    title = _m.Attribute(unicode)
    save_data_tables = _m.Attribute(bool)
    data_table_name = _m.Attribute(unicode)

    tool_run_msg = ""

    @_m.method(return_type=_m.UnicodeType)
    def tool_run_msg_status(self):
        return self.tool_run_msg

    def __init__(self):
        self._log = []
        self._error = []
        project_dir = _dir(_m.Modeller().desktop.project.path)
        self.source = _join(_dir(project_dir), "input")
        self.overwrite = False
        self.title = ""
        self.data_table_name = ""
        self.attributes = [
            "source", "traffic_scenario_id", "transit_scenario_id", "merged_scenario_id", 
            "overwrite", "title", "save_data_tables", "data_table_name"]

    def page(self):
        pb = _m.ToolPageBuilder(self)
        pb.title = "Import network"
        pb.description = """
        Create an Emme network from the E00 and associated files 
        generated from TCOVED. 
        The timed transfer is stored in a data table with the suffix "_timed_xfers".
        <br>
        <div style="text-align:left">
        The following files are used:
        <br>
            <ul>
                <li>hwycov.e00</li>
                <li>LINKTYPETURNS.DBF</li>
                <li>turns.csv</li>
                <li>trcov.e00</li>
                <li>trrt.csv</li>
                <li>trlink.csv</li>
                <li>trstop.csv</li>
                <li>timexfer.csv</li>
                <li>MODE5TOD.dbf</li>
                <li>special_fares.txt</li>
            </ul>
        </div>
        """
        pb.branding_text = "- SANDAG - Import"

        if self.tool_run_msg != "":
            pb.tool_run_status(self.tool_run_msg_status)

        pb.add_select_file("source", window_type="directory", file_filter="", 
                           title="Source directory:",)

        pb.add_text_box("traffic_scenario_id", size=6, title="Scenario ID for traffic (optional):")
        pb.add_text_box("transit_scenario_id", size=6, title="Scenario ID for transit (optional):")
        pb.add_text_box("merged_scenario_id", size=6, title="Scenario ID for merged network:")
        pb.add_text_box("title", size=80, title="Scenario title:")
        pb.add_checkbox("save_data_tables", title=" ", label="Save reference data tables of file data")
        pb.add_text_box("data_table_name", size=80, title="Name for data tables:",
            note="Prefix name to use for all saved data tables")
        pb.add_checkbox("overwrite", title=" ", label="Overwrite existing scenarios and data tables")

        return pb.render()

    def run(self):
        self.tool_run_msg = ""
        try:
            self.emmebank = _m.Modeller().emmebank
            with self.setup():
                self.execute()
            run_msg = "Network import complete"
            if self._error:
                run_msg += " with %s errors. See logbook for details" % len(self._error)
            self.tool_run_msg = _m.PageBuilder.format_info(run_msg, escape=False)
        except Exception as error:
            self.tool_run_msg = _m.PageBuilder.format_exception(
                error, _traceback.format_exc(error))
            raise

    def __call__(self, source, 
                 traffic_scenario_id=None, transit_scenario_id=None, merged_scenario_id=None, 
                 title="", save_data_tables=False, data_table_name="", overwrite=False,
                 emmebank=None):

        self.source = source
        self.traffic_scenario_id = traffic_scenario_id
        self.transit_scenario_id = transit_scenario_id
        self.merged_scenario_id = merged_scenario_id 
        self.title = title
        self.save_data_tables = save_data_tables
        self.data_table_name = data_table_name
        self.overwrite = overwrite
        if not emmebank:
            self.emmebank = _m.Modeller().emmebank
        else:
            self.emmebank = emmebank

        with self.setup():
            self.execute()

        return self.emmebank.scenario(merged_scenario_id)

    @_context
    def setup(self):
        self._log = []
        self._error = []
        attributes = OrderedDict([
            ("self", str(self)),
            ("source", self.source),
            ("traffic_scenario_id", self.traffic_scenario_id),
            ("transit_scenario_id", self.transit_scenario_id),
            ("merged_scenario_id", self.merged_scenario_id),
            ("title", self.title),
            ("save_data_tables", self.save_data_tables),
            ("data_table_name", self.data_table_name),
            ("overwrite", self.overwrite),
        ])
        self._log = [{
            "content": attributes.items(), 
            "type": "table", "header": ["name", "value"],
            "title": "Tool input values"
        }]
        with _m.logbook_trace("Import network", attributes=attributes) as trace:
            gen_utils.log_snapshot("Import network", str(self), attributes)
            try:
                yield
            finally:
                self.log_report()
                #if self._error:
                #    trace.write("Import network (%s non-fatal errors)" % len(self._error), attributes=attributes)

    def execute(self):
        traffic_attr_map = {
            "NODE": {
                "interchange": ("@interchange", "DERIVED", "EXTRA", "is interchange node")
            },
            "LINK": OrderedDict([
                ("HWYCOV-ID", ("@tcov_id",             "TWO_WAY", "EXTRA", "SANDAG-assigned link ID")),
                ("SPHERE",    ("@sphere",              "TWO_WAY", "EXTRA", "Jurisdiction sphere of influence")),
                ("NM",        ("#name",                "TWO_WAY", "STRING", "Street name")), 
                ("FXNM",      ("#name_from",           "TWO_WAY", "STRING", "Cross street at the FROM end")),
                ("TXNM",      ("#name_to",             "TWO_WAY", "STRING", "Cross street name at the TO end")),
                ("DIR",       ("@direction_cardinal",  "TWO_WAY", "EXTRA", "Link direction")),
                ("ASPD",      ("@speed_adjusted",      "TWO_WAY", "EXTRA", "Adjusted link speed (miles/hr)")),
                ("IYR",       ("@year_open_traffic",   "TWO_WAY", "EXTRA", "The year the link opened to traffic")),
                ("IPROJ",     ("@project_code",        "TWO_WAY", "EXTRA", "Project number for use with hwyproj.xls")),
                ("IJUR",      ("@jurisdiction_type",   "TWO_WAY", "EXTRA", "Link jurisdiction type")),
                ("IFC",       ("type",                 "TWO_WAY", "STANDARD", "")),
                ("IHOV",      ("@lane_restriction",    "TWO_WAY", "EXTRA", "Link operation type")),
                ("ITRUCK",    ("@truck_restriction",   "TWO_WAY", "EXTRA", "Truck restriction code (ITRUCK)")),
                ("ISPD",      ("@speed_posted",        "TWO_WAY", "EXTRA", "Posted speed limit   (mph)")),
                ("IMED",      ("@median",              "TWO_WAY", "EXTRA", "Median type")),
                ("AU",        ("@lane_auxiliary",      "ONE_WAY", "EXTRA", "Number of auxiliary lanes")),
                ("CNT",       ("@traffic_control",     "ONE_WAY", "EXTRA", "Intersection control type")),
                ("TL",        ("@turn_thru",           "ONE_WAY", "EXTRA", "Intersection approach through lanes")),
                ("RL",        ("@turn_right",          "ONE_WAY", "EXTRA", "Intersection approach right-turn lanes")),
                ("LL",        ("@turn_left",           "ONE_WAY", "EXTRA", "Intersection approach left-turn lanes")),
                ("GC",        ("@green_to_cycle_init", "ONE_WAY", "EXTRA", "Initial green-to-cycle ratio")),
                ("CHO",       ("@capacity_hourly_op",  "ONE_WAY", "EXTRA", "Off-Peak hourly mid-link capacity")),
                ("CHA",       ("@capacity_hourly_am",  "ONE_WAY", "EXTRA", "AM Peak hourly mid-link capacity")),
                ("CHP",       ("@capacity_hourly_pm",  "ONE_WAY", "EXTRA", "PM Peak hourly mid-link capacity")),
                # These attributes are expanded from 3 time periods to 5
                ("ITOLLO",    ("toll_op",              "TWO_WAY", "INTERNAL", "Expanded to EA, MD and EV")),
                ("ITOLLA",    ("toll_am",              "TWO_WAY", "INTERNAL", "")),
                ("ITOLLP",    ("toll_pm",              "TWO_WAY", "INTERNAL", "")),
                ("LNO",       ("lane_op",              "ONE_WAY", "INTERNAL", "Expanded to EA, MD and EV")),
                ("LNA",       ("lane_am",              "ONE_WAY", "INTERNAL", "")),
                ("LNP",       ("lane_pm",              "ONE_WAY", "INTERNAL", "")),
                ("CPO",       ("capacity_link_op",     "ONE_WAY", "INTERNAL", "Expanded to EA, MD and EV")),
                ("CPA",       ("capacity_link_am",     "ONE_WAY", "INTERNAL", "")),
                ("CPP",       ("capacity_link_pm",     "ONE_WAY", "INTERNAL", "")),
                ("CXO",       ("capacity_inter_op",    "ONE_WAY", "INTERNAL", "Expanded to EA, MD and EV")),
                ("CXA",       ("capacity_inter_am",    "ONE_WAY", "INTERNAL", "")),
                ("CXP",       ("capacity_inter_pm",    "ONE_WAY", "INTERNAL", "")),
                ("TMO",       ("time_link_op",         "ONE_WAY", "INTERNAL", "Expanded to EA, MD and EV")),
                ("TMA",       ("time_link_am",         "ONE_WAY", "INTERNAL", "")),
                ("TMP",       ("time_link_pm",         "ONE_WAY", "INTERNAL", "")),
                ("TXO",       ("time_inter_op",        "ONE_WAY", "INTERNAL", "Expanded to EA, MD and EV")),
                ("TXA",       ("time_inter_am",        "ONE_WAY", "INTERNAL", "")),
                ("TXP",       ("time_inter_pm",        "ONE_WAY", "INTERNAL", "")),
                # These three attributes are used to cross-reference the turn directions
                ("TLB",       ("through_link",         "ONE_WAY", "INTERNAL", "")),
                ("RLB",       ("right_link",           "ONE_WAY", "INTERNAL", "")),
                ("LLB",       ("left_link",            "ONE_WAY", "INTERNAL", "")),
                ("@cost_operating", ("@cost_operating","DERIVED", "EXTRA",    "Fuel and maintenance cost")),
                ("INTDIST_UP",      ("@intdist_up",    "DERIVED", "EXTRA",    "Upstream major intersection distance")),
                ("INTDIST_DOWN",    ("@intdist_down",  "DERIVED", "EXTRA",    "Downstream major intersection distance")),
            ])
        }
        time_period_attrs = OrderedDict([
            ("@cost_auto",         "toll + cost autos"),
            ("@cost_hov",          "toll (non-mngd) + cost HOV"),
            ("@cost_med_truck",    "toll + cost medium trucks"),
            ("@cost_hvy_truck",    "toll + cost heavy trucks"),
            ("@cycle",             "cycle length (minutes)"),
            ("@green_to_cycle",    "green to cycle ratio"),
            ("@capacity_link",     "mid-link capacity"),
            ("@capacity_inter",    "approach capacity"),
            ("@toll",              "toll cost (cent)"),
            ("@lane",              "number of lanes"),
            ("@time_link",         "link time in minutes"),
            ("@time_inter",        "intersection delay time"),
            ("@sta_reliability",   "static reliability")
        ])
        time_name = {
            "_ea": "Early AM ", "_am": "AM Peak ", "_md": "Mid-day ", "_pm": "PM Peak ", "_ev": "Evening "
        }
        time_periods = ["_ea", "_am", "_md", "_pm", "_ev"]
        for attr, desc_tmplt in time_period_attrs.iteritems():
            for time in time_periods:
                traffic_attr_map["LINK"][attr + time] = \
                    (attr + time, "DERIVED", "EXTRA", time_name[time] + desc_tmplt)

        transit_attr_map = {
            "NODE": OrderedDict([
                ("@tap_id",   ("@tap_id",              "DERIVED",  "EXTRA", "Transit-access point ID")),
            ]),
            "LINK": OrderedDict([
                ("TRCOV-ID",  ("@tcov_id",              "TWO_WAY", "EXTRA", "SANDAG-assigned link ID")),
                ("NM",        ("#name",                 "TWO_WAY", "STRING", "Street name")), 
                ("FXNM",      ("#name_from",            "TWO_WAY", "STRING", "Cross street at the FROM end")),
                ("TXNM",      ("#name_to",              "TWO_WAY", "STRING", "Cross street name at the TO end")),
                ("DIR",       ("@direction_cardinal",   "TWO_WAY", "EXTRA",  "Link direction")),
                ("OSPD",      ("@speed_observed",       "TWO_WAY", "EXTRA", "Observed speed")),
                ("IYR",       ("@year_open_traffic",    "TWO_WAY", "EXTRA", "The year the link opened to traffic ")),
                ("IFC",       ("type",                  "TWO_WAY", "STANDARD", "")),
                ("IHOV",      ("@lane_restriction_tr",  "TWO_WAY", "EXTRA", "Link operation type")),
                ("ISPD",      ("@speed_posted_tr_l",    "TWO_WAY", "EXTRA", "Posted speed limit (mph)")),
                ("IMED",      ("@median",               "TWO_WAY", "EXTRA", "Median type")),
                ("TMO",       ("trtime_link_op",        "ONE_WAY", "INTERNAL", "Expanded to EA, MD and EV")),
                ("TMEA",      ("@trtime_link_ea",       "DERIVED", "EXTRA", "Early AM transit link time in minutes")),
                ("TMA",       ("@trtime_link_am",       "ONE_WAY", "EXTRA", "AM Peak transit link time in minutes")),
                ("TMMD",      ("@trtime_link_md",       "DERIVED", "EXTRA", "Mid-day transit link time in minutes")),
                ("TMP",       ("@trtime_link_pm",       "ONE_WAY", "EXTRA", "PM Peak transit link time in minutes")),
                ("TMEV",      ("@trtime_link_ev",       "DERIVED", "EXTRA", "Evening transit link time in minutes")),
                ("MINMODE",   ("@mode_hierarchy",       "TWO_WAY", "EXTRA", "Transit mode type")),
            ]),
            "TRANSIT_LINE": OrderedDict([
                ("AM_Headway",     ("@headway_am",        "TRRT",     "EXTRA",    "AM Peak actual headway")),
                ("PM_Headway",     ("@headway_pm",        "TRRT",     "EXTRA",    "PM Peak actual headway")),
                ("OP_Headway",     ("@headway_op",        "TRRT",     "EXTRA",    "Off-Peak actual headway")),
                ("Night_Headway",  ("@headway_night",     "TRRT",     "EXTRA",    "Night actual headway")),
                ("AM_Headway_rev", ("@headway_rev_am",    "DERIVED",  "EXTRA",    "AM Peak revised headway")),
                ("PM_Headway_rev", ("@headway_rev_pm",    "DERIVED",  "EXTRA",    "PM Peak revised headway")),
                ("OP_Headway_rev", ("@headway_rev_op",    "DERIVED",  "EXTRA",    "Off-Peak revised headway")),
                ("WT_IVTPK",       ("@vehicle_per_pk",    "MODE5TOD", "EXTRA",    "Peak in-vehicle perception factor")),
                ("WT_IVTOP",       ("@vehicle_per_op",    "MODE5TOD", "EXTRA",    "Off-Peak in-vehicle perception factor")),
                ("WT_FAREPK",      ("@fare_per_pk",       "MODE5TOD", "EXTRA",    "Peak fare perception factor")),
                ("WT_FAREOP",      ("@fare_per_op",       "MODE5TOD", "EXTRA",    "Off-Peak fare perception factor")),
                ("DWELLTIME",      ("default_dwell_time", "MODE5TOD", "INTERNAL", "")),
                ("Fare",           ("@fare",              "TRRT",     "EXTRA",    "Boarding fare ($)")),
                ("@transfer_penalty",("@transfer_penalty","DERIVED",  "EXTRA",    "Transfer penalty (min)")),
                ("Route_ID",       ("@route_id",          "TRRT",     "EXTRA",    "Transit line internal ID")),
                ("Night_Hours",    ("@night_hours",       "TRRT",     "EXTRA",    "Night hours")),
                ("Config",         ("@config",            "TRRT",     "EXTRA",    "Config ID (same as route name)")),
            ]),
            "TRANSIT_SEGMENT": OrderedDict([
                ("Stop_ID",       ("@stop_id",       "TRSTOP", "EXTRA", "Stop ID from trcov")),
                ("Pass_Count",    ("@pass_count",    "TRSTOP", "EXTRA", "Number of times this stop is passed")),
                ("Milepost",      ("@milepost",      "TRSTOP", "EXTRA", "Distance from start of line")),
                ("FareZone",      ("@fare_zone",     "TRSTOP", "EXTRA", "Fare zone ID")),
                ("StopName",      ("#stop_name",     "TRSTOP", "STRING", "Name of stop")),  
                ("@coaster_fare_board", ("@coaster_fare_board",   "DERIVED",  "EXTRA", "Boarding fare for coaster")),
                ("@coaster_fare_inveh", ("@coaster_fare_inveh",   "DERIVED",  "EXTRA", "Incremental fare for Coaster")),
            ])
        }

        create_scenario = _m.Modeller().tool(
            "inro.emme.data.scenario.create_scenario")
       
        file_names = [
            "hwycov.e00", "LINKTYPETURNS.DBF", "turns.csv",
            "trcov.e00", "trrt.csv", "trlink.csv", "trstop.csv", 
            "timexfer.csv", "MODE5TOD.dbf"]
        for name in file_names:
            file_path = _join(self.source, name)
            if not os.path.exists(file_path):
                raise Exception("missing file '%s' in directory %s" % (name, self.source))

        title = self.title
        if not title:
            existing_scenario = self.emmebank.scenario(self.merged_scenario_id)
            if existing_scenario:
                title = existing_scenario.title

        if self.traffic_scenario_id:
            traffic_scenario = create_scenario(self.traffic_scenario_id, title + " Traffic", 
                                               overwrite=self.overwrite, emmebank=self.emmebank)
        else:
            traffic_scenario = None
        if self.transit_scenario_id:
            transit_scenario = create_scenario(self.transit_scenario_id, title + " Transit", 
                                               overwrite=self.overwrite, emmebank=self.emmebank)
        else:
            transit_scenario = None
        if self.merged_scenario_id:
            scenario = create_scenario(self.merged_scenario_id, title, 
                                       overwrite=self.overwrite, emmebank=self.emmebank)
        else:
            scenario = traffic_scenario or transit_scenario

        if self.traffic_scenario_id or self.merged_scenario_id:
            for elem_type, attrs in traffic_attr_map.iteritems():
                log_content = []
                for k, v in attrs.iteritems():
                    if v[3] == "DERIVED":
                        k = "--"
                    log_content.append([k] + list(v))
                self._log.append({
                    "content": log_content, 
                    "type": "table", 
                    "header": ["TCOVED", "Emme", "Source", "Type", "Description"],
                    "title": "Traffic %s attributes" % elem_type.lower().replace("_", " "), 
                    "disclosure": True
                })
            traffic_network = _network.Network()
            self.create_traffic_base(traffic_network, traffic_attr_map)
            self.create_turns(traffic_network)
            self.calc_traffic_attributes(traffic_network)
            self.check_zone_access(traffic_network, traffic_network.mode("d"))

            for elem_type, mapping in traffic_attr_map.iteritems():
                for name, tcoved_type, emme_type, desc in mapping.values():
                    if emme_type == "INTERNAL":
                        traffic_network.delete_attribute(elem_type, name)
                    if self.traffic_scenario_id:
                        if emme_type == "EXTRA":
                            xatt = traffic_scenario.create_extra_attribute(elem_type, name)
                            xatt.description =  desc
                        elif emme_type == "STRING":
                            traffic_scenario.create_network_field(elem_type, name, 'STRING', description=desc)
                    if self.merged_scenario_id:
                        if emme_type == "EXTRA":
                            xatt = scenario.create_extra_attribute(elem_type, name)
                            xatt.description = desc
                        elif emme_type == "STRING":
                            scenario.create_network_field(elem_type, name, 'STRING', description=desc)
        if self.traffic_scenario_id:
            traffic_scenario.publish_network(traffic_network)

        if self.transit_scenario_id or self.merged_scenario_id:
            for elem_type, attrs in transit_attr_map.iteritems():
                log_content = []
                for k, v in attrs.iteritems():
                    if v[3] == "DERIVED":
                        k = "--"
                    log_content.append([k] + list(v))
                self._log.append({
                    "content": log_content, 
                    "type": "table", 
                    "header": ["TCOVED", "Emme", "Source", "Type", "Description"],
                    "title": "Transit %s attributes" % elem_type.lower().replace("_", " "),
                    "disclosure": True
                })
            transit_network = _network.Network()
            self.create_transit_base(transit_network, transit_attr_map)
            self.create_transit_lines(transit_network, transit_attr_map)
            self.calc_transit_attributes(transit_network)

            for elem_type, mapping in transit_attr_map.iteritems():
                for name, tcoved_type, emme_type, desc in mapping.values():                    
                    if emme_type == "INTERNAL":
                        transit_network.delete_attribute(elem_type, name)
                    if self.transit_scenario_id:
                        if emme_type == "EXTRA":
                            xatt = transit_scenario.create_extra_attribute(elem_type, name)
                            xatt.description = desc
                        elif emme_type == "STRING":
                            transit_scenario.create_network_field(elem_type, name, 'STRING', description=desc)
                    if self.merged_scenario_id:
                        if emme_type == "EXTRA":
                            if not scenario.extra_attribute(name):
                                xatt = scenario.create_extra_attribute(elem_type, name)
                                xatt.description = desc
                        elif emme_type == "STRING":
                            if not scenario.network_field(elem_type, name):
                                scenario.create_network_field(elem_type, name, 'STRING', description=desc)
        if self.transit_scenario_id:
            transit_scenario.publish_network(transit_network)

        if self.merged_scenario_id:
            self.add_transit_to_traffic(traffic_network, transit_network)
            scenario.publish_network(traffic_network)

        self.set_functions(scenario)

    def create_traffic_base(self, network, attr_map):
        self._log.append({"type": "header", "content": "Import traffic base network from hwycov.e00"})
        hwy_data = gen_utils.DataTableProc("ARC", _join(self.source, "hwycov.e00"))

        if self.save_data_tables:
            hwy_data.save("%s_hwycov" % self.data_table_name, self.overwrite)

        for elem_type in "NODE", "TURN":
            mapping = attr_map.get(elem_type)
            if not mapping:
                continue
            for field, (attr, tcoved_type, emme_type, desc) in mapping.iteritems():
                default = "" if emme_type == "STRING" else 0
                network.create_attribute(elem_type, attr, default)

        # Create Modes
        dummy_auto = network.create_mode("AUTO", "d")
        hov2 = network.create_mode("AUX_AUTO", "h")
        hov2_toll = network.create_mode("AUX_AUTO", "H")
        hov3 = network.create_mode("AUX_AUTO", "i")
        hov3_toll = network.create_mode("AUX_AUTO", "I")
        sov = network.create_mode("AUX_AUTO", "s")
        sov_toll = network.create_mode("AUX_AUTO", "S")
        heavy_trk = network.create_mode("AUX_AUTO", "v")
        heavy_trk_toll = network.create_mode("AUX_AUTO", "V")
        medium_trk = network.create_mode("AUX_AUTO", "m")
        medium_trk_toll = network.create_mode("AUX_AUTO", "M")
        light_trk = network.create_mode("AUX_AUTO", "t")
        light_trk_toll = network.create_mode("AUX_AUTO", "T")

        dummy_auto.description = "dummy auto"
        sov.description = "SOV"
        hov2.description = "HOV2"
        hov3.description = "HOV3+"
        light_trk.description = "TRKL"
        medium_trk.description = "TRKM"
        heavy_trk.description = "TRKH"

        sov_toll.description = "SOV TOLL"
        hov2_toll.description = "HOV2 TOLL"
        hov3_toll.description = "HOV3+ TOLL"
        light_trk_toll.description = "TRKL TOLL"
        medium_trk_toll.description = "TRKM TOLL"
        heavy_trk_toll.description = "TRKH TOLL"

        is_centroid = lambda arc, node : (arc["IFC"] == 10)  and (node == "AN")

        # Note: only truck types 1, 3, 4, and 7 found in 2012 base network
        modes_gp_lanes= {
            1: set([dummy_auto, sov, hov2, hov3, light_trk, medium_trk, heavy_trk,
                    sov_toll, hov2_toll, hov3_toll, light_trk_toll, medium_trk_toll,
                    heavy_trk_toll]),
            2: set([dummy_auto, sov, hov2, hov3, light_trk, medium_trk,
                    sov_toll, hov2_toll, hov3_toll, light_trk_toll, medium_trk_toll]),
            3: set([dummy_auto, sov, hov2, hov3, light_trk, sov_toll, hov2_toll, 
                    hov3_toll, light_trk_toll]),
            4: set([dummy_auto, sov, hov2, hov3, sov_toll, hov2_toll, hov3_toll]),
            5: set([dummy_auto, heavy_trk, heavy_trk_toll]),
            6: set([dummy_auto, medium_trk, heavy_trk, medium_trk_toll, heavy_trk_toll]),
            7: set([dummy_auto, light_trk, medium_trk, heavy_trk, light_trk_toll, 
                    medium_trk_toll, heavy_trk_toll]),
        }
        modes_toll_lanes = {
            1: set([dummy_auto, sov_toll, hov2_toll, hov3_toll, light_trk_toll, 
                    medium_trk_toll, heavy_trk_toll]),
            2: set([dummy_auto, sov_toll, hov2_toll, hov3_toll, light_trk_toll, 
                    medium_trk_toll]),
            3: set([dummy_auto, sov_toll, hov2_toll, hov3_toll, light_trk_toll]),
            4: set([dummy_auto, sov_toll, hov2_toll, hov3_toll]),
            5: set([dummy_auto, heavy_trk_toll]),
            6: set([dummy_auto, medium_trk_toll, heavy_trk_toll]),
            7: set([dummy_auto, light_trk_toll, medium_trk_toll, heavy_trk_toll]),
        }
        modes_HOV2 = set([dummy_auto, hov2, hov3, hov2_toll, hov3_toll])
        modes_HOV3 = set([dummy_auto, hov3, hov3_toll])


        def define_modes(arc):
            if arc["IFC"] > 7:
                 return modes_gp_lanes[arc["ITRUCK"]]
            elif arc["IHOV"] == 1:
                return modes_gp_lanes[arc["ITRUCK"]]
            elif arc["IHOV"] == 2:
                if arc["ITOLLA"] > 0 or arc["IFC"] > 7:  # managed lanes, free for HOV2 and HOV3+, tolls for SOV
                    return modes_toll_lanes[arc["ITRUCK"]] | modes_HOV2
                else:
                    return modes_HOV2
            elif arc["IHOV"] == 3:
                if arc["ITOLLA"] > 0 or arc["IFC"] > 7:  # managed lanes, free for HOV3+, tolls for SOV and HOV2
                    return modes_toll_lanes[arc["ITRUCK"]] | modes_HOV3
                else:
                    return modes_HOV3
            else:
                return modes_toll_lanes[arc["ITRUCK"]]

        self._create_base_net(
            hwy_data, network, mode_callback=define_modes, centroid_callback=is_centroid, 
            arc_id_name="HWYCOV-ID", link_attr_map=attr_map["LINK"])
        self._log.append({"type": "text", "content": "Import traffic base network complete"})
            
    def create_transit_base(self, network, attr_map):
        self._log.append({"type": "header", "content": "Import transit base network from trcov.e00"})
        transit_data = gen_utils.DataTableProc("ARC", _join(self.source, "trcov.e00"))

        if self.save_data_tables:
            transit_data.save("%s_trcov" % self.data_table_name, self.overwrite)

        # aux mode speed is always 3 (miles/hr)
        access = network.create_mode("AUX_TRANSIT", "a")
        transfer = network.create_mode("AUX_TRANSIT", "x")
        walk = network.create_mode("AUX_TRANSIT", "w")

        bus = network.create_mode("TRANSIT", "b")
        express_bus = network.create_mode("TRANSIT", "e")
        ltdexp_bus = network.create_mode("TRANSIT", "p")
        brt_red = network.create_mode("TRANSIT", "r")
        brt_yellow = network.create_mode("TRANSIT", "y")
        lrt = network.create_mode("TRANSIT", "l")
        coaster_rail = network.create_mode("TRANSIT", "c")

        access.description = "ACCESS"
        transfer.description = "TRANSFER"
        walk.description = "WALK"
        bus.description = "BUS"                  # (vehicle type 100, PCE=3.0)
        express_bus.description = "EXP BUS"      # (vehicle type 90 , PCE=3.0)
        ltdexp_bus.description = "LTDEXP BUS"    # (vehicle type 80 , PCE=3.0)
        lrt.description = "LRT"                  # (vehicle type 50)
        brt_yellow.description = "BRT YEL"       # (vehicle type 60 , PCE=3.0)
        brt_red.description = "BRT RED"          # (vehicle type 70 , PCE=3.0)
        coaster_rail.description = "CMR"         # (vehicle type 40)

        access.speed = 3
        transfer.speed = 3
        walk.speed = 3

        # define TAP connectors as centroids
        is_centroid = lambda arc, node: (int(arc["MINMODE"]) == 3) and (node == "BN")

        mode_setting = {
            1:  set([transfer]),                                 # 1  = special transfer walk links between certain nearby stops
            2:  set([walk]),                                     # 2  = walk links in the downtown area
            3:  set([access]),                                   # 3  = the special TAP connectors
            4:  set([coaster_rail]),                             # 4  = Coaster Rail Line
            5:  set([lrt]),                                      # 5  = Light Rail Transit (LRT) Line
            6:  set([brt_yellow, ltdexp_bus, express_bus, bus]), # 6  = Yellow Car Bus Rapid Transit (BRT)
            7:  set([brt_red, ltdexp_bus, express_bus, bus]),    # 7  = Red Car Bus Rapid Transit (BRT)
            8:  set([ltdexp_bus, express_bus, bus]),             # 8  = Limited Express Bus
            9:  set([ltdexp_bus, express_bus, bus]),             # 9  = Express Bus
            10: set([ltdexp_bus, express_bus, bus]),             # 10 = Local Bus
        }
        def define_modes(arc):
            return mode_setting[arc["MINMODE"]]

        arc_filter = lambda arc: (arc["MINMODE"] > 2)

        # first pass to create the main base network for vehicles, xfer links and TAPs
        self._create_base_net(
            transit_data, network, mode_callback=define_modes, centroid_callback=is_centroid, 
            arc_id_name="TRCOV-ID", link_attr_map=attr_map["LINK"], arc_filter=arc_filter)

        # second pass to add special walk links / modify modes on existing links
        reverse_dir_map = {1:3, 3:1, 2:4, 4:2, 0:0}

        def set_reverse_link(link, modes):
            reverse_link = link.reverse_link
            if reverse_link:                
                reverse_link.modes |= modes
            else:
                reverse_link = network.create_link(link.j_node, link.i_node, modes)
                for attr in network.attributes("LINK"):
                    reverse_link[attr] = link[attr]
                reverse_link["@direction_cardinal"] = reverse_dir_map[link["@direction_cardinal"]]
                reverse_link["@tcov_id"] = -1*link["@tcov_id"]
                reverse_link.vertices = list(reversed(link.vertices))

        def epsilon_compare(a, b, epsilon): 
            return abs((a - b) / (a if abs(a) > 1 else 1)) <= epsilon

        for arc in transit_data:
            # possible improvement: snap walk nodes to nearby node if not matched and within distance
            if arc_filter(arc):
                continue

            coordinates = arc["geo_coordinates"]
            arc_length = arc["LENGTH"] / 5280.0  # convert feet to miles
            i_node = get_node(network, arc['AN'], coordinates[0], False)
            j_node = get_node(network, arc['BN'], coordinates[-1], False)
            modes = define_modes(arc)
            link = network.link(i_node, j_node)
            split_link_case = False
            if link:
                link.modes |= modes
            else:
                # Note: additional cases of "tunnel" walk links could be 
                #       considered to optimize network matching
                # check if this a special "split" link case where 
                # we do not need to add a "tunnel" walk link
                for link1 in i_node.outgoing_links():
                    if split_link_case:
                        break
                    for link2 in link1.j_node.outgoing_links():
                        if link2.j_node == j_node:
                            if epsilon_compare(link1.length + link2.length, arc_length, 10**-5):
                                self._log.append({"type": "text",
                                    "content": "Walk link AN %s BN %s matched to two links TCOV-ID %s, %s" %
                                    (arc['AN'], arc['BN'], link1["@tcov_id"], link2["@tcov_id"])})
                                link1.modes |= modes
                                link2.modes |= modes
                                set_reverse_link(link1, modes)
                                set_reverse_link(link2, modes)
                                split_link_case = True
                                break
                if not split_link_case:
                    link = network.create_link(i_node, j_node, modes)
                    link.length = arc_length
                    if len(coordinates) > 2:
                        link.vertices = coordinates[1:-1]
            if not split_link_case:
                set_reverse_link(link, modes)
        self._log.append({"type": "text", "content": "Import transit base network complete"})

    def _create_base_net(self, data, network, mode_callback, centroid_callback, arc_id_name, link_attr_map, arc_filter=None):
        forward_attr_map = {}
        reverse_attr_map = {}
        for field, (name, tcoved_type, emme_type, desc) in link_attr_map.iteritems():
            if emme_type != "STANDARD":
                default = "" if emme_type == "STRING" else 0
                network.create_attribute("LINK", name, default)

            if field in [arc_id_name, "DIR"]:
                # these attributes are special cases for reverse link
                forward_attr_map[field] = name
            elif tcoved_type == "TWO_WAY":
                forward_attr_map[field] = name
                reverse_attr_map[field] = name
            elif tcoved_type == "ONE_WAY":
                forward_attr_map["AB" + field] = name
                reverse_attr_map["BA" + field] = name

        emme_id_name = forward_attr_map[arc_id_name]
        dir_name =  forward_attr_map["DIR"]
        reverse_dir_map = {1:3, 3:1, 2:4, 4:2, 0:0}
        split_link = 0
        new_node_id = max(data.values("AN").max(), data.values("BN").max()) + 1
        if arc_filter is None:
            arc_filter = lambda arc : True

        # Create nodes and links
        for arc in data:
            if not arc_filter(arc):
                continue
            if float(arc["AN"]) == 0 or float(arc["BN"]) == 0:
                continue
            coordinates = arc["geo_coordinates"]
            i_node = get_node(network, arc['AN'], coordinates[0], centroid_callback(arc, "AN"))
            j_node = get_node(network, arc['BN'], coordinates[-1], centroid_callback(arc, "BN"))
            existing_link = network.link(i_node, j_node)
            if existing_link:
                self._log.append({"type": "text",
                    "content": "Duplicate link between AN %s and BN %s. Link IDs %s and %s." % 
                    (arc["AN"], arc["BN"], existing_link[emme_id_name], arc[arc_id_name])})
                self._split_link(network, i_node, j_node, new_node_id)
                new_node_id += 1
                split_link += 1

            modes = mode_callback(arc)
            link = network.create_link(i_node, j_node, modes)
            link.length = arc["LENGTH"] / 5280.0  # convert feet to miles
            if len(coordinates) > 2:
                link.vertices = coordinates[1:-1]
            for field, attr in forward_attr_map.iteritems():
                link[attr] = arc[field]
            if arc["IWAY"] == 2 or arc["IWAY"] == 0:
                reverse_link = network.create_link(j_node, i_node, modes)
                reverse_link.length = link.length
                reverse_link.vertices = list(reversed(link.vertices))
                for field, attr in reverse_attr_map.iteritems():
                    reverse_link[attr] = arc[field]
                reverse_link[emme_id_name] = -1*arc[arc_id_name]
                reverse_link[dir_name] = reverse_dir_map[arc["DIR"]]

    def create_transit_lines(self, network, attr_map):
        self._log.append({"type": "header", "content": "Import transit lines"})
        # Route_ID,Route_Name,Mode,AM_Headway,PM_Headway,OP_Headway,Night_Headway,Night_Hours,Config,Fare
        transit_line_data = gen_utils.DataTableProc("trrt", _join(self.source, "trrt.csv"))
        # Route_ID,Link_ID,Direction
        transit_link_data = gen_utils.DataTableProc("trlink", _join(self.source, "trlink.csv"))
        # Stop_ID,Route_ID,Link_ID,Pass_Count,Milepost,Longitude, Latitude,HwyNode,TrnNode,FareZone,StopName
        transit_stop_data = gen_utils.DataTableProc("trstop", _join(self.source, "trstop.csv"))
        # From_line,To_line,Board_stop,Wait_time
        # Note: Board_stop is not used
        timed_xfer_data = gen_utils.DataTableProc("timexfer", _join(self.source, "timexfer.csv"))

        mode_properties = gen_utils.DataTableProc("MODE5TOD", _join(self.source, "MODE5TOD.dbf"))
        mode_details = {}
        for record in mode_properties:
            mode_details[record["MODE_ID"]] = record
        
        if self.save_data_tables:
            transit_link_data.save("%s_trlink" % self.data_table_name, self.overwrite)
            transit_line_data.save("%s_trrt" % self.data_table_name, self.overwrite)
            transit_stop_data.save("%s_trstop" % self.data_table_name, self.overwrite)
            mode_properties.save("%s_MODE5TOD" % self.data_table_name, self.overwrite)
      
        coaster = network.create_transit_vehicle(40, 'c')       # 4  coaster
        trolley = network.create_transit_vehicle(50, 'l')       # 5  sprinter/trolley
        brt_yellow  = network.create_transit_vehicle(60, 'y')   # 6 BRT yellow line (future line)
        brt_red = network.create_transit_vehicle(70, 'r')       # 7 BRT red line (future line)
        premium_bus = network.create_transit_vehicle(80, 'p')   # 8  prem express
        express_bus = network.create_transit_vehicle(90, 'e')   # 9  regular express
        local_bus = network.create_transit_vehicle(100, 'b')    # 10 local bus

        brt_yellow.auto_equivalent = 3.0
        brt_red.auto_equivalent = 3.0
        premium_bus.auto_equivalent = 3.0
        express_bus.auto_equivalent = 3.0
        local_bus.auto_equivalent = 3.0

        # Capacities - for reference / post-assignment analysis
        coaster.seated_capacity, coaster.total_capacity = 7 * 142, 7 * 276
        trolley.seated_capacity, trolley.total_capacity = 4 * 64, 4 * 200
        brt_yellow.seated_capacity, brt_yellow.total_capacity = 32, 70
        brt_red.seated_capacity, brt_red.total_capacity = 32, 70
        premium_bus.seated_capacity, premium_bus.total_capacity = 32, 70
        express_bus.seated_capacity, express_bus.total_capacity = 32, 70
        local_bus.seated_capacity, local_bus.total_capacity = 32, 70

        trrt_attrs = []
        mode5tod_attrs = []
        for elem_type in "TRANSIT_LINE", "TRANSIT_SEGMENT", "NODE":
            mapping = attr_map[elem_type]
            for field, (attr, tcoved_type, emme_type, desc) in mapping.iteritems():
                default = "" if emme_type == "STRING" else 0
                network.create_attribute(elem_type, attr, default)
                if tcoved_type == "TRRT":
                    trrt_attrs.append((field, attr))
                elif tcoved_type == "MODE5TOD":
                    mode5tod_attrs.append((field, attr))
                    
        # Pre-process transit line (trrt.csv) to know the route names for errors / warnings
        transit_line_records = list(transit_line_data)
        line_names = {}
        for record in transit_line_records:
            line_names[int(record["Route_ID"])] = record["Route_Name"].strip()

        links = dict((link["@tcov_id"], link) for link in network.links())
        transit_routes = _defaultdict(lambda: [])
        for record in transit_link_data:
            line_ref = line_names.get(int(record["Route_ID"]), record["Route_ID"])
            link_id = int(record["Link_ID"])
            if "+" in record["Direction"]:
                link = links.get(link_id)
            else:
                link = links.get(-1*link_id)
                if not link:
                    link = links.get(link_id)
                    if link and not link.reverse_link:
                        reverse_link = network.create_link(link.j_node, link.i_node, link.modes)
                        reverse_link.vertices = list(reversed(link.vertices))
                        for attr in network.attributes("LINK"):
                            if attr not in set(["vertices"]):
                                reverse_link[attr] = link[attr]
                        reverse_link["@tcov_id"] = -1 * link["@tcov_id"]
                        msg = "Transit line %s : Missing reverse link with ID %s (%s) (reverse link created)" % (
                            line_ref, record["Link_ID"], link)
                        self._log.append({"type": "text", "content": msg})
                        self._error.append("Transit route import: " + msg)
                        link = reverse_link
            if not link:
                msg = "Transit line %s : No link with ID %s, line not created" % (
                    line_ref, record["Link_ID"])
                self._log.append({"type": "text", "content": msg})
                self._error.append("Transit route import: " + msg)
                continue

            transit_routes[int(record["Route_ID"])].append(link)
                
        transit_lines = {}
        for record in transit_line_records:
            try:
                route = transit_routes[int(record["Route_ID"])]
                vehicle_type = int(record["Mode"]) * 10
                mode = network.transit_vehicle(vehicle_type).mode
                prev_link = route[0]
                itinerary = [prev_link] 
                for link in route[1:]:
                    if prev_link.j_node != link.i_node:  # filling in the missing gap
                        msg = "line %s : Links not adjacent, shortest path interpolation used (%s and %s)" % (
                            record["Route_Name"], prev_link["@tcov_id"], link["@tcov_id"])
                        log_record = {"type": "text", "content": msg}
                        self._log.append(log_record)
                        sub_path = find_path(prev_link, link, mode)
                        itinerary.extend(sub_path)
                        log_record["content"] = log_record["content"] + " through %s links" % (len(sub_path))
                    itinerary.append(link)        
                    prev_link = link

                node_itinerary = [itinerary[0].i_node] +  [l.j_node for l in itinerary]
                try:
                    tline = network.create_transit_line(
                        record["Route_Name"].strip(), vehicle_type, node_itinerary)
                except:
                    msg = "Transit line %s : missing mode added to at least one link" % (
                        record["Route_Name"])
                    self._log.append({"type": "text", "content": msg})
                    for link in itinerary:
                        link.modes |= set([mode])
                    tline = network.create_transit_line(
                        record["Route_Name"].strip(), vehicle_type, node_itinerary)

                for field, attr in trrt_attrs:
                    tline[attr] = float(record[field])

                line_details = mode_details[int(record["Mode"])]
                for field, attr in mode5tod_attrs:
                    tline[attr] = line_details[field]
                #"XFERPENTM": "Transfer penalty time: "
                #"WTXFERTM":  "Transfer perception:"
                # NOTE: an additional transfer penalty perception factor of 5.0 is included
                #       in assignment
                tline["@transfer_penalty"] = line_details["XFERPENTM"] * line_details["WTXFERTM"]
                tline.headway = tline["@headway_am"] if tline["@headway_am"] > 0 else 999
                tline.layover_time = 5

                transit_lines[int(record["Route_ID"])] = tline
                for segment in tline.segments():
                    segment.allow_boardings = False
                    segment.allow_alightings = False
                    segment.transit_time_func = 2  
                    # ft2 = ul2 -> copied @trtime_link_XX
                    # segments on links matched to auto network (with auto mode) are changed to ft1 = timau
            except Exception as error:
                msg = "Transit line %s: %s" % (record["Route_Name"], error)
                self._log.append({"type": "text", "content": msg})
                self._error.append("Transit route import: line %s not created" % record["Route_Name"])

        line_stops = _defaultdict(lambda: [])
        for record in transit_stop_data:
            try:
                line_name = line_names[int(record["Route_ID"])]
                line_stops[line_name].append(record)
            except KeyError:
                self._log.append(
                    {"type": "text", 
                     "content": "Stop %s: could not find transit line by ID %s (link ID %s)" % (
                        record["Stop_ID"], record["Route_ID"], record["Link_ID"])})

        seg_float_attr_map = []
        seg_string_attr_map = []
        for field, (attr, t_type, e_type, desc) in attr_map["TRANSIT_SEGMENT"].iteritems():
            if t_type == "TRSTOP":
                if e_type == "STRING":
                    seg_string_attr_map.append([field, attr])
                else:
                    seg_float_attr_map.append([field, attr])

        for line_name, stops in line_stops.iteritems():
            tline = network.transit_line(line_name)
            if not tline:
                continue
            itinerary = tline.segments(include_hidden=True)
            segment = itinerary.next()
            tcov_id = abs(segment.link["@tcov_id"])
            for stop in stops:
                link_id = int(stop['Link_ID'])
                node_id = int(stop['TrnNode'])
                while tcov_id != link_id:
                    segment = itinerary.next()
                    if segment.link is None:
                        break
                    tcov_id = abs(segment.link["@tcov_id"])

                if node_id == segment.i_node.number:
                    pass
                elif node_id == segment.j_node.number:
                    segment = itinerary.next()  # its the next segment
                else:
                    self._log.append(
                        {"type": "text", 
                        "content": "Transit line %s: could not find stop with Link ID %s" % (line_name, link_id)})
                    continue
                segment.allow_boardings = True
                segment.allow_alightings = True
                segment.dwell_time = tline.default_dwell_time
                for field, attr in seg_string_attr_map:
                    segment[attr] = stop[field]
                for field, attr in seg_float_attr_map:
                    segment[attr] = float(stop[field])
        # Normalizing the case of the headers as different examples have been seen
        norm_data = []
        for record in timed_xfer_data:
            norm_record = {}
            for key, val in record.iteritems():
                norm_record[key.lower()] = val
            norm_data.append(norm_record)

        from_line, to_line, wait_time = [], [], []
        for record in norm_data:
            from_line.append(transit_lines[int(record["from_line"])].id)
            to_line.append(transit_lines[int(record["to_line"])].id)
            wait_time.append(float(record["wait_time"]))
        timed_xfer = _dt.Data()
        timed_xfer.add_attribute(_dt.Attribute("from_line", _np.array(from_line).astype("O")))
        timed_xfer.add_attribute(_dt.Attribute("to_line", _np.array(to_line).astype("O")))
        timed_xfer.add_attribute(_dt.Attribute("wait_time", _np.array(wait_time)))
        # Creates and saves the new table
        gen_utils.DataTableProc("%s_timed_xfer" % self.data_table_name, data=timed_xfer)
        self._log.append({"type": "text", "content": "Import transit lines complete"})

    def calc_transit_attributes(self, network):
        self._log.append({"type": "header", "content": "Calculate derived transit attributes"})
        # - TM by 5 TOD periods copied from TM for 3 time periods
        # NOTE: the values of @trtime_link_## are only used for 
        #       separate guideway.
        #       Links shared with the traffic network use the 
        #       assignment results in timau
        for link in network.links():
            for time in ["_ea", "_md", "_ev"]:
                link["@trtime_link" + time] = link["trtime_link_op"]
            if link.type == 0:  # walk only links have IFC ==0 
                link.type = 99

        # ON TRANSIT LINES
        # Set 3-period headway based on revised headway calculation
        for line in network.transit_lines():
            for period in ["am", "pm", "op"]:
                line["@headway_rev_" + period] = revised_headway(line["@headway_" + period])

        for c in network.centroids():
            c["@tap_id"] = c.number

        # Special incremental boarding and in-vehicle fares        
        # to recreate the coaster zone fares
        special_fare_path = _join(self.source, "special_fares.txt")
        if os.path.isfile(special_fare_path):
            with open(special_fare_path) as fare_file:
                self._log.append({"type": "text", "content": "Using fare details (for coaster) from special_fares.txt"})
                special_fares = None
                yaml_installed = True
                try:
                    import yaml
                    special_fares = yaml.load(fare_file)
                    self._log.append({"type": "text", "content": yaml.dump(special_fares).replace("\n", "<br>")})
                except ImportError:
                    yaml_installed = False
                except:
                    pass
                if special_fares is None:
                    try:
                        import json
                        special_fares = json.load(fare_file)
                        self._log.append({"type": "text", "content": json.dumps(special_fares, indent=4).replace("\n", "<br>")})
                    except:
                        pass
                if special_fares is None:
                    msg = "YAML or JSON" if yaml_installed else "JSON (YAML parser not installed)"
                    raise Exception("special_fares.txt: file could not be parsed as " + msg)
        else:
            # Default coaster fare for 2012 base year
            special_fares = {
                "boarding_cost": {
                    "base": [
                        {"line": "398104", "cost" : 4.0}, 
                        {"line": "398204", "cost" : 4.0}
                    ],
                    "stop_increment": [
                        {"line": "398104", "stop": "SORRENTO VALLEY", "cost": 0.5},
                        {"line": "398204", "stop": "SORRENTO VALLEY", "cost": 0.5}
                    ]
                },
                "in_vehicle_cost": [
                    {"line": "398104", "from": "SOLANA BEACH", "cost": 1.0},
                    {"line": "398104", "from": "SORRENTO VALLEY", "cost": 0.5},
                    {"line": "398204", "from": "OLD TOWN", "cost": 1.0},
                    {"line": "398204", "from": "SORRENTO VALLEY", "cost": 0.5}
                ]
            }
            self._log.append({"type": "text", "content": "Using default coaster fare based on 2012 base year setup."})

        def get_line(line_id):
            line = network.transit_line(line_id)
            if line is None:
                raise Exception("special_fares.txt: line does not exist: %s" % line_id)
            return line

        for record in special_fares["boarding_cost"]["base"]:
            line = get_line(record["line"])
            line["@fare"] = 0
            for seg in line.segments():
                seg["@coaster_fare_board"] = record["cost"]
        for record in special_fares["boarding_cost"].get("stop_increment", []):
            line = get_line(record["line"])
            for seg in line.segments(True):
                if record["stop"] in seg["#stop_name"]:
                    seg["@coaster_fare_board"] += record["cost"]
                    break
        for record in special_fares["in_vehicle_cost"]:
            line = get_line(record["line"])
            for seg in line.segments(True):
                if record["from"] in seg["#stop_name"]:
                    seg["@coaster_fare_inveh"] = record["cost"]
                    break
            
        self._log.append({"type": "text", "content": "Calculate derived transit attributes complete"})
        return

    def create_turns(self, network):
        self._log.append({"type": "header", "content": "Import turns and turn restrictions"})
        self._log.append({"type": "text", "content": "Process LINKTYPETURNS.DBF for turn prohibited by type"})
        # Process LINKTYPETURNS.DBF for turn prohibited by type
        f = _dbflib.open(_join(self.source, "LINKTYPETURNS.DBF"), 'r')
        link_type_turns = _defaultdict(lambda: {})
        for i in range(f.record_count()):
            record = f.read_record(i)
            link_type_turns[record["FROM"]][record["TO"]] = {
                "LEFT": record["LEFT"],
                "RIGHT": record["RIGHT"],
                "STRAIGHT": record["STRAIGHT"],
                "UTURN": record["UTURN"]
            }
        for from_link in network.links():
            if from_link.type in link_type_turns:
                to_link_turns = link_type_turns[from_link.type]
                for to_link in from_link.j_node.outgoing_links():
                    if to_link.type in to_link_turns:
                        record = to_link_turns[to_link.type]
                        if not from_link.j_node.is_intersection:
                            network.create_intersection(from_link.j_node)
                        turn = network.turn(from_link.i_node, from_link.j_node, to_link.j_node)
                        turn.penalty_func = 1
                        if to_link["@tcov_id"] == from_link["left_link"]:
                            turn.data1 = record["LEFT"]
                        elif to_link["@tcov_id"] == from_link["through_link"]:
                            turn.data1 = record["STRAIGHT"]
                        elif to_link["@tcov_id"] == from_link["right_link"]:
                            turn.data1 = record["RIGHT"]
                        else:
                            turn.data1 = record["UTURN"]

        self._log.append({"type": "text", "content": "Process turns.csv for turn prohibited by ID"})
        turn_data = gen_utils.DataTableProc("turns", _join(self.source, "turns.csv"))
        if self.save_data_tables:
            turn_data.save("%s_turns"  % self.data_table_name, self.overwrite)
        links = dict((link["@tcov_id"], link) for link in network.links())

        # Process turns.csv for prohibited turns from_id, to_id, penalty
        for i, record in enumerate(turn_data):
            from_link_id, to_link_id = int(record["from_id"]), int(record["to_id"])
            from_link, to_link = links[from_link_id], links[to_link_id]
            if from_link.j_node == to_link.i_node:
                pass
            elif from_link.j_node == to_link.j_node:
                to_link = to_link.reverse_link
            elif from_link.i_node == to_link.i_node:
                from_link = from_link.reverse_link
            elif from_link.i_node == to_link.j_node:
                from_link = from_link.reverse_link
                to_link = to_link.reverse_link
            else:
                msg = "Record %s: links are not adjacent %s - %s." % (i, from_link_id, to_link_id)
                self._log.append({"type": "text", "content": msg})
                self._error.append("Turn import: " + msg)
                continue
            if not from_link or not to_link:
                msg = "Record %s: links adjacent but in reverse direction %s - %s." % (i, from_link_id, to_link_id)
                self._log.append({"type": "text", "content": msg})
                self._error.append("Turn import: " + msg)
                continue
            
            node = from_link.j_node
            if not node.is_intersection:
                network.create_intersection(node)
            turn = network.turn(from_link.i_node, node, to_link.j_node)
            if not record["penalty"]:
                turn.penalty_func = 0  # prohibit turn
            else:
                turn.penalty_func = 1
                turn.data1 = float(record["penalty"])
        self._log.append({"type": "text", "content": "Import turns and turn restrictions complete"})

    def calc_traffic_attributes(self, network):
        self._log.append({"type": "header", "content": "Calculate derived traffic attributes"})
        # "COST":       "@cost_operating"
        # "ITOLL":      "@toll_flag"       # ITOLL  - Toll + 100 *[0,1] if managed lane (I-15 tolls) 
        #               Note: toll_flag is no longer used
        # "ITOLL2":     "@toll"            # ITOLL2 - Toll
        # "ITOLL3":     "@cost_auto"       # ITOLL3 - Toll + AOC
        #               "@cost_hov"
        # "ITOLL4":     "@cost_med_truck"  # ITOLL4 - Toll * 1.03 + AOC
        # "ITOLL5":     "@cost_hvy_truck"  # ITOLL5 - Toll * 2.33 + AOC
        load_properties = _m.Modeller().tool('sandag.utilities.properties')
        props = load_properties(_join(_dir(self.source), "conf", "sandag_abm.properties"))
        aoc_f = props["aoc.fuel"]
        aoc_m = props["aoc.maintenance"]
        aoc = aoc_f + aoc_m
        time_periods = ["_ea", "_am", "_md", "_pm", "_ev"]
        src_time_periods = ["_op", "_am", "_op", "_pm", "_op"]
        mode_d = network.mode('d')

        # Calculate upstream and downstream interchange distance
        # First, label the intersection nodes as nodes with type 1 links (freeway) and 
        #        type 8 links (freeway-to-freeway ramp)
        network.create_attribute("NODE", "is_interchange")
        interchange_points = []
        for node in network.nodes():
            adj_links = list(node.incoming_links()) + list(node.outgoing_links())
            has_freeway_links = bool(
                [l for l in adj_links 
                 if l.type == 1 and mode_d in l.modes])
            has_ramp_links = bool(
                [l for l in adj_links 
                 if l.type == 8 and mode_d in l.modes and not "HOV" in l["#name"]])
            if has_freeway_links and has_ramp_links:
                node.is_interchange = True
                interchange_points.append(node)
            else:
                node.is_interchange = False
        for node in network.nodes():
            node["@interchange"] = node.is_interchange

        def interchange_distance(orig_link, direction):
            visited = set([])
            visited_add = visited.add
            back_links = {}
            heap = []
            if direction == "DOWNSTREAM":
                get_links = lambda l: l.j_node.outgoing_links()
                check_far_node = lambda l: l.j_node.is_interchange
            elif direction == "UPSTREAM":
                get_links = lambda l: l.i_node.incoming_links()
                check_far_node = lambda l: l.i_node.is_interchange
            # Shortest path search for nearest interchange node along freeway
            for link in get_links(orig_link):   
                _heapq.heappush(heap, (link["length"], link))
            interchange_found = False
            try:
                while not interchange_found:
                    link_cost, link = _heapq.heappop(heap)
                    if link in visited:
                        continue
                    visited_add(link)
                    if check_far_node(link):
                        interchange_found = True
                        break
                    for next_link in get_links(link):
                        if next_link in visited:
                            continue
                        next_cost = link_cost + link["length"]
                        _heapq.heappush(heap, (next_cost, next_link))
            except IndexError:
                # IndexError if heap is empty
                # case where start / end of highway, dist = 99
                return 99
            return orig_link["length"] / 2.0 + link_cost

        for link in network.links():
            if link.type == 1 and mode_d in link.modes:
                link["@intdist_down"] = interchange_distance(link, "DOWNSTREAM")
                link["@intdist_up"] = interchange_distance(link, "UPSTREAM")

        # Static reliability parameters
        # freeway coefficients
        freeway_rel = {
            "intercept": 0.1078,
            "speed>70": 0.01393,
            "upstream": 0.011,
            "downstream": 0.0005445,
        }
        # arterial/ramp/other coefficients
        road_rel = {
            "intercept": 0.0546552,
            "lanes": {
                1: 0.0,
                2: 0.0103589,
                3: 0.0361211,
                4: 0.0446958, 
                5: 0.0
            },
            "speed":  {
                "<35": 0,
                35: 0.0075674,
                40: 0.0091012, 
                45: 0.0080996, 
                50: -0.0022938, 
                ">50": -0.0046211
            },
            "control": {
                0: 0,           # Uncontrolled
                1: 0.0030973,   # Signal
                2: -0.0063281,  # Stop
                3: -0.0063281,  # Stop
                4: 0.0127692,   # Other, Railway, etc.
            }
        }
        for link in network.links():
            # Change SR125 toll speed to 70MPH
            if link["@lane_restriction"] == 4 and link.type == 1:
                link["@speed_posted"] = 70 

            link["@cost_operating"] = link.length * aoc

            # Expand off-peak TOD attributes, copy peak period attributes
            for time, src_time in zip(time_periods, src_time_periods):
                link["@lane" + time] = link["lane" + src_time]
                link["@time_link" + time] = link["time_link" + src_time]
                link["@time_inter" + time] = link["time_inter" + src_time]
                link["@toll" + time] = link["toll" + src_time]

            factors = [(3.0/12.0), 1.0, (6.5/12.0), (3.5/3.0), (8.0/12.0)]
            for f, time, src_time in zip(factors, time_periods, src_time_periods):
                if link["capacity_link" + src_time] != 999999:
                    link["@capacity_link" + time] = f * link["capacity_link" + src_time] 
                else:
                    link["@capacity_link" + time] = 999999
                if link["capacity_inter" + src_time] != 999999:
                    link["@capacity_inter" + time] = f * link["capacity_inter" + src_time] 
                else:
                    link["@capacity_inter" + time] = 999999

            for time in time_periods:
                link["@cost_auto" + time] = link["@toll" + time] + link["@cost_operating"]                
                if link["@lane_restriction"] in [2, 3]:
                    # managed lanes, toll free for HOV
                    # NOTE: if scenarios with separate HOV2 and HOV3 facilities 
                    #       will need to expand the HOV cost attribute
                    link["@cost_hov" + time] = link["@cost_operating"]
                else:
                    link["@cost_hov" + time] = link["@cost_auto" + time]
                link["@cost_med_truck" + time] = 1.03 * link["@toll" + time] + link["@cost_operating"]
                link["@cost_hvy_truck" + time] = 2.33 * link["@toll" + time] + link["@cost_operating"]
                
            # calculate static reliability
            for time in time_periods:
                sta_reliability = "@sta_reliability" + time
                # if freeway apply freeway parameters to this link
                if link["type"] == 1 and link["@lane" + time] > 0:
                    high_speed_factor = freeway_rel["speed>70"] if link["@speed_posted"] >= 70 else 0.0
                    upstream_factor = freeway_rel["upstream"] * 1 / link["@intdist_up"]
                    downstream_factor = freeway_rel["downstream"] * 1 / link["@intdist_down"]
                    link[sta_reliability] = (
                        freeway_rel["intercept"] + high_speed_factor + upstream_factor + downstream_factor)
                # arterial/ramp/other apply road parameters
                elif link["type"] <= 9 and link["@lane" + time] > 0:                    
                    lane_factor = road_rel["lanes"].get(link["@lane" + time], 0.0)
                    speed_bin = link["@speed_posted"]
                    if speed_bin < 35:
                        speed_bin = "<35"
                    elif speed_bin > 50:
                        speed_bin = ">50"
                    speed_factor = road_rel["speed"][speed_bin]
                    control_bin = min(max(link["@traffic_control"], 0), 4)
                    control_factor = road_rel["control"][control_bin]
                    link[sta_reliability] = road_rel["intercept"] + lane_factor + speed_factor + control_factor
                else:
                    link[sta_reliability] = 0.0
 
        # Cycle length matrix
        #       Intersecting Link                     
        # Approach Link           2     3     4     5     6     7     8      9
        # IFC   Description            
        # 2     Prime Arterial    2.5   2     2     2     2     2     2      2
        # 3     Major Arterial    2     2     2     2     2     2     2      2
        # 4     Collector         2     2     1.5   1.5   1.5   1.5   1.5    1.5
        # 5     Local Collector   2     2     1.5   1.25  1.25  1.25  1.25   1.25
        # 6     Rural Collector   2     2     1.5   1.25  1.25  1.25  1.25   1.25
        # 7     Local Road        2     2     1.5   1.25  1.25  1.25  1.25   1.25
        # 8     Freeway connector 2     2     1.5   1.25  1.25  1.25  1.25   1.25
        # 9     Local Ramp        2     2     1.5   1.25  1.25  1.25  1.25   1.25

        # Volume-delay functions
        # fd10: freeway node approach
        # fd11: non-intersection node approach
        # fd20: cycle length 1.25
        # fd21: cycle length 1.5
        # fd22: cycle length 2.0
        # fd23: cycle length 2.5
        # fd24: cycle length 2.5 and metered ramp
        network.create_attribute("LINK", "green_to_cycle")
        network.create_attribute("LINK", "cycle")
        vdf_cycle_map = {1.25: 20, 1.5: 21, 2.0: 22, 2.5: 23}
        for node in network.nodes():
            incoming = list(node.incoming_links())
            outgoing = list(node.outgoing_links())
            is_signal = False
            for link in incoming:
                if link["@green_to_cycle_init"] > 0:
                    is_signal = True
                    break
            if is_signal:
                lcs = [link.type for link in incoming + outgoing]
                min_lc = max(lcs)  # Note: minimum class is actually the HIGHEST value, 
                max_lc = min(lcs)  #       and maximum is the LOWEST

            for link in incoming:
                # Metered ramps
                if link["@traffic_control"] in [4, 5]:
                    link["cycle"] = 2.5
                    link["green_to_cycle"] = 0.42
                    link.volume_delay_func = 24
                # Stops
                elif link["@traffic_control"] in [2, 3]:
                    link["cycle"] = 1.25
                    link["green_to_cycle"] = 0.42
                    link.volume_delay_func = 20
                elif link["@green_to_cycle_init"] > 0 and is_signal:
                    if link.type == 2:
                        c_len = 2.5 if min_lc == 2 else 2.0
                    elif link.type == 3:
                        c_len = 2.0       # Major arterial & anything                    
                    elif link.type == 4:
                        c_len = 1.5 if max_lc > 2 else 2.0
                    elif link.type > 4:
                        if max_lc > 4:
                            c_len = 1.25
                        elif max_lc == 4:
                            c_len = 1.5
                        else:
                            c_len = 2.0
                    if link["@green_to_cycle_init"] > 10: 
                        link["green_to_cycle"] = link["@green_to_cycle_init"] / 100.0
                    if link["green_to_cycle"] > 1.0: 
                        link["green_to_cycle"] = 1.0
                    link["cycle"] = c_len
                    link.volume_delay_func = vdf_cycle_map[c_len]
                elif link.type == 1:
                    link.volume_delay_func = 10  # freeway 
                else: 
                    link.volume_delay_func = 11  # non-controlled approach

        for link in network.links():
<<<<<<< HEAD
            for time in ["_am", "_pm"]:
                link["@cycle" + time] = link["cycle"]
                link["@green_to_cycle" + time] = link["green_to_cycle"]

            if not link["@traffic_control"] in [4, 5]:
                # ramp metering is turned off for the off-peak periods (cycle and green to cycle are 0)
                # NOTE: the vdf is sub-optimal for this
                #       possible future improvement: implement this TOD difference as part of the assignment tool.
                for time in ["_ea", "_md", "_ev"]:
                    link["@cycle" + time] = 0
                    link["@green_to_cycle" + time] = 0
=======
            if link.volume_delay_func == 10:
                continue
            if link["@traffic_control"] in [4, 5]:
                # Ramp meter controlled links are only enabled during the peak periods
                for time in ["_am", "_pm"]:
                    link["@cycle" + time] = link["cycle"]
                    link["@green_to_cycle" + time] = link["green_to_cycle"]
            else:
                for time in time_periods:
                    link["@cycle" + time] = link["cycle"]
                    link["@green_to_cycle" + time] = link["green_to_cycle"]
>>>>>>> daa6c098

        network.delete_attribute("LINK", "green_to_cycle")
        network.delete_attribute("LINK", "cycle")
        network.delete_attribute("NODE", "is_interchange")
        self._log.append({"type": "text", "content": "Calculate derived traffic attributes complete"})
        return
        
    def check_zone_access(self, network, mode):
        # Verify that every centroid has at least one available
        # access and egress connector
        for centroid in network.centroids():
            access = egress = False
            for link in centroid.outgoing_links():
                if mode in link.modes:
                    if link.j_node.is_intersection:
                        for turn in link.outgoing_turns():
                            if turn.i_node != turn.k_node and turn.penalty_func != 0:
                                egress = True
                    else:
                        egress = True
            if not egress:
                raise Exception("No egress permitted from zone %s" % centroid.id)
            for link in centroid.incoming_links():
                if mode in link.modes:
                    if link.j_node.is_intersection:
                        for turn in link.incoming_turns():
                            if turn.i_node != turn.k_node and turn.penalty_func != 0:
                                access = True
                    else:
                        access = True
            if not access:
                raise Exception("No access permitted to zone %s" % centroid.id)

    def add_transit_to_traffic(self, hwy_network, tr_network):
        self._log.append({"type": "header", "content": "Merge transit network to traffic network"})
        for tr_mode in tr_network.modes():
            hwy_mode = hwy_network.create_mode(tr_mode.type, tr_mode.id)
            hwy_mode.description = tr_mode.description
            hwy_mode.speed = tr_mode.speed
        for tr_veh in tr_network.transit_vehicles():
            hwy_veh = hwy_network.create_transit_vehicle(tr_veh.id, tr_veh.mode.id)
            hwy_veh.description = tr_veh.description
            hwy_veh.auto_equivalent = tr_veh.auto_equivalent
            hwy_veh.seated_capacity = tr_veh.seated_capacity
            hwy_veh.total_capacity = tr_veh.total_capacity

        for elem_type in ["NODE", "LINK", "TRANSIT_LINE", "TRANSIT_SEGMENT"]:
            for attr in tr_network.attributes(elem_type):
                if not attr in hwy_network.attributes(elem_type):
                    default = "" if attr.startswith("#") else 0
                    new_attr = hwy_network.create_attribute(elem_type, attr, default)

        hwy_link_index = dict((l["@tcov_id"], l) for l in hwy_network.links())
        hwy_node_position_index = dict(((n.x, n.y), n) for n in hwy_network.nodes())
        hwy_node_index = dict()
        not_matched_links = []
        for tr_link in tr_network.links():
            tcov_id = tr_link["@tcov_id"]
            if tcov_id == 0:
                i_node = hwy_node_position_index.get((tr_link.i_node.x, tr_link.i_node.y))
                j_node = hwy_node_position_index.get((tr_link.j_node.x, tr_link.j_node.y))
                if i_node and j_node:
                    hwy_link = hwy_network.link(i_node, j_node)
                else:
                    hwy_link = None
            else:
                hwy_link = hwy_link_index.get(tcov_id)
            if not hwy_link:
                not_matched_links.append(tr_link)
            else:
                hwy_node_index[tr_link.i_node] = hwy_link.i_node
                hwy_node_index[tr_link.j_node] = hwy_link.j_node
                hwy_link.modes |= tr_link.modes

        new_node_id = max(n.number for n in hwy_network.nodes())
        new_node_id = int(_ceiling(new_node_id / 10000.0) * 10000)
        bus_mode = tr_network.mode("b")

        def lookup_node(src_node, new_node_id):
            node = hwy_node_index.get(src_node)
            if not node:
                node = hwy_node_position_index.get((src_node.x, src_node.y))
                if not node:
                    node = hwy_network.create_regular_node(new_node_id)
                    new_node_id += 1
                    for attr in tr_network.attributes("NODE"):
                        node[attr] = src_node[attr]
                hwy_node_index[src_node] = node
            return node, new_node_id

        for tr_link in not_matched_links:
            i_node, new_node_id = lookup_node(tr_link.i_node, new_node_id)
            j_node, new_node_id = lookup_node(tr_link.j_node, new_node_id)
            # check for duplicate but different links 
            # (e.g. for reserved transit lanes along arterials)
            ex_link = hwy_network.link(i_node, j_node)
            if ex_link:
                self._log.append({
                    "type": "text",
                    "content": "Traffic link split due to duplicate link in traffic/transit merge. "
                               "Traffic link ID %s, transit link ID %s, new Emme node ID %s." % 
                               (ex_link["@tcov_id"], tr_link["@tcov_id"], new_node_id)
                })
                self._split_link(hwy_network, i_node, j_node, new_node_id)
                new_node_id += 1
                
            link = hwy_network.create_link(i_node, j_node, tr_link.modes)
            hwy_link_index[tr_link["@tcov_id"]] = link
            for attr in tr_network.attributes("LINK"):
                link[attr] = tr_link[attr]
            link.vertices = tr_link.vertices

        # Create transit lines and copy segment data
        for tr_line in tr_network.transit_lines():
            itinerary = []
            for seg in tr_line.segments(True):
                itinerary.append(hwy_node_index[seg.i_node])
            try:
                hwy_line = hwy_network.create_transit_line(tr_line.id, tr_line.vehicle.id, itinerary)
            except Exception as error:
                msg = "Transit line %s, error message %s" % (tr_line.id, error)
                self._log.append({"type": "text", "content": msg})
                self._error.append("Error creating transit line in traffic network: line %s not created" % tr_line.id)
                continue
            for attr in hwy_network.attributes("TRANSIT_LINE"):
                hwy_line[attr] = tr_line[attr]
            for tr_seg, hwy_seg in _izip(tr_line.segments(True), hwy_line.segments(True)):
                for attr in hwy_network.attributes("TRANSIT_SEGMENT"):
                    hwy_seg[attr] = tr_seg[attr]

        # Change ttf from ft2 (fixed speed) to ft1 (congested auto time)
        auto_mode = hwy_network.mode("d")
        for hwy_link in hwy_network.links():
            if auto_mode in hwy_link.modes:
                for seg in hwy_link.segments():
                    seg.transit_time_func = 1
        self._log.append({"type": "text", "content": "Merge transit network to traffic network complete"})

    def _split_link(self, network, i_node, j_node, new_node_id):
        # Attribute types to maintain consistency for correspondance with incoming / outgoing link data
        periods = ["ea", "am", "md", "pm", "ev"]
        approach_attrs = ["@traffic_control", "@turn_thru", "@turn_right", "@turn_left",
                          "@lane_auxiliary", "@green_to_cycle_init"]
        for p_attr in ["@green_to_cycle_", "@time_inter_", "@cycle_"]:
            approach_attrs.extend([p_attr + p for p in periods])
        capacity_inter = ["@capacity_inter_" + p for p in periods]
        cost_attrs = ["@cost_operating"]
        for p_attr in ["@cost_med_truck_", "@cost_hvy_truck_", "@cost_hov_", "@cost_auto_", 
                       "@time_link_", "@trtime_link_", "@toll_"]:
            cost_attrs.extend([p_attr + p for p in periods])
        approach_attrs = [a for a in approach_attrs if a in network.attributes("LINK")]
        capacity_inter = [a for a in capacity_inter if a in network.attributes("LINK")]
        cost_attrs = [a for a in cost_attrs if a in network.attributes("LINK")]

        new_node = network.split_link(i_node, j_node, new_node_id)

        # Correct attributes on the split links
        for link in new_node.incoming_links():
            link["#name_to"] = ""
            for attr in approach_attrs:
                link[attr] = 0
            for attr in capacity_inter:
                link[attr] = 999999
            for attr in cost_attrs:
                link[attr] = 0.5 * link[attr]
            link.volume_delay_func = 10
        for link in new_node.outgoing_links():
            link["#name_from"] = ""
            for attr in cost_attrs:
                link[attr] = 0.5 * link[attr]

    @_m.logbook_trace("Set database functions (VDF, TPF and TTF)")
    def set_functions(self, scenario):
        create_function = _m.Modeller().tool(
            "inro.emme.data.function.create_function")
        set_extra_function_params = _m.Modeller().tool(
            "inro.emme.traffic_assignment.set_extra_function_parameters")
        emmebank = self.emmebank
        for f_id in ["fd10", "fd11", "fd20", "fd21", "fd22", "fd23", "fd24", "fp1", "ft1", "ft2", "ft3", "ft4"]:
            function = emmebank.function(f_id)
            if function:
                emmebank.delete_function(function)

        reliability_tmplt = (
            "* (1 + el2"
            "+ ( {factor[LOS_C]} * ( put(get(1).min.1.5) - {threshold[LOS_C]} + 0.01 ) ) * (get(1) .gt. {threshold[LOS_C]})"
            "+ ( {factor[LOS_D]} * ( get(2) - {threshold[LOS_D]} + 0.01 )  ) * (get(1) .gt. {threshold[LOS_D]})"
            "+ ( {factor[LOS_E]} * ( get(2) - {threshold[LOS_E]} + 0.01 )  ) * (get(1) .gt. {threshold[LOS_E]})"
            "+ ( {factor[LOS_FL]} * ( get(2) - {threshold[LOS_FL]} + 0.01 )  ) * (get(1) .gt. {threshold[LOS_FL]})"
            "+ ( {factor[LOS_FH]} * ( get(2) - {threshold[LOS_FH]} + 0.01 )  ) * (get(1) .gt. {threshold[LOS_FH]}) )")
        parameters = {
            "freeway": {
                "factor": {
                    "LOS_C": 0.2429, "LOS_D": 0.1705, "LOS_E": -0.2278, "LOS_FL": -0.1983, "LOS_FH": 1.022
                },
                "threshold": {
                    "LOS_C": 0.7, "LOS_D": 0.8,  "LOS_E": 0.9, "LOS_FL": 1.0, "LOS_FH": 1.2
                },     
            },
            "road": {   # for arterials, ramps, collectors, local roads, etc.
                "factor": {
                    "LOS_C": 0.1561, "LOS_D": 0.0, "LOS_E": 0.0, "LOS_FL": -0.449, "LOS_FH": 0.0
                },
                "threshold": {
                    "LOS_C": 0.7, "LOS_D": 0.8,  "LOS_E": 0.9, "LOS_FL": 1.0, "LOS_FH": 1.2
                },
            }
        }
        # freeway fd10
        create_function(
            "fd10", 
            "(ul1 * (1.0 + 0.8 * put((volau + volad) / ul3) ** 4.0))" 
            + reliability_tmplt.format(**parameters["freeway"]),
            emmebank=emmebank)
        # non-freeway link which is not an intersection approach fd11
        create_function(
            "fd11", 
            "(ul1 * (1.0 + 0.8 * put((volau + volad) / ul3) ** 4.0))"
            + reliability_tmplt.format(**parameters["road"]), 
            emmebank=emmebank)       
        create_function(
            "fd20",  # Local collector and lower intersection and stop controlled approaches
            "(ul1 * (1.0 + 0.8 * put((volau + volad) / ul3) ** 4.0) +"
            "1.25 / 2 * (1-el1) ** 2 * (1.0 + 4.5 * ( (volau + volad) / el3 ) ** 2.0))"
            + reliability_tmplt.format(**parameters["road"]),
            emmebank=emmebank)
        create_function(
            "fd21",  # Collector intersection approaches
            "(ul1 * (1.0 + 0.8 * put((volau + volad) / ul3) ** 4.0) +"
            "1.5/ 2 * (1-el1) ** 2 * (1.0 + 4.5 * ( (volau + volad) / el3 ) ** 2.0))"
            + reliability_tmplt.format(**parameters["road"]),
            emmebank=emmebank)
        create_function(
            "fd22",  # Major arterial and major or prime arterial intersection approaches
            "(ul1 * (1.0 + 0.8 * put((volau + volad) / ul3) ** 4.0) +"            
            "2.0 / 2 * (1-el1) ** 2 * (1.0 + 4.5 * ( (volau + volad) / el3 ) ** 2.0))"
            + reliability_tmplt.format(**parameters["road"]),
            emmebank=emmebank)
        create_function(
            "fd23",  # Primary arterial intersection approaches
            "(ul1 * (1.0 + 0.8 * put((volau + volad) / ul3) ** 4.0) +"
            "2.5/ 2 * (1-el1) ** 2 * (1.0 + 4.5 * ( (volau + volad) / el3 ) ** 2.0))"
            + reliability_tmplt.format(**parameters["road"]),
            emmebank=emmebank)
        create_function(
            "fd24",  # Metered ramps
            "(ul1 * (1.0 + 0.8 * put((volau + volad) / ul3) ** 4.0) +"
            "2.5/ 2 * (1-el1) ** 2 * (1.0 + 6.0 * ( (volau + volad) / el3 ) ** 2.0))"
            + reliability_tmplt.format(**parameters["road"]),
            emmebank=emmebank)

        set_extra_function_params(
            el1="@green_to_cycle", el2="@sta_reliability", el3="@capacity_inter_am",
            emmebank=emmebank)

        create_function("fp1", "up1")  # fixed cost turns stored in turn data 1 (up1)

        # buses in mixed traffic, use auto time
        create_function("ft1", "timau", emmebank=emmebank)  
        # fixed speed for separate guideway operations
        create_function("ft2", "ul2", emmebank=emmebank)  
        # special 0-cost segments for prohibition of walk to different stop from centroid 
        create_function("ft3", "0", emmebank=emmebank)  
        # fixed guideway systems according to vehicle speed (not used at the moment)
        create_function("ft4", "60 * length / speed", emmebank=emmebank)  

    def log_report(self):
        report = _m.PageBuilder(title="Import network from TCOVED files report")
        try:
            if self._error:
                report.add_html("<div style='margin-left:10px'>Errors detected during import: %s</div>" % len(self._error))
                error_msg = ["<ul style='margin-left:10px'>"]
                for error in self._error:
                    error_msg.append("<li>%s</li>"  % error)
                error_msg.append("</ul>")
                report.add_html("".join(error_msg))
            else:
                report.add_html("No errors detected during import")

            for item in self._log:
                if item["type"] == "text":
                    report.add_html("<div style='margin-left:20px'>%s</div>" % item["content"])
                elif item["type"] == "header":
                    report.add_html("<h3 style='margin-left:10px'>%s</h3>" % item["content"])
                elif item["type"] == "table":
                    table_msg = ["<div style='margin-left:20px'><table>", "<h3>%s</h3>" % item["title"]]
                    if "header" in item:
                        table_msg.append("<tr>")
                        for label in item["header"]:
                            table_msg.append("<th>%s</th>" % label)
                        table_msg.append("</tr>")
                    for row in item["content"]:
                        table_msg.append("<tr>")
                        for cell in row:
                            table_msg.append("<td>%s</td>" % cell)
                        table_msg.append("</tr>")
                    table_msg.append("</table></div>")
                    report.add_html("".join(table_msg))

        except Exception as error:
            # no raise during report to avoid masking real error      
            report.add_html("Error generating report")
            report.add_html(unicode(error))
            report.add_html(_traceback.format_exc(error))

        _m.logbook_write("Import network report", report.render())


def get_node(network, number, coordinates, is_centroid):
    node = network.node(number)
    if not node:
        node = network.create_node(number, is_centroid)
        node.x, node.y = coordinates
    return node


# shortest path interpolation
def find_path(orig_link, dest_link, mode):
    visited = set([])
    visited_add = visited.add
    back_links = {}
    heap = []

    for link in orig_link.j_node.outgoing_links():
        if mode in link.modes:
            back_links[link] = None
            _heapq.heappush(heap, (link["length"], link))
        
    link_found = False
    try:
        while not link_found:
            link_cost, link = _heapq.heappop(heap)            
            if link in visited:
                continue
            visited_add(link)
            for outgoing in link.j_node.outgoing_links():
                if mode not in outgoing.modes:
                    continue
                if outgoing in visited:
                    continue
                back_links[outgoing] = link
                if outgoing == dest_link:
                    link_found = True
                    break
                outgoing_cost = link_cost + link["length"]
                _heapq.heappush(heap, (outgoing_cost, outgoing))
    except IndexError:
        pass  # IndexError if heap is empty
    if not link_found:
        raise NoPathException(
            "no path found between links with trcov_id %s and %s (Emme IDs %s and %s)" % (
            orig_link["@tcov_id"], dest_link["@tcov_id"], orig_link, dest_link))
    
    prev_link = back_links[dest_link]
    route = []
    while prev_link:
        route.append(prev_link)
        prev_link = back_links[prev_link]
    return list(reversed(route))


class NoPathException(Exception):
    pass


def revised_headway(headway):
    # CALCULATE REVISED HEADWAY
    slope_1 = 1.0     # slope for 1st segment (high frequency) transit
    slope_2 = 0.8     # slope for 2nd segemnt (med frequency)  transit
    slope_3 = 0.7     # slope for 3rd segment (low frequency)  transit
    slope_4 = 0.2     # slope for 4th segment (very low freq)  transit    
    break_1 = 10      # breakpoint of 1st segment, min 
    break_2 = 20      # breakpoint of 2nd segment, min 
    break_3 = 30      # breakpoint of 3rd segment, min 
    
    if headway < break_1:
        rev_headway = headway * slope_1
    elif headway < break_2:
        part_1_headway = break_1 * slope_1
        part_2_headway = (headway - break_1) * slope_2
        rev_headway = part_1_headway + part_2_headway
    elif headway < break_3:
        part_1_headway = break_1 * slope_1
        part_2_headway = (break_2 - break_1) * slope_2
        part_3_headway = (headway - break_2) * slope_3
        rev_headway = part_1_headway + part_2_headway + part_3_headway
    else:
        part_1_headway = break_1 * slope_1
        part_2_headway = (break_2 - break_1) * slope_2
        part_3_headway = (break_3 - break_2) * slope_3
        part_4_headway = (headway - break_3) * slope_4
        rev_headway = part_1_headway + part_2_headway + part_3_headway + part_4_headway
            
    return rev_headway<|MERGE_RESOLUTION|>--- conflicted
+++ resolved
@@ -1405,20 +1405,7 @@
                     link.volume_delay_func = 11  # non-controlled approach
 
         for link in network.links():
-<<<<<<< HEAD
-            for time in ["_am", "_pm"]:
-                link["@cycle" + time] = link["cycle"]
-                link["@green_to_cycle" + time] = link["green_to_cycle"]
-
-            if not link["@traffic_control"] in [4, 5]:
-                # ramp metering is turned off for the off-peak periods (cycle and green to cycle are 0)
-                # NOTE: the vdf is sub-optimal for this
-                #       possible future improvement: implement this TOD difference as part of the assignment tool.
-                for time in ["_ea", "_md", "_ev"]:
-                    link["@cycle" + time] = 0
-                    link["@green_to_cycle" + time] = 0
-=======
-            if link.volume_delay_func == 10:
+            if link.volume_delay_func in [10, 11]:
                 continue
             if link["@traffic_control"] in [4, 5]:
                 # Ramp meter controlled links are only enabled during the peak periods
@@ -1429,7 +1416,6 @@
                 for time in time_periods:
                     link["@cycle" + time] = link["cycle"]
                     link["@green_to_cycle" + time] = link["green_to_cycle"]
->>>>>>> daa6c098
 
         network.delete_attribute("LINK", "green_to_cycle")
         network.delete_attribute("LINK", "cycle")
