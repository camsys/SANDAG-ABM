#//////////////////////////////////////////////////////////////////////////////
#////                                                                       ///
#//// Copyright INRO, 2016-2017.                                            ///
#//// Rights to use and modify are granted to the                           ///
#//// San Diego Association of Governments and partner agencies.            ///
#//// This copyright notice must be preserved.                              ///
#////                                                                       ///
#//// model/commercial_vehicle/time_of_day.py                               ///
#////                                                                       ///
#////                                                                       ///
#////                                                                       ///
#////                                                                       ///
#//////////////////////////////////////////////////////////////////////////////
# 
# Applies time-of-day factoring to the Commercial vehicle total daily demand.  
# The diurnal factors are taken from the BAYCAST-90 model with adjustments 
# made during calibration to the very small truck values to better match counts. 
#
# Inputs:
#    scenario: traffic scenario to use for reference zone system
#
# Matrix inputs:
#    mfCOMVEH_TOTAL_DEMAND
#
# Matrix results:
#    Note: pp is time period, one of EA, AM, MD, PM, EV
#    mfpp_COMVEH
#
# Script example:
"""
    import os
    modeller = inro.modeller.Modeller()
    base_scenario = modeller.scenario
    time_of_day = modeller.tool("sandag.model.commercial_vehicle.time_of_day")
    time_of_day(base_scenario)
"""

TOOLBOX_ORDER = 54


import inro.modeller as _m
import traceback as _traceback


class TimeOfDay(_m.Tool()):

    tool_run_msg = ""

    @_m.method(return_type=_m.UnicodeType)
    def tool_run_msg_status(self):
        return self.tool_run_msg

    def page(self):
        pb = _m.ToolPageBuilder(self)
        pb.title = "Commercial Vehicle Time of Day split"
        pb.description = """
<div style="text-align:left">
    Commercial vehicle time-of-day factoring.  
    The very small truck generation model is based on the Phoenix 
    four-tire truck model documented in the TMIP Quick Response Freight Manual. 
    <br>
    The diurnal factors are taken from the BAYCAST-90 model with adjustments 
    made during calibration to the very small truck values to better match counts. 
    <p>Input:   A production/attraction format trip table matrix of daily very small truck trips.</p>
    <p>Output: Five, time-of-day-specific trip table matrices for very small trucks,
<<<<<<< HEAD
       of the form 'mfXX_COMMVEH'. 
=======
       of the form 'mfpp_COMVEH'. 
>>>>>>> bec88545
    </p>
</div>"""
        pb.branding_text = "- SANDAG - Model - Commercial vehicle"
        if self.tool_run_msg != "":
            pb.tool_run_status(self.tool_run_msg_status)

        return pb.render()

    def run(self):
        self.tool_run_msg = ""
        try:
            scenario = _m.Modeller().scenario
            self(scenario)
            run_msg = "Tool complete"
            self.tool_run_msg = _m.PageBuilder.format_info(run_msg, escape=False)
        except Exception as error:
            self.tool_run_msg = _m.PageBuilder.format_exception(
                error, _traceback.format_exc(error))
            raise

    @_m.logbook_trace('Commercial vehicle Time of Day split')
    def __call__(self, scenario):
        matrix_calc = dem_utils.MatrixCalculator(scenario, 0)
        periods = ['EA', 'AM', 'MD', 'PM', 'EV']
        period_factors = [0.0235, 0.1, 0.5080, 0.1980, 0.1705]
        for p, f in zip(periods, period_factors):
<<<<<<< HEAD
            spec = {
                "expression": "%s * 0.5 * (mfCOMMVEH_TOTAL_DEMAND + mfCOMMVEH_TOTAL_DEMAND')" % f,
                "result": "mf%s_COMMVEH" % p,
                "constraint": None,
                "type": "MATRIX_CALCULATION"
            }
            matrix_calc(spec, scenario=scenario)
=======
            matrix_calc.add(
                "mf%s_COMVEH" % p,
                "%s * 0.5 * (mfCOMVEH_TOTAL_DEMAND + mfCOMVEH_TOTAL_DEMAND')" % f)
        matrix_calc.run()
>>>>>>> bec88545
<|MERGE_RESOLUTION|>--- conflicted
+++ resolved
@@ -63,11 +63,7 @@
     made during calibration to the very small truck values to better match counts. 
     <p>Input:   A production/attraction format trip table matrix of daily very small truck trips.</p>
     <p>Output: Five, time-of-day-specific trip table matrices for very small trucks,
-<<<<<<< HEAD
-       of the form 'mfXX_COMMVEH'. 
-=======
        of the form 'mfpp_COMVEH'. 
->>>>>>> bec88545
     </p>
 </div>"""
         pb.branding_text = "- SANDAG - Model - Commercial vehicle"
@@ -94,17 +90,7 @@
         periods = ['EA', 'AM', 'MD', 'PM', 'EV']
         period_factors = [0.0235, 0.1, 0.5080, 0.1980, 0.1705]
         for p, f in zip(periods, period_factors):
-<<<<<<< HEAD
-            spec = {
-                "expression": "%s * 0.5 * (mfCOMMVEH_TOTAL_DEMAND + mfCOMMVEH_TOTAL_DEMAND')" % f,
-                "result": "mf%s_COMMVEH" % p,
-                "constraint": None,
-                "type": "MATRIX_CALCULATION"
-            }
-            matrix_calc(spec, scenario=scenario)
-=======
             matrix_calc.add(
                 "mf%s_COMVEH" % p,
                 "%s * 0.5 * (mfCOMVEH_TOTAL_DEMAND + mfCOMVEH_TOTAL_DEMAND')" % f)
-        matrix_calc.run()
->>>>>>> bec88545
+        matrix_calc.run()