--- conflicted
+++ resolved
@@ -1,4069 +1,2036 @@
-<<<<<<< HEAD
-package org.sandag.abm.ctramp;
-
-import java.io.BufferedReader;
-import java.io.BufferedWriter;
-import java.io.File;
-import java.io.FileNotFoundException;
-import java.io.FileReader;
-import java.io.FileWriter;
-import java.io.IOException;
-import java.io.PrintWriter;
-import java.io.Serializable;
-import java.util.ArrayList;
-import java.util.HashMap;
-import java.util.HashSet;
-import java.util.Random;
-import java.util.StringTokenizer;
-
-import org.apache.log4j.Logger;
-import org.sandag.abm.accessibilities.BuildAccessibilities;
-import org.sandag.abm.modechoice.MgraDataManager;
-import org.sandag.abm.modechoice.TazDataManager;
-
-import umontreal.iro.lecuyer.probdist.LognormalDist;
-
-import com.pb.common.datafile.OLD_CSVFileReader;
-import com.pb.common.datafile.TableDataSet;
-import com.pb.common.util.IndexSort;
-import com.pb.common.util.ObjectUtil;
-import com.pb.common.util.SeededRandom;
-
-/**
- * @author Jim Hicks
- * 
- *         Class for managing household and person object data read from
- *         synthetic population files.
- */
-public abstract class HouseholdDataManager
-        implements HouseholdDataManagerIf, Serializable
-{
-
-    protected transient Logger        logger                                                  = Logger.getLogger(HouseholdDataManager.class);
-
-    public static final String        PROPERTIES_SYNPOP_INPUT_HH                              = "PopulationSynthesizer.InputToCTRAMP.HouseholdFile";
-    public static final String        PROPERTIES_SYNPOP_INPUT_PERS                            = "PopulationSynthesizer.InputToCTRAMP.PersonFile";
-
-    public static final String        RANDOM_SEED_NAME                                        = "Model.Random.Seed";
-
-    public static final String        OUTPUT_HH_DATA_FILE_TARGET                              = "outputHouseholdData.file";
-    public static final String        OUTPUT_PERSON_DATA_FILE_TARGET                          = "outputPersonData.file";
-
-    public static final String        READ_UWSL_RESULTS_FILE                                  = "read.uwsl.results";
-    public static final String        READ_UWSL_RESULTS_FILENAME                              = "read.uwsl.filename";
-    public static final String        READ_PRE_AO_RESULTS_FILE                                = "read.pre.ao.results";
-    public static final String        READ_PRE_AO_RESULTS_FILENAME                            = "read.pre.ao.filename";
-    
-    public static final String   PROPERTIES_DISTRIBUTED_TIME = "distributedTimeCoefficients";
-
-
-    // HHID,household_serial_no,TAZ,MGRA,VEH,PERSONS,HWORKERS,HINCCAT1,HINC,UNITTYPE,HHT,BLDGSZ
-    public static final String        HH_ID_FIELD_NAME                                        = "HHID";
-    public static final String        HH_HOME_TAZ_FIELD_NAME                                  = "TAZ";
-    public static final String        HH_HOME_MGRA_FIELD_NAME                                 = "MGRA";
-    public static final String        HH_INCOME_CATEGORY_FIELD_NAME                           = "HINCCAT1";
-    public static final String        HH_INCOME_DOLLARS_FIELD_NAME                            = "HINC";
-    public static final String        HH_WORKERS_FIELD_NAME                                   = "HWORKERS";
-    public static final String        HH_AUTOS_FIELD_NAME                                     = "VEH";
-    public static final String        HH_SIZE_FIELD_NAME                                      = "PERSONS";
-    public static final String        HH_TYPE_FIELD_NAME                                      = "HHT";
-    public static final String        HH_BLDGSZ_FIELD_NAME                                    = "BLDGSZ";
-    public static final String        HH_UNITTYPE_FIELD_NAME                                  = "UNITTYPE";
-
-    // HHID,PERID,AGE,SEX,OCCCEN1,INDCEN,PEMPLOY,PSTUDENT,PTYPE,EDUC,GRADE
-    public static final String        PERSON_HH_ID_FIELD_NAME                                 = "HHID";
-    public static final String        PERSON_PERSON_ID_FIELD_NAME                             = "PERID";
-    public static final String        PERSON_AGE_FIELD_NAME                                   = "AGE";
-    public static final String        PERSON_GENDER_FIELD_NAME                                = "SEX";
-    public static final String        PERSON_MILITARY_FIELD_NAME                              = "MILTARY";
-    public static final String        PERSON_EMPLOYMENT_CATEGORY_FIELD_NAME                   = "PEMPLOY";
-    public static final String        PERSON_STUDENT_CATEGORY_FIELD_NAME                      = "PSTUDENT";
-    public static final String        PERSON_TYPE_CATEGORY_FIELD_NAME                         = "PTYPE";
-    public static final String        PERSON_EDUCATION_ATTAINMENT_FIELD_NAME                  = "EDUC";
-    public static final String        PERSON_GRADE_ENROLLED_FIELD_NAME                        = "GRADE";
-    public static final String        PERSON_OCCCEN1_FIELD_NAME                               = "OCCCEN1";
-    public static final String        PERSON_SOC_FIELD_NAME                                   = "OCCSOC5";
-    public static final String        PERSON_INDCEN_FIELD_NAME                                = "INDCEN";
-    
-    public static final String        PERSON_TIMEFACTOR_WORK_FIELD_NAME                       = "timeFactorWork";
-    public static final String        PERSON_TIMEFACTOR_NONWORK_FIELD_NAME                    = "timeFactorNonWork";
-  
-    public static final String        PROPERTIES_HOUSEHOLD_TRACE_LIST                         = "Debug.Trace.HouseholdIdList";
-    public static final String        DEBUG_HHS_ONLY_KEY                                      = "Process.Debug.HHs.Only";
-
-    private static final String       PROPERTIES_MIN_VALUE_OF_TIME_KEY                        = "HouseholdManager.MinValueOfTime";
-    private static final String       PROPERTIES_MAX_VALUE_OF_TIME_KEY                        = "HouseholdManager.MaxValueOfTime";
-    private static final String       PROPERTIES_MEAN_VALUE_OF_TIME_VALUES_KEY                = "HouseholdManager.MeanValueOfTime.Values";
-    private static final String       PROPERTIES_MEAN_VALUE_OF_TIME_INCOME_LIMITS_KEY         = "HouseholdManager.MeanValueOfTime.Income.Limits";
-    private static final String       PROPERTIES_HH_VALUE_OF_TIME_MULTIPLIER_FOR_UNDER_18_KEY = "HouseholdManager.HH.ValueOfTime.Multiplier.Under18";
-    private static final String       PROPERTIES_MEAN_VALUE_OF_TIME_MULTIPLIER_FOR_MU_KEY     = "HouseholdManager.Mean.ValueOfTime.Multiplier.Mu";
-    private static final String       PROPERTIES_VALUE_OF_TIME_LOGNORMAL_SIGMA_KEY            = "HouseholdManager.ValueOfTime.Lognormal.Sigma";
-
-    private HashMap<String, Integer>  schoolSegmentNameIndexMap;
-    private HashMap<Integer, Integer> gsDistrictSegmentMap;
-    private HashMap<Integer, Integer> hsDistrictSegmentMap;
-    private int[]                     mgraGsDistrict;
-    private int[]                     mgraHsDistrict;
-
-    // these are not used for sandag; instead sandag uses distributed time coefficients read in the person file
-    protected float                   hhValueOfTimeMultiplierForPersonUnder18;
-    protected double                  meanValueOfTimeMultiplierBeforeLogForMu;
-    protected double                  valueOfTimeLognormalSigma;
-    protected float                   minValueOfTime;
-    protected float                   maxValueOfTime;
-    protected float[]                 meanValueOfTime;
-    protected int[]                   incomeDollarLimitsForValueOfTime;
-    protected LognormalDist[]         valueOfTimeDistribution;
-
-    protected HashMap<String, String> propertyMap;
-
-    protected String                  projectDirectory;
-    protected String                  outputHouseholdFileName;
-    protected String                  outputPersonFileName;
-
-    protected ModelStructure          modelStructure;
-
-    protected TableDataSet            hhTable;
-    protected TableDataSet            personTable;
-
-    protected HashSet<Integer>        householdTraceSet;
-
-    protected Household[]             hhs;
-    protected int[]                   hhIndexArray;
-
-    protected int                     inputRandomSeed;
-    protected int                     numPeriods;
-    protected int                     firstPeriod;
-
-    protected float                   sampleRate;
-    protected int                     sampleSeed;
-
-    protected int                     maximumNumberOfHouseholdsPerFile                        = 0;
-    protected int                     numberOfHouseholdDiskObjectFiles                        = 0;
-
-    protected MgraDataManager         mgraManager;
-    protected TazDataManager          tazManager;
-
-    protected double[]                percentHhsIncome100Kplus;
-    protected double[]                percentHhsMultipleAutos;
-    
-    protected boolean 				readTimeFactors;
-    public HouseholdDataManager()
-    {
-    }
-
-    /**
-     * Associate data in hh and person TableDataSets read from synthetic
-     * population files with Household objects and Person objects with
-     * Households.
-     */
-    protected abstract void mapTablesToHouseholdObjects();
-
-    public String testRemote()
-    {
-        System.out.println("testRemote() called by remote process.");
-        return String.format("testRemote() method in %s called.", this.getClass()
-                .getCanonicalName());
-    }
-
-    public void setDebugHhIdsFromHashmap()
-    {
-
-        householdTraceSet = new HashSet<Integer>();
-
-        // get the household ids for which debug info is required
-        String householdTraceStringList = propertyMap.get(PROPERTIES_HOUSEHOLD_TRACE_LIST);
-
-        if (householdTraceStringList != null)
-        {
-            StringTokenizer householdTokenizer = new StringTokenizer(householdTraceStringList, ",");
-            while (householdTokenizer.hasMoreTokens())
-            {
-                String listValue = householdTokenizer.nextToken();
-                int idValue = Integer.parseInt(listValue.trim());
-                householdTraceSet.add(idValue);
-            }
-        }
-
-    }
-
-    public void readPopulationFiles(String inputHouseholdFileName, String inputPersonFileName)
-    {
-        // read synthetic population files
-        readHouseholdData(inputHouseholdFileName);
-
-        readPersonData(inputPersonFileName);
-    }
-
-    public void setModelStructure(ModelStructure modelStructure)
-    {
-        this.modelStructure = modelStructure;
-    }
-
-    public void setupHouseholdDataManager(ModelStructure modelStructure,
-            String inputHouseholdFileName, String inputPersonFileName)
-    {
-
-        mgraManager = MgraDataManager.getInstance(propertyMap);
-        tazManager = TazDataManager.getInstance(propertyMap);
-
-        setModelStructure(modelStructure);
-        readPopulationFiles(inputHouseholdFileName, inputPersonFileName);
-
-        // Set the seed for the JVM default SeededRandom object - should only be
-        // used
-        // to set the order for the
-        // HH index array so that hhs can be processed in an arbitrary order as
-        // opposed to the order imposed by
-        // the synthetic population generator.
-        // The seed was set as a command line argument for the model run, or the
-        // default if no argument supplied
-        SeededRandom.setSeed(sampleSeed);
-
-        // the seed read from the properties file controls seeding the Household
-        // object random number generator objects.
-        inputRandomSeed = Integer.parseInt(propertyMap.get(HouseholdDataManager.RANDOM_SEED_NAME));
-
-        // map synthetic population table data to objects to be used by CT-RAMP
-        mapTablesToHouseholdObjects();
-        hhTable = null;
-        personTable = null;
-
-        logPersonSummary();
-
-        setTraceHouseholdSet();
-
-        // if read pre-ao results flag is set, read the results file and
-        // populate the
-        // household object ao result field from these values.
-        String readPreAoResultsString = propertyMap.get(READ_PRE_AO_RESULTS_FILE);
-        if (readPreAoResultsString != null)
-        {
-            boolean readResults = Boolean.valueOf(readPreAoResultsString);
-            if (readResults) readPreAoResults();
-        }
-
-        // if read uwsl results flag is set, read the results file and populate
-        // the
-        // household object work/school location result fields from these
-        // values.
-        String readUwslResultsString = propertyMap.get(READ_UWSL_RESULTS_FILE);
-        if (readUwslResultsString != null)
-        {
-            boolean readResults = Boolean.valueOf(readUwslResultsString);
-            if (readResults) readWorkSchoolLocationResults();
-        }
-
-        //check if we want to read distributed time factors from the person file
-        String readTimeFactorsString = propertyMap.get(PROPERTIES_DISTRIBUTED_TIME);
-        if (readTimeFactorsString != null)
-        {
-        	readTimeFactors = Boolean.valueOf(readTimeFactorsString);
-        	logger.info("Distributed time coefficients = "+Boolean.toString(readTimeFactors));
-        }
-     
-
-        
-    }
-
-    public void setPropertyFileValues(HashMap<String, String> propertyMap)
-    {
-
-        String propertyValue = "";
-        this.propertyMap = propertyMap;
-
-        // save the project specific parameters in class attributes
-        this.projectDirectory = propertyMap.get(CtrampApplication.PROPERTIES_PROJECT_DIRECTORY);
-
-        outputHouseholdFileName = propertyMap
-                .get(CtrampApplication.PROPERTIES_OUTPUT_HOUSEHOLD_FILE);
-        outputPersonFileName = propertyMap.get(CtrampApplication.PROPERTIES_OUTPUT_PERSON_FILE);
-
-        setDebugHhIdsFromHashmap();
-
-        propertyValue = propertyMap
-                .get(CtrampApplication.PROPERTIES_SCHEDULING_NUMBER_OF_TIME_PERIODS);
-        if (propertyValue == null) numPeriods = 0;
-        else numPeriods = Integer.parseInt(propertyValue);
-
-        propertyValue = propertyMap.get(CtrampApplication.PROPERTIES_SCHEDULING_FIRST_TIME_PERIOD);
-        if (propertyValue == null) firstPeriod = 0;
-        else firstPeriod = Integer.parseInt(propertyValue);
-        
-        //check if we want to read distributed time factors from the person file
-        String readTimeFactorsString = propertyMap.get(PROPERTIES_DISTRIBUTED_TIME);
-        if (readTimeFactorsString != null)
-        {
-        	readTimeFactors = Boolean.valueOf(readTimeFactorsString);
-        	logger.info("Distributed time coefficients = "+Boolean.toString(readTimeFactors));
-        }
-
-    }
-
-    public int[] getRandomOrderHhIndexArray(int numHhs)
-    {
-
-        Random myRandom = new Random();
-        myRandom.setSeed(numHhs + 1);
-
-        int[] data = new int[numHhs];
-        for (int i = 0; i < numHhs; i++)
-            data[i] = (int) (10000000 * myRandom.nextDouble());
-
-        int[] index = IndexSort.indexSort(data);
-
-        return index;
-    }
-
-    // this is called at the end of UsualWorkSchoolLocation model step.
-    public void setUwslRandomCount(int iter)
-    {
-
-        for (int r = 0; r < hhs.length; r++)
-            hhs[r].setUwslRandomCount(iter, hhs[r].getHhRandomCount());
-
-    }
-
-    private void resetRandom(Household h, int count)
-    {
-        // get the household's Random
-        Random r = h.getHhRandom();
-
-        int seed = inputRandomSeed + h.getHhId();
-        r.setSeed(seed);
-
-        // select count Random draws to reset this household's Random to it's
-        // state
-        // prior to
-        // the model run for which model results were stored in
-        // HouseholdDataManager.
-        for (int i = 0; i < count; i++)
-            r.nextDouble();
-
-        // reset the randomCount for the household's Random
-        h.setHhRandomCount(count);
-    }
-
-    public void resetPreAoRandom()
-    {
-        for (int i = 0; i < hhs.length; i++)
-        {
-            // The Pre Auto Ownership model is the first model component, so
-            // reset
-            // counts to 0.
-            resetRandom(hhs[i], 0);
-        }
-    }
-
-    public void resetUwslRandom(int iter)
-    {
-        for (int i = 0; i < hhs.length; i++)
-        {
-            // get the current random count for the end of the shadow price
-            // iteration
-            // passed in.
-            // this value was set at the end of UsualWorkSchoolLocation model
-            // step
-            // for the given iter.
-            // if < 0, random count should be set to the count at end of pre
-            // auto
-            // ownership.
-            int uwslCount = hhs[i].getPreAoRandomCount();
-            if (iter >= 0)
-            {
-                uwslCount = hhs[i].getUwslRandomCount(iter);
-            }
-
-            // draw uwslCount random numbers from the household's Random
-            resetRandom(hhs[i], uwslCount);
-        }
-    }
-
-    public void resetAoRandom(int iter)
-    {
-        for (int i = 0; i < hhs.length; i++)
-        {
-            // get the current count prior to Auto Ownership model from the
-            // Household
-            // object.
-            // this value was set at the end of UsualWorkSchoolLocation model
-            // step.
-
-            int aoCount = hhs[i].getUwslRandomCount(iter);
-
-            // draw aoCount random numbers from the household's Random
-            resetRandom(hhs[i], aoCount);
-        }
-    }
-
-    public void resetTpRandom()
-    {
-        for (int i = 0; i < hhs.length; i++)
-        {
-            // get the current count prior to Auto Ownership model from the
-            // Household
-            // object.
-            // this value was set at the end of UsualWorkSchoolLocation model
-            // step.
-            int tpCount = hhs[i].getAoRandomCount();
-
-            // draw aoCount random numbers from the household's Random
-            resetRandom(hhs[i], tpCount);
-        }
-    }
-
-    public void resetFpRandom()
-    {
-        for (int i = 0; i < hhs.length; i++)
-        {
-            // get the current count prior to Auto Ownership model from the
-            // Household
-            // object.
-            // this value was set at the end of UsualWorkSchoolLocation model
-            // step.
-            int fpCount = hhs[i].getTpRandomCount();
-
-            // draw aoCount random numbers from the household's Random
-            resetRandom(hhs[i], fpCount);
-        }
-    }
-
-    public void resetIeRandom()
-    {
-        for (int i = 0; i < hhs.length; i++)
-        {
-            // get the current count prior to Auto Ownership model from the
-            // Household
-            // object.
-            // this value was set at the end of UsualWorkSchoolLocation model
-            // step.
-            int ieCount = hhs[i].getFpRandomCount();
-
-            // draw aoCount random numbers from the household's Random
-            resetRandom(hhs[i], ieCount);
-        }
-    }
-
-    public void resetCdapRandom()
-    {
-        for (int i = 0; i < hhs.length; i++)
-        {
-            // get the current count prior to Coordinated Daily Activity Pattern
-            // model from the Household object.
-            // this value was set at the end of Auto Ownership model step.
-            int cdapCount = hhs[i].getIeRandomCount();
-
-            // draw cdapCount random numbers
-            resetRandom(hhs[i], cdapCount);
-        }
-    }
-
-    public void resetImtfRandom()
-    {
-        for (int i = 0; i < hhs.length; i++)
-        {
-            // get the current count prior to Individual Mandatory Tour
-            // Frequency
-            // model from the Household object.
-            // this value was set at the end of Coordinated Daily Activity
-            // Pattern
-            // model step.
-            int imtfCount = hhs[i].getCdapRandomCount();
-
-            // draw imtfCount random numbers
-            resetRandom(hhs[i], imtfCount);
-        }
-    }
-
-    public void resetImtodRandom()
-    {
-        for (int i = 0; i < hhs.length; i++)
-        {
-            // get the current count prior to Individual Mandatory Tour
-            // Departure and
-            // duration model from the Household object.
-            // this value was set at the end of Individual Mandatory Tour
-            // Frequency
-            // model step.
-            int imtodCount = hhs[i].getImtfRandomCount();
-
-            // draw imtodCount random numbers
-            resetRandom(hhs[i], imtodCount);
-        }
-    }
-
-    public void resetJtfRandom()
-    {
-        for (int i = 0; i < hhs.length; i++)
-        {
-            // get the current count prior to Joint Tour Frequency model from
-            // the
-            // Household object.
-            // this value was set at the end of Individual Mandatory departure
-            // time
-            // Choice model step.
-            int jtfCount = hhs[i].getImtodRandomCount();
-
-            // draw jtfCount random numbers
-            resetRandom(hhs[i], jtfCount);
-        }
-    }
-
-    public void resetJtlRandom()
-    {
-        for (int i = 0; i < hhs.length; i++)
-        {
-            // get the current count prior to Joint Tour Location model from the
-            // Household object.
-            // this value was set at the end of Joint Tour Frequency model step.
-            int jtlCount = hhs[i].getJtfRandomCount();
-
-            // draw jtlCount random numbers
-            resetRandom(hhs[i], jtlCount);
-        }
-    }
-
-    public void resetJtodRandom()
-    {
-        for (int i = 0; i < hhs.length; i++)
-        {
-            // get the current count prior to Joint Tour Departure and duration
-            // model
-            // from the Household object.
-            // this value was set at the end of Joint Tour Location model step.
-            int jtodCount = hhs[i].getJtlRandomCount();
-
-            // draw jtodCount random numbers
-            resetRandom(hhs[i], jtodCount);
-        }
-    }
-
-    public void resetInmtfRandom()
-    {
-        for (int i = 0; i < hhs.length; i++)
-        {
-            // get the current count prior to Individual non-mandatory tour
-            // frequency
-            // model from the Household object.
-            // this value was set at the end of Joint Tour Departure and
-            // duration
-            // model step.
-            int inmtfCount = hhs[i].getJtodRandomCount();
-
-            // draw inmtfCount random numbers
-            resetRandom(hhs[i], inmtfCount);
-        }
-    }
-
-    public void resetInmtlRandom()
-    {
-        for (int i = 0; i < hhs.length; i++)
-        {
-            // get the current count prior to Individual non-mandatory tour
-            // location
-            // model from the Household object.
-            // this value was set at the end of Individual non-mandatory tour
-            // frequency model step.
-            int inmtlCount = hhs[i].getInmtfRandomCount();
-
-            // draw inmtlCount random numbers
-            resetRandom(hhs[i], inmtlCount);
-        }
-    }
-
-    public void resetInmtodRandom()
-    {
-        for (int i = 0; i < hhs.length; i++)
-        {
-            // get the current count prior to Individual non-mandatory tour
-            // departure
-            // and duration model from the Household object.
-            // this value was set at the end of Individual non-mandatory tour
-            // location model step.
-            int inmtodCount = hhs[i].getInmtlRandomCount();
-
-            // draw inmtodCount random numbers
-            resetRandom(hhs[i], inmtodCount);
-        }
-    }
-
-    public void resetAwfRandom()
-    {
-        for (int i = 0; i < hhs.length; i++)
-        {
-            // get the current count prior to At-work Subtour Frequency model
-            // from
-            // the Household object.
-            // this value was set at the end of Individual Non-Mandatory Tour
-            // Departure and duration model step.
-            int awfCount = hhs[i].getInmtodRandomCount();
-
-            // draw awfCount random numbers
-            resetRandom(hhs[i], awfCount);
-        }
-    }
-
-    public void resetAwlRandom()
-    {
-        for (int i = 0; i < hhs.length; i++)
-        {
-            // get the current count prior to At-work Subtour Location Choice
-            // model
-            // from the Household object.
-            // this value was set at the end of At-work Subtour Frequency model
-            // step.
-            int awlCount = hhs[i].getAwfRandomCount();
-
-            // draw awlCount random numbers
-            resetRandom(hhs[i], awlCount);
-        }
-    }
-
-    public void resetAwtodRandom()
-    {
-        for (int i = 0; i < hhs.length; i++)
-        {
-            // get the current count prior to At-work Subtour Time-of-day and
-            // mode
-            // choice model from the Household object.
-            // this value was set at the end of At-work Subtour Location Choice
-            // model
-            // step.
-            int awtodCount = hhs[i].getAwlRandomCount();
-
-            // draw awtodCount random numbers
-            resetRandom(hhs[i], awtodCount);
-        }
-    }
-
-    public void resetStfRandom()
-    {
-        for (int i = 0; i < hhs.length; i++)
-        {
-            // get the current count prior to stop frequency model from the
-            // Household
-            // object.
-            // this value was set at the end of At-work Subtour Time-of-day and
-            // mode
-            // choice model step.
-            int stfCount = hhs[i].getAwtodRandomCount();
-
-            // draw stfCount random numbers
-            resetRandom(hhs[i], stfCount);
-        }
-    }
-
-    public void resetStlRandom()
-    {
-        for (int i = 0; i < hhs.length; i++)
-        {
-            // get the current count prior to stop location model from the
-            // Household
-            // object.
-            // this value was set at the end of stop frequency model step.
-            int stlCount = hhs[i].getStfRandomCount();
-
-            // draw stlCount random numbers
-            resetRandom(hhs[i], stlCount);
-        }
-    }
-
-    /**
-     * Sets the HashSet used to trace households for debug purposes and sets the
-     * debug switch for each of the listed households. Also sets
-     */
-    public void setTraceHouseholdSet()
-    {
-
-        // loop through the households in the set and set the trace switches
-        for (int i = 0; i < hhs.length; i++)
-            hhs[i].setDebugChoiceModels(false);
-
-        for (int id : householdTraceSet)
-        {
-            int index = hhIndexArray[id];
-            hhs[index].setDebugChoiceModels(true);
-        }
-
-    }
-
-    /**
-     * Sets the sample rate used to run the model for a portion of the
-     * households.
-     * 
-     * @param sampleRate
-     *            , proportion of total households for which to run the model
-     *            [0.0, 1.0].
-     */
-    public void setHouseholdSampleRate(float sampleRate, int sampleSeed)
-    {
-        this.sampleRate = sampleRate;
-        this.sampleSeed = sampleSeed;
-    }
-
-    public void setHhArray(Household[] hhArray)
-    {
-        hhs = hhArray;
-    }
-
-    public void setHhArray(Household[] tempHhs, int startIndex)
-    {
-        // long startTime = System.currentTimeMillis();
-        // logger.info(String.format("start setHhArray for startIndex=%d, startTime=%d.",
-        // startIndex,
-        // startTime));
-        for (int i = 0; i < tempHhs.length; i++)
-        {
-            hhs[startIndex + i] = tempHhs[i];
-        }
-        // long endTime = System.currentTimeMillis();
-        // logger.info(String.format(
-        // "end setHhArray for startIndex=%d, endTime=%d, elapsed=%d millisecs.",
-        // startIndex,
-        // endTime, (endTime - startTime)));
-    }
-
-    /**
-     * return the array of Household objects holding the synthetic population
-     * and choice model outcomes.
-     * 
-     * @return hhs
-     */
-    public Household[] getHhArray()
-    {
-        return hhs;
-    }
-
-    public Household[] getHhArray(int first, int last)
-    {
-        // long startTime = System.currentTimeMillis();
-        // logger.info(String.format("start getHhArray for first=%d, last=%d, startTime=%d.",
-        // first, last, startTime));
-        Household[] tempHhs = new Household[last - first + 1];
-        for (int i = 0; i < tempHhs.length; i++)
-        {
-            tempHhs[i] = hhs[first + i];
-        }
-        // long endTime = System.currentTimeMillis();
-        // logger.info(String.format(
-        // "end getHhArray for first=%d, last=%d, endTime=%d, elapsed=%d millisecs.",
-        // first, last, endTime, (endTime - startTime)));
-        return tempHhs;
-    }
-
-    public int getArrayIndex(int hhId)
-    {
-        int i = hhIndexArray[hhId];
-        return i;
-    }
-
-    /**
-     * return the number of household objects read from the synthetic
-     * population.
-     * 
-     * @return
-     */
-    public int getNumHouseholds()
-    {
-        // hhs is dimesioned to number of households + 1.
-        return hhs.length;
-    }
-
-    /**
-     * set walk segment (0-none, 1-short, 2-long walk to transit access) for the
-     * origin for this tour
-     */
-    public int getInitialOriginWalkSegment(int taz, double randomNumber)
-    {
-        // double[] proportions = tazDataManager.getZonalWalkPercentagesForTaz(
-        // taz
-        // );
-        // return ChoiceModelApplication.getMonteCarloSelection(proportions,
-        // randomNumber);
-        return 0;
-    }
-
-    private void readHouseholdData(String inputHouseholdFileName)
-    {
-
-        // construct input household file name from properties file values
-        String fileName = projectDirectory + "/" + inputHouseholdFileName;
-
-        try
-        {
-            logger.info("reading popsyn household data file.");
-            OLD_CSVFileReader reader = new OLD_CSVFileReader();
-            reader.setDelimSet("," + reader.getDelimSet());
-            hhTable = reader.readFile(new File(fileName));
-        } catch (Exception e)
-        {
-            logger.fatal(String
-                    .format("Exception occurred reading synthetic household data file: %s into TableDataSet object.",
-                            fileName));
-            throw new RuntimeException(e);
-        }
-
-    }
-
-    private void readPersonData(String inputPersonFileName)
-    {
-
-        // construct input person file name from properties file values
-        String fileName = projectDirectory + "/" + inputPersonFileName;
-
-        try
-        {
-            logger.info("reading popsyn person data file.");
-            OLD_CSVFileReader reader = new OLD_CSVFileReader();
-            reader.setDelimSet("," + reader.getDelimSet());
-            personTable = reader.readFile(new File(fileName));
-        } catch (Exception e)
-        {
-            logger.fatal(String
-                    .format("Exception occurred reading synthetic person data file: %s into TableDataSet object.",
-                            fileName));
-            throw new RuntimeException(e);
-        }
-
-    }
-
-    public void logPersonSummary()
-    {
-
-        HashMap<String, HashMap<String, int[]>> summaryResults;
-
-        summaryResults = new HashMap<String, HashMap<String, int[]>>();
-
-        for (int i = 0; i < hhs.length; ++i)
-        {
-
-            Household household = hhs[i];
-
-            Person[] personArray = household.getPersons();
-            for (int j = 1; j < personArray.length; ++j)
-            {
-                Person person = personArray[j];
-                String personType = person.getPersonType();
-
-                String employmentStatus = person.getPersonEmploymentCategory();
-                String studentStatus = person.getPersonStudentCategory();
-                int age = person.getAge();
-                int ageCategory;
-                if (age <= 5)
-                {
-                    ageCategory = 0;
-                } else if (age <= 15)
-                {
-                    ageCategory = 1;
-                } else if (age <= 18)
-                {
-                    ageCategory = 2;
-                } else if (age <= 24)
-                {
-                    ageCategory = 3;
-                } else if (age <= 44)
-                {
-                    ageCategory = 4;
-                } else if (age <= 64)
-                {
-                    ageCategory = 5;
-                } else
-                {
-                    ageCategory = 6;
-                }
-
-                if (summaryResults.containsKey(personType))
-                {
-                    // have person type
-                    if (summaryResults.get(personType).containsKey(employmentStatus))
-                    {
-                        // have employment category
-                        summaryResults.get(personType).get(employmentStatus)[ageCategory] += 1;
-                    } else
-                    {
-                        // don't have employment category
-                        summaryResults.get(personType).put(employmentStatus, new int[7]);
-                        summaryResults.get(personType).get(employmentStatus)[ageCategory] += 1;
-                    }
-                    if (summaryResults.get(personType).containsKey(studentStatus))
-                    {
-                        // have student category
-                        summaryResults.get(personType).get(studentStatus)[ageCategory] += 1;
-                    } else
-                    {
-                        // don't have student category
-                        summaryResults.get(personType).put(studentStatus, new int[7]);
-                        summaryResults.get(personType).get(studentStatus)[ageCategory] += 1;
-                    }
-                } else
-                {
-                    // don't have person type
-                    summaryResults.put(personType, new HashMap<String, int[]>());
-                    summaryResults.get(personType).put(studentStatus, new int[7]);
-                    summaryResults.get(personType).get(studentStatus)[ageCategory] += 1;
-                    summaryResults.get(personType).put(employmentStatus, new int[7]);
-                    summaryResults.get(personType).get(employmentStatus)[ageCategory] += 1;
-                }
-            }
-        }
-        String headerRow = String.format("%5s\t", "Age\t");
-        for (String empCategory : Person.EMPLOYMENT_CATEGORY_NAME_ARRAY)
-        {
-            headerRow += String.format("%16s\t", empCategory);
-        }
-        for (String stuCategory : Person.STUDENT_CATEGORY_NAME_ARRAY)
-        {
-            headerRow += String.format("%16s\t", stuCategory);
-        }
-        String[] ageCategories = {"0-5", "6-15", "16-18", "19-24", "25-44", "45-64", "65+"};
-
-        for (String personType : summaryResults.keySet())
-        {
-
-            logger.info("Summary for person type: " + personType);
-
-            logger.info(headerRow);
-            String row = "";
-
-            HashMap<String, int[]> personTypeSummary = summaryResults.get(personType);
-
-            for (int j = 0; j < ageCategories.length; ++j)
-            {
-                row = String.format("%5s\t", ageCategories[j]);
-                for (String empCategory : Person.EMPLOYMENT_CATEGORY_NAME_ARRAY)
-                {
-                    if (personTypeSummary.containsKey(empCategory))
-                    {
-                        row += String.format("%16d\t", personTypeSummary.get(empCategory)[j]);
-                    } else row += String.format("%16d\t", 0);
-                }
-                for (String stuCategory : Person.STUDENT_CATEGORY_NAME_ARRAY)
-                {
-                    if (personTypeSummary.containsKey(stuCategory))
-                    {
-                        row += String.format("%16d\t", personTypeSummary.get(stuCategory)[j]);
-                    } else row += String.format("%16d\t", 0);
-                }
-                logger.info(row);
-            }
-
-        }
-
-    }
-
-    public int[][] getTourPurposePersonsByHomeMgra(String[] purposeList)
-    {
-
-        int maxMgra = mgraManager.getMaxMgra();
-        int[][] personsWithMandatoryPurpose = new int[purposeList.length][maxMgra + 1];
-
-        // hhs is dimesioned to number of households + 1.
-        for (int r = 0; r < hhs.length; r++)
-        {
-
-            Person[] persons = hhs[r].getPersons();
-
-            int homeMgra = hhs[r].getHhMgra();
-
-            for (int p = 1; p < persons.length; p++)
-            {
-
-                Person person = persons[p];
-
-                int purposeIndex = -1;
-                try
-                {
-
-                    if (person.getPersonIsWorker() == 1)
-                    {
-
-                        purposeIndex = person.getWorkLocationSegmentIndex();
-                        personsWithMandatoryPurpose[purposeIndex][homeMgra]++;
-
-                    }
-
-                    if (person.getPersonIsPreschoolChild() == 1
-                            || person.getPersonIsStudentDriving() == 1
-                            || person.getPersonIsStudentNonDriving() == 1
-                            || person.getPersonIsUniversityStudent() == 1)
-                    {
-
-                        purposeIndex = person.getSchoolLocationSegmentIndex();
-                        personsWithMandatoryPurpose[purposeIndex][homeMgra]++;
-
-                    }
-
-                } catch (RuntimeException e)
-                {
-                    logger.error(String
-                            .format("exception caught summing workers/students by origin zone for household table record r=%d.",
-                                    r));
-                    throw e;
-                }
-
-            }
-
-        } // r (households)
-
-        return personsWithMandatoryPurpose;
-
-    }
-
-    public double[] getPercentHhsIncome100Kplus()
-    {
-        return percentHhsIncome100Kplus;
-    }
-
-    public double[] getPercentHhsMultipleAutos()
-    {
-        return percentHhsMultipleAutos;
-    }
-
-    public void computeTransponderChoiceTazPercentArrays()
-    {
-
-        PrintWriter out = null;
-        try
-        {
-            out = new PrintWriter(new BufferedWriter(new FileWriter(new File(
-                    "./transpChoiceArrays.csv"))));
-        } catch (IOException e)
-        {
-            // TODO Auto-generated catch block
-            e.printStackTrace();
-        }
-
-        int maxTaz = tazManager.maxTaz;
-        int[] numHhs = new int[maxTaz + 1];
-
-        // for percent of households in TAZ with income > $100K
-        percentHhsIncome100Kplus = new double[maxTaz + 1];
-        // for percent og households in TAZ with multiple autos
-        percentHhsMultipleAutos = new double[maxTaz + 1];
-
-        for (int r = 0; r < getNumHouseholds(); r++)
-        {
-            int homeMgra = hhs[r].getHhMgra();
-            int homeTaz = mgraManager.getTaz(homeMgra);
-            numHhs[homeTaz]++;
-            if (hhs[r].getIncomeInDollars() > 100000) percentHhsIncome100Kplus[homeTaz]++;
-            if (hhs[r].getAutoOwnershipModelResult() > 1) percentHhsMultipleAutos[homeTaz]++;
-        }
-
-        out.println("taz,numHhsTaz,numHhsIncome100KplusTaz,numHhsMultipleAutosTaz,proportionHhsIncome100KplusTaz,proportionHhsMultipleAutosTaz");
-
-        for (int i = 0; i <= maxTaz; i++)
-        {
-
-            out.print(i + "," + numHhs[i] + "," + percentHhsIncome100Kplus[i] + ","
-                    + percentHhsMultipleAutos[i]);
-            if (numHhs[i] > 0)
-            {
-                percentHhsIncome100Kplus[i] /= numHhs[i];
-                percentHhsMultipleAutos[i] /= numHhs[i];
-                out.println("," + percentHhsIncome100Kplus[i] + "," + percentHhsMultipleAutos[i]);
-            } else
-            {
-                out.println("," + 0.0 + "," + 0.0);
-            }
-        }
-
-        out.close();
-    }
-
-    public int[][] getWorkersByHomeMgra(HashMap<Integer, Integer> segmentValueIndexMap)
-    {
-
-        int maxMgra = mgraManager.getMaxMgra();
-
-        int[][] workersByHomeMgra = new int[segmentValueIndexMap.size()][maxMgra + 1];
-
-        // hhs is dimesioned to number of households + 1.
-        for (int r = 0; r < getNumHouseholds(); r++)
-        {
-
-            Person[] persons = hhs[r].getPersons();
-
-            int homeMgra = hhs[r].getHhMgra();
-
-            for (int p = 1; p < persons.length; p++)
-            {
-
-                Person person = persons[p];
-
-                if (person.getPersonIsFullTimeWorker() == 1
-                        || person.getPersonIsPartTimeWorker() == 1)
-                {
-
-                    int occup = -1;
-                    int segmentIndex = -1;
-                    try
-                    {
-
-                        occup = person.getPersPecasOccup();
-                        segmentIndex = segmentValueIndexMap.get(occup);
-                        workersByHomeMgra[segmentIndex][homeMgra]++;
-
-                    } catch (Exception e)
-                    {
-                        logger.error(
-                                String.format(
-                                        "exception caught summing workers by origin MGRA for household table record r=%d, person=%d, homeMgra=%d, occup=%d, segmentIndex=%d.",
-                                        r, person.getPersonNum(), homeMgra, occup, segmentIndex), e);
-                        throw new RuntimeException();
-                    }
-
-                }
-
-            }
-
-        } // r (households)
-
-        return workersByHomeMgra;
-
-    }
-
-    public int[][] getStudentsByHomeMgra()
-    {
-
-        int maxMgra = mgraManager.getMaxMgra();
-
-        // there are 5 school types - preschool, K-8, HS, University with
-        // typical
-        // students, University with non-typical students.
-        int[][] studentsByHomeMgra = new int[schoolSegmentNameIndexMap.size()][maxMgra + 1];
-
-        // hhs is dimesioned to number of households + 1.
-        for (int r = 0; r < getNumHouseholds(); r++)
-        {
-
-            Person[] persons = hhs[r].getPersons();
-
-            int homeMgra = hhs[r].getHhMgra();
-
-            for (int p = 1; p < persons.length; p++)
-            {
-
-                Person person = persons[p];
-
-                if (person.getPersonIsPreschoolChild() == 1
-                        || person.getPersonIsStudentNonDriving() == 1
-                        || person.getPersonIsStudentDriving() == 1
-                        || person.getPersonIsUniversityStudent() == 1)
-                {
-
-                    int segmentIndex = -1;
-                    try
-                    {
-
-                        if (person.getPersonIsPreschoolChild() == 1)
-                        {
-                            segmentIndex = schoolSegmentNameIndexMap
-                                    .get(BuildAccessibilities.SCHOOL_DC_SIZE_SEGMENT_NAME_LIST[BuildAccessibilities.PRESCHOOL_SEGMENT_GROUP_INDEX]);
-                        } else if (person.getPersonIsGradeSchool() == 1)
-                        {
-                            int gsDistrict = mgraGsDistrict[homeMgra];
-                            segmentIndex = gsDistrictSegmentMap.get(gsDistrict);
-                        } else if (person.getPersonIsHighSchool() == 1)
-                        {
-                            int hsDistrict = mgraHsDistrict[homeMgra];
-                            segmentIndex = hsDistrictSegmentMap.get(hsDistrict);
-                        } else if (person.getPersonIsUniversityStudent() == 1
-                                && person.getAge() < 30)
-                        {
-                            segmentIndex = schoolSegmentNameIndexMap
-                                    .get(BuildAccessibilities.SCHOOL_DC_SIZE_SEGMENT_NAME_LIST[BuildAccessibilities.UNIV_TYPICAL_SEGMENT_GROUP_INDEX]);
-                        } else if (person.getPersonIsUniversityStudent() == 1
-                                && person.getAge() >= 30)
-                        {
-                            segmentIndex = schoolSegmentNameIndexMap
-                                    .get(BuildAccessibilities.SCHOOL_DC_SIZE_SEGMENT_NAME_LIST[BuildAccessibilities.UNIV_NONTYPICAL_SEGMENT_GROUP_INDEX]);
-                        }
-
-                        // if person type is a student but segment index is -1,
-                        // the person is not enrolled; assume home schooled and
-                        // don't add to sum by home mgra
-                        if (segmentIndex >= 0) studentsByHomeMgra[segmentIndex][homeMgra]++;
-
-                    } catch (Exception e)
-                    {
-                        logger.error(
-                                String.format(
-                                        "exception caught summing students by origin MGRA for household table record r=%d, person=%d, homeMgra=%d, segmentIndex=%d.",
-                                        r, person.getPersonNum(), homeMgra, segmentIndex), e);
-                        throw new RuntimeException();
-                    }
-
-                }
-
-            }
-
-        } // r (households)
-
-        return studentsByHomeMgra;
-
-    }
-
-    public int[] getIndividualNonMandatoryToursByHomeMgra(String purposeString)
-    {
-
-        // dimension the array
-        int maxMgra = mgraManager.getMaxMgra();
-        int[] individualNonMandatoryTours = new int[maxMgra + 1];
-
-        // hhs is dimesioned to number of households + 1.
-        int count = 0;
-        for (int r = 0; r < hhs.length; r++)
-        {
-
-            Person[] persons = hhs[r].getPersons();
-
-            for (int p = 1; p < persons.length; p++)
-            {
-
-                Person person = persons[p];
-
-                ArrayList<Tour> it = person.getListOfIndividualNonMandatoryTours();
-
-                try
-                {
-
-                    if (it.size() == 0) continue;
-
-                    for (Tour tour : it)
-                    {
-                        // increment the segment count if it's the right purpose
-                        String tourPurpose = tour.getTourPurpose();
-                        if (purposeString.startsWith(tourPurpose))
-                        {
-                            int homeMgra = hhs[r].getHhMgra();
-                            individualNonMandatoryTours[homeMgra]++;
-                            count++;
-                        }
-                    }
-
-                } catch (RuntimeException e)
-                {
-                    logger.error(String
-                            .format("exception caught counting number of individualNonMandatory tours for purpose: %s, for household table record r=%d, personNum=%d.",
-                                    purposeString, r, person.getPersonNum()));
-                    throw e;
-                }
-
-            }
-
-        } // r (households)
-
-        return individualNonMandatoryTours;
-    }
-
-    public int[][] getWorkToursByDestMgra(HashMap<Integer, Integer> segmentValueIndexMap)
-    {
-
-        // dimension the array
-        int maxMgra = mgraManager.getMaxMgra();
-        int destMgra = 0;
-
-        int[][] workTours = new int[segmentValueIndexMap.size()][maxMgra + 1];
-
-        // hhs is dimesioned to number of households + 1.
-        for (int r = 0; r < getNumHouseholds(); r++)
-        {
-
-            Person[] persons = hhs[r].getPersons();
-
-            for (int p = 1; p < persons.length; p++)
-            {
-
-                Person person = persons[p];
-
-                int occup = -1;
-                int segmentIndex = -1;
-                try
-                {
-
-                    if (person.getPersonIsWorker() == 1)
-                    {
-
-                        destMgra = person.getWorkLocation();
-
-                        if (destMgra != ModelStructure.WORKS_AT_HOME_LOCATION_INDICATOR)
-                        {
-                            occup = person.getPersPecasOccup();
-                            segmentIndex = segmentValueIndexMap.get(occup);
-                            workTours[segmentIndex][destMgra]++;
-                        }
-
-                    }
-
-                } catch (Exception e)
-                {
-                    logger.error(
-                            String.format(
-                                    "exception caught summing workers by work location MGRA for household table record r=%d, person=%d, workMgra=%d, occup=%d, segmentIndex=%d.",
-                                    r, person.getPersonNum(), destMgra, occup, segmentIndex), e);
-                    throw new RuntimeException();
-                }
-
-            }
-
-        } // r (households)
-
-        return workTours;
-
-    }
-
-    public int[] getWorksAtHomeBySegment(HashMap<Integer, Integer> segmentValueIndexMap)
-    {
-
-        int destMgra = 0;
-
-        int[] workAtHome = new int[segmentValueIndexMap.size()];
-
-        // hhs is dimesioned to number of households + 1.
-        for (int r = 0; r < getNumHouseholds(); r++)
-        {
-
-            Person[] persons = hhs[r].getPersons();
-
-            for (int p = 1; p < persons.length; p++)
-            {
-
-                Person person = persons[p];
-
-                int occup = -1;
-                int segmentIndex = -1;
-                try
-                {
-
-                    if (person.getPersonIsWorker() == 1)
-                    {
-
-                        destMgra = person.getWorkLocation();
-
-                        if (destMgra == ModelStructure.WORKS_AT_HOME_LOCATION_INDICATOR)
-                        {
-                            occup = person.getPersPecasOccup();
-                            segmentIndex = segmentValueIndexMap.get(occup);
-                            workAtHome[segmentIndex]++;
-                        }
-
-                    }
-
-                } catch (Exception e)
-                {
-                    logger.error(
-                            String.format(
-                                    "exception caught summing workers by work location MGRA for household table record r=%d, person=%d, workMgra=%d, occup=%d, segmentIndex=%d.",
-                                    r, person.getPersonNum(), destMgra, occup, segmentIndex), e);
-                    throw new RuntimeException();
-                }
-
-            }
-
-        } // r (households)
-
-        return workAtHome;
-
-    }
-
-    public void setSchoolDistrictMappings(HashMap<String, Integer> segmentNameIndexMap,
-            int[] mgraGsDist, int[] mgraHsDist, HashMap<Integer, Integer> gsDistSegMap,
-            HashMap<Integer, Integer> hsDistSegMap)
-    {
-
-        schoolSegmentNameIndexMap = segmentNameIndexMap;
-        gsDistrictSegmentMap = gsDistSegMap;
-        hsDistrictSegmentMap = hsDistSegMap;
-        mgraGsDistrict = mgraGsDist;
-        mgraHsDistrict = mgraHsDist;
-    }
-
-    public int[][] getSchoolToursByDestMgra()
-    {
-
-        // dimension the array
-        int maxMgra = mgraManager.getMaxMgra();
-        int destMgra = 0;
-
-        int[][] schoolTours = new int[schoolSegmentNameIndexMap.size()][maxMgra + 1];
-
-        // hhs is dimesioned to number of households + 1.
-        for (int r = 0; r < getNumHouseholds(); r++)
-        {
-
-            Person[] persons = hhs[r].getPersons();
-
-            for (int p = 1; p < persons.length; p++)
-            {
-
-                Person person = persons[p];
-                destMgra = person.getPersonSchoolLocationZone();
-                if (destMgra == 0) continue;
-
-                int segmentIndex = -1;
-                try
-                {
-
-                    if (person.getPersonIsPreschoolChild() == 1)
-                    {
-                        segmentIndex = schoolSegmentNameIndexMap
-                                .get(BuildAccessibilities.SCHOOL_DC_SIZE_SEGMENT_NAME_LIST[BuildAccessibilities.PRESCHOOL_SEGMENT_GROUP_INDEX]);
-                    } else if (person.getPersonIsGradeSchool() == 1)
-                    {
-                        int gsDistrict = mgraGsDistrict[destMgra];
-                        segmentIndex = gsDistrictSegmentMap.get(gsDistrict);
-                    } else if (person.getPersonIsHighSchool() == 1)
-                    {
-                        int hsDistrict = mgraHsDistrict[destMgra];
-                        segmentIndex = hsDistrictSegmentMap.get(hsDistrict);
-                    } else if (person.getPersonIsUniversityStudent() == 1 && person.getAge() < 30)
-                    {
-                        segmentIndex = schoolSegmentNameIndexMap
-                                .get(BuildAccessibilities.SCHOOL_DC_SIZE_SEGMENT_NAME_LIST[BuildAccessibilities.UNIV_TYPICAL_SEGMENT_GROUP_INDEX]);
-                    } else if (person.getPersonIsUniversityStudent() == 1 && person.getAge() >= 30)
-                    {
-                        segmentIndex = schoolSegmentNameIndexMap
-                                .get(BuildAccessibilities.SCHOOL_DC_SIZE_SEGMENT_NAME_LIST[BuildAccessibilities.UNIV_NONTYPICAL_SEGMENT_GROUP_INDEX]);
-                    }
-
-                    // if person type is a student but segment index is -1, the
-                    // person is not enrolled; assume home schooled and don't
-                    // add to sum by home mgra
-                    if (segmentIndex >= 0) schoolTours[segmentIndex][destMgra]++;
-
-                } catch (Exception e)
-                {
-                    logger.error(
-                            String.format(
-                                    "exception caught summing students by origin MGRA for household table record r=%d, person=%d, schoolMgra=%d, segmentIndex=%d.",
-                                    r, person.getPersonNum(), destMgra, segmentIndex), e);
-                    throw new RuntimeException();
-                }
-
-            }
-
-        } // r (households)
-
-        return schoolTours;
-
-    }
-
-    public int[] getJointToursByHomeZoneSubZone(String purposeString)
-    {
-
-        // dimension the array
-        int maxMgra = mgraManager.getMaxMgra();
-
-        int[] jointTours = new int[maxMgra + 1];
-
-        // hhs is dimesioned to number of households + 1.
-        int count = 0;
-        for (int r = 0; r < hhs.length; r++)
-        {
-
-            try
-            {
-
-                Tour[] jt = hhs[r].getJointTourArray();
-
-                if (jt == null) continue;
-
-                for (int i = 0; i < jt.length; i++)
-                {
-                    // increment the segment count if it's the right purpose
-                    if (jt[i].getTourPurpose().equalsIgnoreCase(purposeString))
-                    {
-                        int homeMgra = hhs[r].getHhMgra();
-                        jointTours[homeMgra]++;
-                        count++;
-                    }
-                }
-
-            } catch (RuntimeException e)
-            {
-                logger.error(String
-                        .format("exception caught counting number of joint tours for purpose: %s, for household table record r=%d.",
-                                purposeString, r));
-                throw e;
-            }
-
-        } // r (households)
-
-        return jointTours;
-    }
-
-    public int[] getAtWorkSubtoursByWorkMgra(String purposeString)
-    {
-
-        // dimension the array
-        int maxMgra = mgraManager.getMaxMgra();
-
-        int[] subtours = new int[maxMgra + 1];
-
-        // hhs is dimesioned to number of households + 1.
-        int count = 0;
-        for (int r = 0; r < hhs.length; r++)
-        {
-
-            Person[] persons = hhs[r].getPersons();
-
-            for (int p = 1; p < persons.length; p++)
-            {
-
-                Person person = persons[p];
-
-                ArrayList<Tour> subtourList = person.getListOfAtWorkSubtours();
-
-                try
-                {
-
-                    if (subtourList.size() == 0) continue;
-
-                    for (Tour tour : subtourList)
-                    {
-                        // increment the segment count if it's the right purpose
-                        String tourPurpose = tour.getTourPurpose();
-                        if (tourPurpose.startsWith(purposeString))
-                        {
-                            int workZone = tour.getTourOrigMgra();
-                            subtours[workZone]++;
-                            count++;
-                        }
-                    }
-
-                } catch (RuntimeException e)
-                {
-                    logger.error(String
-                            .format("exception caught counting number of at-work subtours for purpose: %s, for household table record r=%d, personNum=%d, count=0%d.",
-                                    purposeString, r, person.getPersonNum(), count));
-                    throw e;
-                }
-
-            }
-
-        } // r (households)
-
-        return subtours;
-    }
-
-    public void readWorkSchoolLocationResults()
-    {
-
-        String[] headings = {"HHID", "HomeMGRA", "Income", "PersonID", "PersonNum", "PersonType",
-                "PersonAge", "EmploymentCategory", "StudentCategory", "WorkSegment",
-                "SchoolSegment", "WorkLocation", "WorkLocationDistance", "WorkLocationLogsum",
-                "SchoolLocation", "SchoolLocationDistance", "SchoolLocationLogsum"};
-
-        String wsLocResultsFileName = propertyMap.get(READ_UWSL_RESULTS_FILENAME);
-
-        // open the input stream
-        String delimSet = ",";
-        BufferedReader uwslStream = null;
-        String fileName = projectDirectory + wsLocResultsFileName;
-        try
-        {
-            uwslStream = new BufferedReader(new FileReader(new File(fileName)));
-        } catch (FileNotFoundException e)
-        {
-            e.printStackTrace();
-            System.exit(-1);
-        }
-
-        // first parse the results file field names from the first record and
-        // associate column position with fields used in model
-        HashMap<Integer, String> indexHeadingMap = new HashMap<Integer, String>();
-
-        String line = "";
-        try
-        {
-            line = uwslStream.readLine();
-        } catch (IOException e)
-        {
-            e.printStackTrace();
-            System.exit(-1);
-        }
-        StringTokenizer st = new StringTokenizer(line, delimSet);
-        int col = 0;
-        while (st.hasMoreTokens())
-        {
-            String label = st.nextToken();
-            for (String heading : headings)
-            {
-                if (heading.equalsIgnoreCase(label))
-                {
-                    indexHeadingMap.put(col, heading);
-                    break;
-                }
-            }
-            col++;
-        }
-
-        Household hh = null;
-        Person person = null;
-
-        try
-        {
-
-            while ((line = uwslStream.readLine()) != null)
-            {
-
-                // set the line number for the next line in the sample of
-                // households
-                // int sortedSampleIndex =
-                // sortedIndices[sortedSample[sampleCount]];
-
-                // get the household id and personNum first, before parsing
-                // other
-                // fields. Skip to next record if not in the sample.
-                col = 0;
-                int id = -1;
-                int personNum = -1;
-                int workLocation = -1;
-                int schoolLocation = -1;
-                st = new StringTokenizer(line, delimSet);
-                while (st.hasMoreTokens())
-                {
-                    String fieldValue = st.nextToken();
-                    if (indexHeadingMap.containsKey(col))
-                    {
-                        String fieldName = indexHeadingMap.get(col++);
-
-                        if (fieldName.equalsIgnoreCase("HHID"))
-                        {
-                            id = Integer.parseInt(fieldValue);
-
-                            int index = getArrayIndex(id);
-                            hh = hhs[index];
-                        } else if (fieldName.equalsIgnoreCase("PersonNum"))
-                        {
-                            personNum = Integer.parseInt(fieldValue);
-                            person = hh.getPerson(personNum);
-                        } else if (fieldName.equalsIgnoreCase("WorkSegment"))
-                        {
-                            int workSegment = Integer.parseInt(fieldValue);
-                            person.setWorkLocationSegmentIndex(workSegment);
-                        } else if (fieldName.equalsIgnoreCase("workLocation"))
-                        {
-                            workLocation = Integer.parseInt(fieldValue);
-                            person.setWorkLocation(workLocation);
-                        } else if (fieldName.equalsIgnoreCase("WorkLocationDistance"))
-                        {
-                            float distance = Float.parseFloat(fieldValue);
-                            person.setWorkLocDistance(distance);
-                        } else if (fieldName.equalsIgnoreCase("WorkLocationLogsum"))
-                        {
-                            float logsum = Float.parseFloat(fieldValue);
-                            person.setWorkLocLogsum(logsum);
-                        } else if (fieldName.equalsIgnoreCase("SchoolSegment"))
-                        {
-                            int schoolSegment = Integer.parseInt(fieldValue);
-                            person.setSchoolLocationSegmentIndex(schoolSegment);
-                        } else if (fieldName.equalsIgnoreCase("SchoolLocation"))
-                        {
-                            schoolLocation = Integer.parseInt(fieldValue);
-                            person.setSchoolLoc(schoolLocation);
-                        } else if (fieldName.equalsIgnoreCase("SchoolLocationDistance"))
-                        {
-                            float distance = Float.parseFloat(fieldValue);
-                            person.setSchoolLocDistance(distance);
-                        } else if (fieldName.equalsIgnoreCase("SchoolLocationLogsum"))
-                        {
-                            float logsum = Float.parseFloat(fieldValue);
-                            person.setSchoolLocLogsum(logsum);
-                            break;
-                        }
-
-                    } else
-                    {
-                        col++;
-                    }
-
-                }
-
-            }
-
-        } catch (NumberFormatException e)
-        {
-            e.printStackTrace();
-            System.exit(-1);
-        } catch (IOException e)
-        {
-            e.printStackTrace();
-            System.exit(-1);
-        }
-
-    }
-
-    public void readPreAoResults()
-    {
-
-        String[] headings = {"HHID", "AO"};
-
-        String preAoResultsFileName = propertyMap.get(READ_PRE_AO_RESULTS_FILENAME);
-
-        // open the input stream
-        String delimSet = ",";
-        BufferedReader inStream = null;
-        String fileName = projectDirectory + preAoResultsFileName;
-        try
-        {
-            inStream = new BufferedReader(new FileReader(new File(fileName)));
-        } catch (FileNotFoundException e)
-        {
-            e.printStackTrace();
-            System.exit(-1);
-        }
-
-        // first parse the results file field names from the first record and
-        // associate column position with fields used in model
-        HashMap<Integer, String> indexHeadingMap = new HashMap<Integer, String>();
-
-        String line = "";
-        try
-        {
-            line = inStream.readLine();
-        } catch (IOException e)
-        {
-            e.printStackTrace();
-            System.exit(-1);
-        }
-        StringTokenizer st = new StringTokenizer(line, delimSet);
-        int col = 0;
-        while (st.hasMoreTokens())
-        {
-            String label = st.nextToken();
-            for (String heading : headings)
-            {
-                if (heading.equalsIgnoreCase(label))
-                {
-                    indexHeadingMap.put(col, heading);
-                    break;
-                }
-            }
-            col++;
-        }
-
-        Household hh = null;
-
-        try
-        {
-
-            while ((line = inStream.readLine()) != null)
-            {
-
-                // set the line number for the next line in the sample of
-                // households
-                // int sortedSampleIndex =
-                // sortedIndices[sortedSample[sampleCount]];
-
-                // get the household id first, before parsing other fields. Skip
-                // to
-                // next record if not in the sample.
-                col = 0;
-                int id = -1;
-                int ao = -1;
-                st = new StringTokenizer(line, delimSet);
-                while (st.hasMoreTokens())
-                {
-                    String fieldValue = st.nextToken();
-                    if (indexHeadingMap.containsKey(col))
-                    {
-                        String fieldName = indexHeadingMap.get(col++);
-
-                        if (fieldName.equalsIgnoreCase("HHID"))
-                        {
-                            id = Integer.parseInt(fieldValue);
-
-                            int index = getArrayIndex(id);
-                            hh = hhs[index];
-                        } else if (fieldName.equalsIgnoreCase("AO"))
-                        {
-                            ao = Integer.parseInt(fieldValue);
-                            // pass in the ao model alternative number to this
-                            // method
-                            hh.setAutoOwnershipModelResult(ao + 1);
-                            break;
-                        }
-
-                    } else
-                    {
-                        col++;
-                    }
-
-                }
-
-            }
-
-        } catch (NumberFormatException e)
-        {
-            e.printStackTrace();
-            System.exit(-1);
-        } catch (IOException e)
-        {
-            e.printStackTrace();
-            System.exit(-1);
-        }
-
-    }
-
-    public long getBytesUsedByHouseholdArray()
-    {
-
-        long numBytes = 0;
-        for (int i = 0; i < hhs.length; i++)
-        {
-            Household hh = hhs[i];
-            long size = ObjectUtil.sizeOf(hh);
-            numBytes += size;
-        }
-
-        return numBytes;
-    }
-
-    /**
-     * Assigns each individual person their own value of time, drawing from a
-     * lognormal distribution as a function of income.
-     */
-    protected void setDistributedValuesOfTime()
-    {
-
-        // read in values from property file
-        setValueOfTimePropertyFileValues();
-
-        // set up the probability distributions
-        for (int i = 0; i < valueOfTimeDistribution.length; i++)
-        {
-            double mu = Math.log(meanValueOfTime[i] * meanValueOfTimeMultiplierBeforeLogForMu);
-            valueOfTimeDistribution[i] = new LognormalDist(mu, valueOfTimeLognormalSigma);
-        }
-
-        for (int i = 0; i < hhs.length; ++i)
-        {
-            Household household = hhs[i];
-
-            // each HH gets a VOT for consistency
-            double rnum = household.getHhRandom().nextDouble();
-            int incomeCategory = getIncomeIndexForValueOfTime(household.getIncomeInDollars());
-            double hhValueOfTime = valueOfTimeDistribution[incomeCategory - 1].inverseF(rnum);
-
-            // constrain to logical min and max values
-            if (hhValueOfTime < minValueOfTime) hhValueOfTime = minValueOfTime;
-            if (hhValueOfTime > maxValueOfTime) hhValueOfTime = maxValueOfTime;
-
-            // adults get the full value, and children 2/3 (1-based)
-            Person[] personArray = household.getPersons();
-            for (int j = 1; j < personArray.length; ++j)
-            {
-                Person person = personArray[j];
-
-                int age = person.getAge();
-                if (age < 18) person.setValueOfTime((float) hhValueOfTime
-                        * hhValueOfTimeMultiplierForPersonUnder18);
-                else person.setValueOfTime((float) hhValueOfTime);
-            }
-        }
-    }
-
-    /**
-     * Sets additional properties specific to MTC, included distributed
-     * value-of-time information
-     */
-    private void setValueOfTimePropertyFileValues()
-    {
-
-        boolean errorFlag = false;
-        String propertyValue = "";
-
-        propertyValue = propertyMap.get(PROPERTIES_MIN_VALUE_OF_TIME_KEY);
-        if (propertyValue == null)
-        {
-            logger.error("property file key missing: " + PROPERTIES_MIN_VALUE_OF_TIME_KEY
-                    + ", not able to set min value of time value.");
-            errorFlag = true;
-        } else minValueOfTime = Float.parseFloat(propertyValue);
-
-        propertyValue = propertyMap.get(PROPERTIES_MAX_VALUE_OF_TIME_KEY);
-        if (propertyValue == null)
-        {
-            logger.error("property file key missing: " + PROPERTIES_MAX_VALUE_OF_TIME_KEY
-                    + ", not able to set max value of time value.");
-            errorFlag = true;
-        } else maxValueOfTime = Float.parseFloat(propertyValue);
-
-        // mean values of time by income category are specified as a
-        // "comma-sparated" list of float values
-        // the number of mean values in the lsit determines the number of income
-        // categories for value of time
-        // the number of upper limit income dollar values is expected to be
-        // number of mean values - 1.
-        int numIncomeCategories = -1;
-        String meanValueOfTimesPropertyValue = propertyMap
-                .get(PROPERTIES_MEAN_VALUE_OF_TIME_VALUES_KEY);
-        if (meanValueOfTimesPropertyValue == null)
-        {
-            logger.error("property file key missing: " + PROPERTIES_MEAN_VALUE_OF_TIME_VALUES_KEY
-                    + ", not able to set mean value of time values.");
-            errorFlag = true;
-        } else
-        {
-
-            ArrayList<Float> valueList = new ArrayList<Float>();
-            StringTokenizer valueTokenizer = new StringTokenizer(meanValueOfTimesPropertyValue, ",");
-            while (valueTokenizer.hasMoreTokens())
-            {
-                String listValue = valueTokenizer.nextToken();
-                float value = Float.parseFloat(listValue.trim());
-                valueList.add(value);
-            }
-
-            numIncomeCategories = valueList.size();
-            meanValueOfTime = new float[numIncomeCategories];
-            valueOfTimeDistribution = new LognormalDist[numIncomeCategories];
-
-            for (int i = 0; i < numIncomeCategories; i++)
-                meanValueOfTime[i] = valueList.get(i);
-        }
-
-        // read the upper limit values for value of time income ranges.
-        // there should be exactly 1 less than the number of mean value of time
-        // values - any other value is an error.
-        String valueOfTimeIncomesPropertyValue = propertyMap
-                .get(PROPERTIES_MEAN_VALUE_OF_TIME_INCOME_LIMITS_KEY);
-        if (valueOfTimeIncomesPropertyValue == null)
-        {
-            logger.error("property file key missing: "
-                    + PROPERTIES_MEAN_VALUE_OF_TIME_INCOME_LIMITS_KEY
-                    + ", not able to set upper limits for value of time income ranges.");
-            errorFlag = true;
-        } else
-        {
-
-            ArrayList<Integer> valueList = new ArrayList<Integer>();
-            StringTokenizer valueTokenizer = new StringTokenizer(valueOfTimeIncomesPropertyValue,
-                    ",");
-            while (valueTokenizer.hasMoreTokens())
-            {
-                String listValue = valueTokenizer.nextToken();
-                int value = Integer.parseInt(listValue.trim());
-                valueList.add(value);
-            }
-
-            int numIncomeValues = valueList.size();
-            if (numIncomeValues != (numIncomeCategories - 1))
-            {
-                Exception e = new RuntimeException();
-                logger.error("an error occurred reading properties file values for distributed value of time calculations.");
-                logger.error("the mean value of time values property="
-                        + meanValueOfTimesPropertyValue + " specifies " + numIncomeCategories
-                        + " mean values, thus " + numIncomeCategories + " income ranges.");
-                logger.error("the value of time income range values property="
-                        + valueOfTimeIncomesPropertyValue + " specifies " + numIncomeValues
-                        + " income range limit values.");
-                logger.error("there should be exactly " + (numIncomeCategories - 1)
-                        + " income range limit values for " + numIncomeCategories
-                        + " mean value of time values.", e);
-                System.exit(-1);
-            }
-
-            // set the income dollar value upper limits for value of time income
-            // ranges
-            incomeDollarLimitsForValueOfTime = new int[numIncomeValues + 1];
-            for (int i = 0; i < numIncomeValues; i++)
-                incomeDollarLimitsForValueOfTime[i] = valueList.get(i);
-
-            incomeDollarLimitsForValueOfTime[numIncomeValues] = Integer.MAX_VALUE;
-        }
-
-        propertyValue = propertyMap.get(PROPERTIES_HH_VALUE_OF_TIME_MULTIPLIER_FOR_UNDER_18_KEY);
-        if (propertyValue == null)
-        {
-            logger.error("property file key missing: "
-                    + PROPERTIES_HH_VALUE_OF_TIME_MULTIPLIER_FOR_UNDER_18_KEY
-                    + ", not able to set hh value of time multiplier for kids in hh under age 18.");
-            errorFlag = true;
-        } else hhValueOfTimeMultiplierForPersonUnder18 = Float.parseFloat(propertyValue);
-
-        propertyValue = propertyMap.get(PROPERTIES_MEAN_VALUE_OF_TIME_MULTIPLIER_FOR_MU_KEY);
-        if (propertyValue == null)
-        {
-            logger.error("property file key missing: "
-                    + PROPERTIES_MEAN_VALUE_OF_TIME_MULTIPLIER_FOR_MU_KEY
-                    + ", not able to set lognormal distribution mu parameter multiplier.");
-            errorFlag = true;
-        } else meanValueOfTimeMultiplierBeforeLogForMu = Float.parseFloat(propertyValue);
-
-        propertyValue = propertyMap.get(PROPERTIES_VALUE_OF_TIME_LOGNORMAL_SIGMA_KEY);
-        if (propertyValue == null)
-        {
-            logger.error("property file key missing: "
-                    + PROPERTIES_VALUE_OF_TIME_LOGNORMAL_SIGMA_KEY
-                    + ", not able to set lognormal distribution sigma parameter.");
-            errorFlag = true;
-        } else valueOfTimeLognormalSigma = Float.parseFloat(propertyValue);
-
-        if (errorFlag)
-        {
-            Exception e = new RuntimeException();
-            logger.error(
-                    "errors occurred reading properties file values for distributed value of time calculations.",
-                    e);
-            System.exit(-1);
-        }
-
-    }
-
-    private int getIncomeIndexForValueOfTime(int incomeInDollars)
-    {
-        int returnValue = -1;
-        for (int i = 0; i < incomeDollarLimitsForValueOfTime.length; i++)
-        {
-            if (incomeInDollars < incomeDollarLimitsForValueOfTime[i])
-            {
-                // return a 1s based index value
-                returnValue = i + 1;
-                break;
-            }
-        }
-
-        return returnValue;
-    }
-
-=======
-package org.sandag.abm.ctramp;
-
-import java.io.BufferedReader;
-import java.io.BufferedWriter;
-import java.io.File;
-import java.io.FileNotFoundException;
-import java.io.FileReader;
-import java.io.FileWriter;
-import java.io.IOException;
-import java.io.PrintWriter;
-import java.io.Serializable;
-import java.util.ArrayList;
-import java.util.HashMap;
-import java.util.HashSet;
-import java.util.Random;
-import java.util.StringTokenizer;
-
-import org.apache.log4j.Logger;
-import org.sandag.abm.accessibilities.BuildAccessibilities;
-import org.sandag.abm.modechoice.MgraDataManager;
-import org.sandag.abm.modechoice.TazDataManager;
-
-import umontreal.iro.lecuyer.probdist.LognormalDist;
-
-import com.pb.common.datafile.OLD_CSVFileReader;
-import com.pb.common.datafile.TableDataSet;
-import com.pb.common.util.IndexSort;
-import com.pb.common.util.ObjectUtil;
-import com.pb.common.util.SeededRandom;
-
-/**
- * @author Jim Hicks
- * 
- *         Class for managing household and person object data read from
- *         synthetic population files.
- */
-public abstract class HouseholdDataManager
-        implements HouseholdDataManagerIf, Serializable
-{
-
-    protected transient Logger        logger                                                  = Logger.getLogger(HouseholdDataManager.class);
-
-    public static final String        PROPERTIES_SYNPOP_INPUT_HH                              = "PopulationSynthesizer.InputToCTRAMP.HouseholdFile";
-    public static final String        PROPERTIES_SYNPOP_INPUT_PERS                            = "PopulationSynthesizer.InputToCTRAMP.PersonFile";
-
-    public static final String        RANDOM_SEED_NAME                                        = "Model.Random.Seed";
-
-    public static final String        OUTPUT_HH_DATA_FILE_TARGET                              = "outputHouseholdData.file";
-    public static final String        OUTPUT_PERSON_DATA_FILE_TARGET                          = "outputPersonData.file";
-
-    public static final String        READ_UWSL_RESULTS_FILE                                  = "read.uwsl.results";
-    public static final String        READ_UWSL_RESULTS_FILENAME                              = "read.uwsl.filename";
-    public static final String        READ_PRE_AO_RESULTS_FILE                                = "read.pre.ao.results";
-    public static final String        READ_PRE_AO_RESULTS_FILENAME                            = "read.pre.ao.filename";
-    
-    public static final String   PROPERTIES_DISTRIBUTED_TIME = "distributedTimeCoefficients";
-
-
-    // HHID,household_serial_no,TAZ,MGRA,VEH,PERSONS,HWORKERS,HINCCAT1,HINC,UNITTYPE,HHT,BLDGSZ
-    public static final String        HH_ID_FIELD_NAME                                        = "HHID";
-    public static final String        HH_HOME_TAZ_FIELD_NAME                                  = "TAZ";
-    public static final String        HH_HOME_MGRA_FIELD_NAME                                 = "MGRA";
-    public static final String        HH_INCOME_CATEGORY_FIELD_NAME                           = "HINCCAT1";
-    public static final String        HH_INCOME_DOLLARS_FIELD_NAME                            = "HINC";
-    public static final String        HH_WORKERS_FIELD_NAME                                   = "HWORKERS";
-    public static final String        HH_AUTOS_FIELD_NAME                                     = "VEH";
-    public static final String        HH_SIZE_FIELD_NAME                                      = "PERSONS";
-    public static final String        HH_TYPE_FIELD_NAME                                      = "HHT";
-    public static final String        HH_BLDGSZ_FIELD_NAME                                    = "BLDGSZ";
-    public static final String        HH_UNITTYPE_FIELD_NAME                                  = "UNITTYPE";
-
-    // HHID,PERID,AGE,SEX,OCCCEN1,INDCEN,PEMPLOY,PSTUDENT,PTYPE,EDUC,GRADE
-    public static final String        PERSON_HH_ID_FIELD_NAME                                 = "HHID";
-    public static final String        PERSON_PERSON_ID_FIELD_NAME                             = "PERID";
-    public static final String        PERSON_AGE_FIELD_NAME                                   = "AGE";
-    public static final String        PERSON_GENDER_FIELD_NAME                                = "SEX";
-    public static final String        PERSON_MILITARY_FIELD_NAME                              = "MILTARY";
-    public static final String        PERSON_EMPLOYMENT_CATEGORY_FIELD_NAME                   = "PEMPLOY";
-    public static final String        PERSON_STUDENT_CATEGORY_FIELD_NAME                      = "PSTUDENT";
-    public static final String        PERSON_TYPE_CATEGORY_FIELD_NAME                         = "PTYPE";
-    public static final String        PERSON_EDUCATION_ATTAINMENT_FIELD_NAME                  = "EDUC";
-    public static final String        PERSON_GRADE_ENROLLED_FIELD_NAME                        = "GRADE";
-    public static final String        PERSON_OCCCEN1_FIELD_NAME                               = "OCCCEN1";
-    public static final String        PERSON_SOC_FIELD_NAME                                   = "OCCSOC5";
-    public static final String        PERSON_INDCEN_FIELD_NAME                                = "INDCEN";
-    
-    public static final String        PERSON_TIMEFACTOR_WORK_FIELD_NAME                       = "timeFactorWork";
-    public static final String        PERSON_TIMEFACTOR_NONWORK_FIELD_NAME                    = "timeFactorNonWork";
-  
-    public static final String        PROPERTIES_HOUSEHOLD_TRACE_LIST                         = "Debug.Trace.HouseholdIdList";
-    public static final String        DEBUG_HHS_ONLY_KEY                                      = "Process.Debug.HHs.Only";
-
-    private static final String       PROPERTIES_MIN_VALUE_OF_TIME_KEY                        = "HouseholdManager.MinValueOfTime";
-    private static final String       PROPERTIES_MAX_VALUE_OF_TIME_KEY                        = "HouseholdManager.MaxValueOfTime";
-    private static final String       PROPERTIES_MEAN_VALUE_OF_TIME_VALUES_KEY                = "HouseholdManager.MeanValueOfTime.Values";
-    private static final String       PROPERTIES_MEAN_VALUE_OF_TIME_INCOME_LIMITS_KEY         = "HouseholdManager.MeanValueOfTime.Income.Limits";
-    private static final String       PROPERTIES_HH_VALUE_OF_TIME_MULTIPLIER_FOR_UNDER_18_KEY = "HouseholdManager.HH.ValueOfTime.Multiplier.Under18";
-    private static final String       PROPERTIES_MEAN_VALUE_OF_TIME_MULTIPLIER_FOR_MU_KEY     = "HouseholdManager.Mean.ValueOfTime.Multiplier.Mu";
-    private static final String       PROPERTIES_VALUE_OF_TIME_LOGNORMAL_SIGMA_KEY            = "HouseholdManager.ValueOfTime.Lognormal.Sigma";
-
-    private HashMap<String, Integer>  schoolSegmentNameIndexMap;
-    private HashMap<Integer, Integer> gsDistrictSegmentMap;
-    private HashMap<Integer, Integer> hsDistrictSegmentMap;
-    private int[]                     mgraGsDistrict;
-    private int[]                     mgraHsDistrict;
-
-    // these are not used for sandag; instead sandag uses distributed time coefficients read in the person file
-    protected float                   hhValueOfTimeMultiplierForPersonUnder18;
-    protected double                  meanValueOfTimeMultiplierBeforeLogForMu;
-    protected double                  valueOfTimeLognormalSigma;
-    protected float                   minValueOfTime;
-    protected float                   maxValueOfTime;
-    protected float[]                 meanValueOfTime;
-    protected int[]                   incomeDollarLimitsForValueOfTime;
-    protected LognormalDist[]         valueOfTimeDistribution;
-
-    protected HashMap<String, String> propertyMap;
-
-    protected String                  projectDirectory;
-    protected String                  outputHouseholdFileName;
-    protected String                  outputPersonFileName;
-
-    protected ModelStructure          modelStructure;
-
-    protected TableDataSet            hhTable;
-    protected TableDataSet            personTable;
-
-    protected HashSet<Integer>        householdTraceSet;
-
-    protected Household[]             hhs;
-    protected int[]                   hhIndexArray;
-
-    protected int                     inputRandomSeed;
-    protected int                     numPeriods;
-    protected int                     firstPeriod;
-
-    protected float                   sampleRate;
-    protected int                     sampleSeed;
-
-    protected int                     maximumNumberOfHouseholdsPerFile                        = 0;
-    protected int                     numberOfHouseholdDiskObjectFiles                        = 0;
-
-    protected MgraDataManager         mgraManager;
-    protected TazDataManager          tazManager;
-
-    protected double[]                percentHhsIncome100Kplus;
-    protected double[]                percentHhsMultipleAutos;
-    
-    protected boolean 				readTimeFactors;
-    public HouseholdDataManager()
-    {
-    }
-
-    /**
-     * Associate data in hh and person TableDataSets read from synthetic
-     * population files with Household objects and Person objects with
-     * Households.
-     */
-    protected abstract void mapTablesToHouseholdObjects();
-
-    public String testRemote()
-    {
-        System.out.println("testRemote() called by remote process.");
-        return String.format("testRemote() method in %s called.", this.getClass()
-                .getCanonicalName());
-    }
-
-    public void setDebugHhIdsFromHashmap()
-    {
-
-        householdTraceSet = new HashSet<Integer>();
-
-        // get the household ids for which debug info is required
-        String householdTraceStringList = propertyMap.get(PROPERTIES_HOUSEHOLD_TRACE_LIST);
-
-        if (householdTraceStringList != null)
-        {
-            StringTokenizer householdTokenizer = new StringTokenizer(householdTraceStringList, ",");
-            while (householdTokenizer.hasMoreTokens())
-            {
-                String listValue = householdTokenizer.nextToken();
-                int idValue = Integer.parseInt(listValue.trim());
-                householdTraceSet.add(idValue);
-            }
-        }
-
-    }
-
-    public void readPopulationFiles(String inputHouseholdFileName, String inputPersonFileName)
-    {
-    	
-        TimeCoefficientDistributions timeDistributions = new TimeCoefficientDistributions();
-        timeDistributions.createTimeDistributions(propertyMap);
-        timeDistributions.appendTimeDistributionsOnPersonFile(propertyMap);
-
-        // read synthetic population files
-        readHouseholdData(inputHouseholdFileName);
-
-        readPersonData(inputPersonFileName);
-    }
-
-    public void setModelStructure(ModelStructure modelStructure)
-    {
-        this.modelStructure = modelStructure;
-    }
-
-    public void setupHouseholdDataManager(ModelStructure modelStructure,
-            String inputHouseholdFileName, String inputPersonFileName)
-    {
-
-        mgraManager = MgraDataManager.getInstance(propertyMap);
-        tazManager = TazDataManager.getInstance(propertyMap);
-
-        setModelStructure(modelStructure);
-        readPopulationFiles(inputHouseholdFileName, inputPersonFileName);
-
-        // Set the seed for the JVM default SeededRandom object - should only be
-        // used
-        // to set the order for the
-        // HH index array so that hhs can be processed in an arbitrary order as
-        // opposed to the order imposed by
-        // the synthetic population generator.
-        // The seed was set as a command line argument for the model run, or the
-        // default if no argument supplied
-        SeededRandom.setSeed(sampleSeed);
-
-        // the seed read from the properties file controls seeding the Household
-        // object random number generator objects.
-        inputRandomSeed = Integer.parseInt(propertyMap.get(HouseholdDataManager.RANDOM_SEED_NAME));
-
-        // map synthetic population table data to objects to be used by CT-RAMP
-        mapTablesToHouseholdObjects();
-        hhTable = null;
-        personTable = null;
-
-        logPersonSummary();
-
-        setTraceHouseholdSet();
-
-        // if read pre-ao results flag is set, read the results file and
-        // populate the
-        // household object ao result field from these values.
-        String readPreAoResultsString = propertyMap.get(READ_PRE_AO_RESULTS_FILE);
-        if (readPreAoResultsString != null)
-        {
-            boolean readResults = Boolean.valueOf(readPreAoResultsString);
-            if (readResults) readPreAoResults();
-        }
-
-        // if read uwsl results flag is set, read the results file and populate
-        // the
-        // household object work/school location result fields from these
-        // values.
-        String readUwslResultsString = propertyMap.get(READ_UWSL_RESULTS_FILE);
-        if (readUwslResultsString != null)
-        {
-            boolean readResults = Boolean.valueOf(readUwslResultsString);
-            if (readResults) readWorkSchoolLocationResults();
-        }
-
-        //check if we want to read distributed time factors from the person file
-        String readTimeFactorsString = propertyMap.get(PROPERTIES_DISTRIBUTED_TIME);
-        if (readTimeFactorsString != null)
-        {
-        	readTimeFactors = Boolean.valueOf(readTimeFactorsString);
-        	logger.info("Distributed time coefficients = "+Boolean.toString(readTimeFactors));
-        }
-     
-
-        
-    }
-
-    public void setPropertyFileValues(HashMap<String, String> propertyMap)
-    {
-
-        String propertyValue = "";
-        this.propertyMap = propertyMap;
-
-        // save the project specific parameters in class attributes
-        this.projectDirectory = propertyMap.get(CtrampApplication.PROPERTIES_PROJECT_DIRECTORY);
-
-        outputHouseholdFileName = propertyMap
-                .get(CtrampApplication.PROPERTIES_OUTPUT_HOUSEHOLD_FILE);
-        outputPersonFileName = propertyMap.get(CtrampApplication.PROPERTIES_OUTPUT_PERSON_FILE);
-
-        setDebugHhIdsFromHashmap();
-
-        propertyValue = propertyMap
-                .get(CtrampApplication.PROPERTIES_SCHEDULING_NUMBER_OF_TIME_PERIODS);
-        if (propertyValue == null) numPeriods = 0;
-        else numPeriods = Integer.parseInt(propertyValue);
-
-        propertyValue = propertyMap.get(CtrampApplication.PROPERTIES_SCHEDULING_FIRST_TIME_PERIOD);
-        if (propertyValue == null) firstPeriod = 0;
-        else firstPeriod = Integer.parseInt(propertyValue);
-        
-        //check if we want to read distributed time factors from the person file
-        String readTimeFactorsString = propertyMap.get(PROPERTIES_DISTRIBUTED_TIME);
-        if (readTimeFactorsString != null)
-        {
-        	readTimeFactors = Boolean.valueOf(readTimeFactorsString);
-        	logger.info("Distributed time coefficients = "+Boolean.toString(readTimeFactors));
-        }
-
-    }
-
-    public int[] getRandomOrderHhIndexArray(int numHhs)
-    {
-
-        Random myRandom = new Random();
-        myRandom.setSeed(numHhs + 1);
-
-        int[] data = new int[numHhs];
-        for (int i = 0; i < numHhs; i++)
-            data[i] = (int) (10000000 * myRandom.nextDouble());
-
-        int[] index = IndexSort.indexSort(data);
-
-        return index;
-    }
-
-    // this is called at the end of UsualWorkSchoolLocation model step.
-    public void setUwslRandomCount(int iter)
-    {
-
-        for (int r = 0; r < hhs.length; r++)
-            hhs[r].setUwslRandomCount(iter, hhs[r].getHhRandomCount());
-
-    }
-
-    private void resetRandom(Household h, int count)
-    {
-        // get the household's Random
-        Random r = h.getHhRandom();
-
-        int seed = inputRandomSeed + h.getHhId();
-        r.setSeed(seed);
-
-        // select count Random draws to reset this household's Random to it's
-        // state
-        // prior to
-        // the model run for which model results were stored in
-        // HouseholdDataManager.
-        for (int i = 0; i < count; i++)
-            r.nextDouble();
-
-        // reset the randomCount for the household's Random
-        h.setHhRandomCount(count);
-    }
-
-    public void resetPreAoRandom()
-    {
-        for (int i = 0; i < hhs.length; i++)
-        {
-            // The Pre Auto Ownership model is the first model component, so
-            // reset
-            // counts to 0.
-            resetRandom(hhs[i], 0);
-        }
-    }
-
-    public void resetUwslRandom(int iter)
-    {
-        for (int i = 0; i < hhs.length; i++)
-        {
-            // get the current random count for the end of the shadow price
-            // iteration
-            // passed in.
-            // this value was set at the end of UsualWorkSchoolLocation model
-            // step
-            // for the given iter.
-            // if < 0, random count should be set to the count at end of pre
-            // auto
-            // ownership.
-            int uwslCount = hhs[i].getPreAoRandomCount();
-            if (iter >= 0)
-            {
-                uwslCount = hhs[i].getUwslRandomCount(iter);
-            }
-
-            // draw uwslCount random numbers from the household's Random
-            resetRandom(hhs[i], uwslCount);
-        }
-    }
-
-    public void resetAoRandom(int iter)
-    {
-        for (int i = 0; i < hhs.length; i++)
-        {
-            // get the current count prior to Auto Ownership model from the
-            // Household
-            // object.
-            // this value was set at the end of UsualWorkSchoolLocation model
-            // step.
-
-            int aoCount = hhs[i].getUwslRandomCount(iter);
-
-            // draw aoCount random numbers from the household's Random
-            resetRandom(hhs[i], aoCount);
-        }
-    }
-
-    public void resetTpRandom()
-    {
-        for (int i = 0; i < hhs.length; i++)
-        {
-            // get the current count prior to Auto Ownership model from the
-            // Household
-            // object.
-            // this value was set at the end of UsualWorkSchoolLocation model
-            // step.
-            int tpCount = hhs[i].getAoRandomCount();
-
-            // draw aoCount random numbers from the household's Random
-            resetRandom(hhs[i], tpCount);
-        }
-    }
-
-    public void resetFpRandom()
-    {
-        for (int i = 0; i < hhs.length; i++)
-        {
-            // get the current count prior to Auto Ownership model from the
-            // Household
-            // object.
-            // this value was set at the end of UsualWorkSchoolLocation model
-            // step.
-            int fpCount = hhs[i].getTpRandomCount();
-
-            // draw aoCount random numbers from the household's Random
-            resetRandom(hhs[i], fpCount);
-        }
-    }
-
-    public void resetIeRandom()
-    {
-        for (int i = 0; i < hhs.length; i++)
-        {
-            // get the current count prior to Auto Ownership model from the
-            // Household
-            // object.
-            // this value was set at the end of UsualWorkSchoolLocation model
-            // step.
-            int ieCount = hhs[i].getFpRandomCount();
-
-            // draw aoCount random numbers from the household's Random
-            resetRandom(hhs[i], ieCount);
-        }
-    }
-
-    public void resetCdapRandom()
-    {
-        for (int i = 0; i < hhs.length; i++)
-        {
-            // get the current count prior to Coordinated Daily Activity Pattern
-            // model from the Household object.
-            // this value was set at the end of Auto Ownership model step.
-            int cdapCount = hhs[i].getIeRandomCount();
-
-            // draw cdapCount random numbers
-            resetRandom(hhs[i], cdapCount);
-        }
-    }
-
-    public void resetImtfRandom()
-    {
-        for (int i = 0; i < hhs.length; i++)
-        {
-            // get the current count prior to Individual Mandatory Tour
-            // Frequency
-            // model from the Household object.
-            // this value was set at the end of Coordinated Daily Activity
-            // Pattern
-            // model step.
-            int imtfCount = hhs[i].getCdapRandomCount();
-
-            // draw imtfCount random numbers
-            resetRandom(hhs[i], imtfCount);
-        }
-    }
-
-    public void resetImtodRandom()
-    {
-        for (int i = 0; i < hhs.length; i++)
-        {
-            // get the current count prior to Individual Mandatory Tour
-            // Departure and
-            // duration model from the Household object.
-            // this value was set at the end of Individual Mandatory Tour
-            // Frequency
-            // model step.
-            int imtodCount = hhs[i].getImtfRandomCount();
-
-            // draw imtodCount random numbers
-            resetRandom(hhs[i], imtodCount);
-        }
-    }
-
-    public void resetJtfRandom()
-    {
-        for (int i = 0; i < hhs.length; i++)
-        {
-            // get the current count prior to Joint Tour Frequency model from
-            // the
-            // Household object.
-            // this value was set at the end of Individual Mandatory departure
-            // time
-            // Choice model step.
-            int jtfCount = hhs[i].getImtodRandomCount();
-
-            // draw jtfCount random numbers
-            resetRandom(hhs[i], jtfCount);
-        }
-    }
-
-    public void resetJtlRandom()
-    {
-        for (int i = 0; i < hhs.length; i++)
-        {
-            // get the current count prior to Joint Tour Location model from the
-            // Household object.
-            // this value was set at the end of Joint Tour Frequency model step.
-            int jtlCount = hhs[i].getJtfRandomCount();
-
-            // draw jtlCount random numbers
-            resetRandom(hhs[i], jtlCount);
-        }
-    }
-
-    public void resetJtodRandom()
-    {
-        for (int i = 0; i < hhs.length; i++)
-        {
-            // get the current count prior to Joint Tour Departure and duration
-            // model
-            // from the Household object.
-            // this value was set at the end of Joint Tour Location model step.
-            int jtodCount = hhs[i].getJtlRandomCount();
-
-            // draw jtodCount random numbers
-            resetRandom(hhs[i], jtodCount);
-        }
-    }
-
-    public void resetInmtfRandom()
-    {
-        for (int i = 0; i < hhs.length; i++)
-        {
-            // get the current count prior to Individual non-mandatory tour
-            // frequency
-            // model from the Household object.
-            // this value was set at the end of Joint Tour Departure and
-            // duration
-            // model step.
-            int inmtfCount = hhs[i].getJtodRandomCount();
-
-            // draw inmtfCount random numbers
-            resetRandom(hhs[i], inmtfCount);
-        }
-    }
-
-    public void resetInmtlRandom()
-    {
-        for (int i = 0; i < hhs.length; i++)
-        {
-            // get the current count prior to Individual non-mandatory tour
-            // location
-            // model from the Household object.
-            // this value was set at the end of Individual non-mandatory tour
-            // frequency model step.
-            int inmtlCount = hhs[i].getInmtfRandomCount();
-
-            // draw inmtlCount random numbers
-            resetRandom(hhs[i], inmtlCount);
-        }
-    }
-
-    public void resetInmtodRandom()
-    {
-        for (int i = 0; i < hhs.length; i++)
-        {
-            // get the current count prior to Individual non-mandatory tour
-            // departure
-            // and duration model from the Household object.
-            // this value was set at the end of Individual non-mandatory tour
-            // location model step.
-            int inmtodCount = hhs[i].getInmtlRandomCount();
-
-            // draw inmtodCount random numbers
-            resetRandom(hhs[i], inmtodCount);
-        }
-    }
-
-    public void resetAwfRandom()
-    {
-        for (int i = 0; i < hhs.length; i++)
-        {
-            // get the current count prior to At-work Subtour Frequency model
-            // from
-            // the Household object.
-            // this value was set at the end of Individual Non-Mandatory Tour
-            // Departure and duration model step.
-            int awfCount = hhs[i].getInmtodRandomCount();
-
-            // draw awfCount random numbers
-            resetRandom(hhs[i], awfCount);
-        }
-    }
-
-    public void resetAwlRandom()
-    {
-        for (int i = 0; i < hhs.length; i++)
-        {
-            // get the current count prior to At-work Subtour Location Choice
-            // model
-            // from the Household object.
-            // this value was set at the end of At-work Subtour Frequency model
-            // step.
-            int awlCount = hhs[i].getAwfRandomCount();
-
-            // draw awlCount random numbers
-            resetRandom(hhs[i], awlCount);
-        }
-    }
-
-    public void resetAwtodRandom()
-    {
-        for (int i = 0; i < hhs.length; i++)
-        {
-            // get the current count prior to At-work Subtour Time-of-day and
-            // mode
-            // choice model from the Household object.
-            // this value was set at the end of At-work Subtour Location Choice
-            // model
-            // step.
-            int awtodCount = hhs[i].getAwlRandomCount();
-
-            // draw awtodCount random numbers
-            resetRandom(hhs[i], awtodCount);
-        }
-    }
-
-    public void resetStfRandom()
-    {
-        for (int i = 0; i < hhs.length; i++)
-        {
-            // get the current count prior to stop frequency model from the
-            // Household
-            // object.
-            // this value was set at the end of At-work Subtour Time-of-day and
-            // mode
-            // choice model step.
-            int stfCount = hhs[i].getAwtodRandomCount();
-
-            // draw stfCount random numbers
-            resetRandom(hhs[i], stfCount);
-        }
-    }
-
-    public void resetStlRandom()
-    {
-        for (int i = 0; i < hhs.length; i++)
-        {
-            // get the current count prior to stop location model from the
-            // Household
-            // object.
-            // this value was set at the end of stop frequency model step.
-            int stlCount = hhs[i].getStfRandomCount();
-
-            // draw stlCount random numbers
-            resetRandom(hhs[i], stlCount);
-        }
-    }
-
-    /**
-     * Sets the HashSet used to trace households for debug purposes and sets the
-     * debug switch for each of the listed households. Also sets
-     */
-    public void setTraceHouseholdSet()
-    {
-
-        // loop through the households in the set and set the trace switches
-        for (int i = 0; i < hhs.length; i++)
-            hhs[i].setDebugChoiceModels(false);
-
-        for (int id : householdTraceSet)
-        {
-            int index = hhIndexArray[id];
-            hhs[index].setDebugChoiceModels(true);
-        }
-
-    }
-
-    /**
-     * Sets the sample rate used to run the model for a portion of the
-     * households.
-     * 
-     * @param sampleRate
-     *            , proportion of total households for which to run the model
-     *            [0.0, 1.0].
-     */
-    public void setHouseholdSampleRate(float sampleRate, int sampleSeed)
-    {
-        this.sampleRate = sampleRate;
-        this.sampleSeed = sampleSeed;
-    }
-
-    public void setHhArray(Household[] hhArray)
-    {
-        hhs = hhArray;
-    }
-
-    public void setHhArray(Household[] tempHhs, int startIndex)
-    {
-        // long startTime = System.currentTimeMillis();
-        // logger.info(String.format("start setHhArray for startIndex=%d, startTime=%d.",
-        // startIndex,
-        // startTime));
-        for (int i = 0; i < tempHhs.length; i++)
-        {
-            hhs[startIndex + i] = tempHhs[i];
-        }
-        // long endTime = System.currentTimeMillis();
-        // logger.info(String.format(
-        // "end setHhArray for startIndex=%d, endTime=%d, elapsed=%d millisecs.",
-        // startIndex,
-        // endTime, (endTime - startTime)));
-    }
-
-    /**
-     * return the array of Household objects holding the synthetic population
-     * and choice model outcomes.
-     * 
-     * @return hhs
-     */
-    public Household[] getHhArray()
-    {
-        return hhs;
-    }
-
-    public Household[] getHhArray(int first, int last)
-    {
-        // long startTime = System.currentTimeMillis();
-        // logger.info(String.format("start getHhArray for first=%d, last=%d, startTime=%d.",
-        // first, last, startTime));
-        Household[] tempHhs = new Household[last - first + 1];
-        for (int i = 0; i < tempHhs.length; i++)
-        {
-            tempHhs[i] = hhs[first + i];
-        }
-        // long endTime = System.currentTimeMillis();
-        // logger.info(String.format(
-        // "end getHhArray for first=%d, last=%d, endTime=%d, elapsed=%d millisecs.",
-        // first, last, endTime, (endTime - startTime)));
-        return tempHhs;
-    }
-
-    public int getArrayIndex(int hhId)
-    {
-        int i = hhIndexArray[hhId];
-        return i;
-    }
-
-    /**
-     * return the number of household objects read from the synthetic
-     * population.
-     * 
-     * @return
-     */
-    public int getNumHouseholds()
-    {
-        // hhs is dimesioned to number of households + 1.
-        return hhs.length;
-    }
-
-    /**
-     * set walk segment (0-none, 1-short, 2-long walk to transit access) for the
-     * origin for this tour
-     */
-    public int getInitialOriginWalkSegment(int taz, double randomNumber)
-    {
-        // double[] proportions = tazDataManager.getZonalWalkPercentagesForTaz(
-        // taz
-        // );
-        // return ChoiceModelApplication.getMonteCarloSelection(proportions,
-        // randomNumber);
-        return 0;
-    }
-
-    private void readHouseholdData(String inputHouseholdFileName)
-    {
-
-        // construct input household file name from properties file values
-        String fileName = projectDirectory + "/" + inputHouseholdFileName;
-
-        try
-        {
-            logger.info("reading popsyn household data file.");
-            OLD_CSVFileReader reader = new OLD_CSVFileReader();
-            reader.setDelimSet("," + reader.getDelimSet());
-            hhTable = reader.readFile(new File(fileName));
-        } catch (Exception e)
-        {
-            logger.fatal(String
-                    .format("Exception occurred reading synthetic household data file: %s into TableDataSet object.",
-                            fileName));
-            throw new RuntimeException(e);
-        }
-
-    }
-
-    private void readPersonData(String inputPersonFileName)
-    {
-
-        // construct input person file name from properties file values
-        String fileName = projectDirectory + "/" + inputPersonFileName;
-
-        try
-        {
-            logger.info("reading popsyn person data file.");
-            OLD_CSVFileReader reader = new OLD_CSVFileReader();
-            reader.setDelimSet("," + reader.getDelimSet());
-            personTable = reader.readFile(new File(fileName));
-        } catch (Exception e)
-        {
-            logger.fatal(String
-                    .format("Exception occurred reading synthetic person data file: %s into TableDataSet object.",
-                            fileName));
-            throw new RuntimeException(e);
-        }
-
-    }
-
-    public void logPersonSummary()
-    {
-
-        HashMap<String, HashMap<String, int[]>> summaryResults;
-
-        summaryResults = new HashMap<String, HashMap<String, int[]>>();
-
-        for (int i = 0; i < hhs.length; ++i)
-        {
-
-            Household household = hhs[i];
-
-            Person[] personArray = household.getPersons();
-            for (int j = 1; j < personArray.length; ++j)
-            {
-                Person person = personArray[j];
-                String personType = person.getPersonType();
-
-                String employmentStatus = person.getPersonEmploymentCategory();
-                String studentStatus = person.getPersonStudentCategory();
-                int age = person.getAge();
-                int ageCategory;
-                if (age <= 5)
-                {
-                    ageCategory = 0;
-                } else if (age <= 15)
-                {
-                    ageCategory = 1;
-                } else if (age <= 18)
-                {
-                    ageCategory = 2;
-                } else if (age <= 24)
-                {
-                    ageCategory = 3;
-                } else if (age <= 44)
-                {
-                    ageCategory = 4;
-                } else if (age <= 64)
-                {
-                    ageCategory = 5;
-                } else
-                {
-                    ageCategory = 6;
-                }
-
-                if (summaryResults.containsKey(personType))
-                {
-                    // have person type
-                    if (summaryResults.get(personType).containsKey(employmentStatus))
-                    {
-                        // have employment category
-                        summaryResults.get(personType).get(employmentStatus)[ageCategory] += 1;
-                    } else
-                    {
-                        // don't have employment category
-                        summaryResults.get(personType).put(employmentStatus, new int[7]);
-                        summaryResults.get(personType).get(employmentStatus)[ageCategory] += 1;
-                    }
-                    if (summaryResults.get(personType).containsKey(studentStatus))
-                    {
-                        // have student category
-                        summaryResults.get(personType).get(studentStatus)[ageCategory] += 1;
-                    } else
-                    {
-                        // don't have student category
-                        summaryResults.get(personType).put(studentStatus, new int[7]);
-                        summaryResults.get(personType).get(studentStatus)[ageCategory] += 1;
-                    }
-                } else
-                {
-                    // don't have person type
-                    summaryResults.put(personType, new HashMap<String, int[]>());
-                    summaryResults.get(personType).put(studentStatus, new int[7]);
-                    summaryResults.get(personType).get(studentStatus)[ageCategory] += 1;
-                    summaryResults.get(personType).put(employmentStatus, new int[7]);
-                    summaryResults.get(personType).get(employmentStatus)[ageCategory] += 1;
-                }
-            }
-        }
-        String headerRow = String.format("%5s\t", "Age\t");
-        for (String empCategory : Person.EMPLOYMENT_CATEGORY_NAME_ARRAY)
-        {
-            headerRow += String.format("%16s\t", empCategory);
-        }
-        for (String stuCategory : Person.STUDENT_CATEGORY_NAME_ARRAY)
-        {
-            headerRow += String.format("%16s\t", stuCategory);
-        }
-        String[] ageCategories = {"0-5", "6-15", "16-18", "19-24", "25-44", "45-64", "65+"};
-
-        for (String personType : summaryResults.keySet())
-        {
-
-            logger.info("Summary for person type: " + personType);
-
-            logger.info(headerRow);
-            String row = "";
-
-            HashMap<String, int[]> personTypeSummary = summaryResults.get(personType);
-
-            for (int j = 0; j < ageCategories.length; ++j)
-            {
-                row = String.format("%5s\t", ageCategories[j]);
-                for (String empCategory : Person.EMPLOYMENT_CATEGORY_NAME_ARRAY)
-                {
-                    if (personTypeSummary.containsKey(empCategory))
-                    {
-                        row += String.format("%16d\t", personTypeSummary.get(empCategory)[j]);
-                    } else row += String.format("%16d\t", 0);
-                }
-                for (String stuCategory : Person.STUDENT_CATEGORY_NAME_ARRAY)
-                {
-                    if (personTypeSummary.containsKey(stuCategory))
-                    {
-                        row += String.format("%16d\t", personTypeSummary.get(stuCategory)[j]);
-                    } else row += String.format("%16d\t", 0);
-                }
-                logger.info(row);
-            }
-
-        }
-
-    }
-
-    public int[][] getTourPurposePersonsByHomeMgra(String[] purposeList)
-    {
-
-        int maxMgra = mgraManager.getMaxMgra();
-        int[][] personsWithMandatoryPurpose = new int[purposeList.length][maxMgra + 1];
-
-        // hhs is dimesioned to number of households + 1.
-        for (int r = 0; r < hhs.length; r++)
-        {
-
-            Person[] persons = hhs[r].getPersons();
-
-            int homeMgra = hhs[r].getHhMgra();
-
-            for (int p = 1; p < persons.length; p++)
-            {
-
-                Person person = persons[p];
-
-                int purposeIndex = -1;
-                try
-                {
-
-                    if (person.getPersonIsWorker() == 1)
-                    {
-
-                        purposeIndex = person.getWorkLocationSegmentIndex();
-                        personsWithMandatoryPurpose[purposeIndex][homeMgra]++;
-
-                    }
-
-                    if (person.getPersonIsPreschoolChild() == 1
-                            || person.getPersonIsStudentDriving() == 1
-                            || person.getPersonIsStudentNonDriving() == 1
-                            || person.getPersonIsUniversityStudent() == 1)
-                    {
-
-                        purposeIndex = person.getSchoolLocationSegmentIndex();
-                        personsWithMandatoryPurpose[purposeIndex][homeMgra]++;
-
-                    }
-
-                } catch (RuntimeException e)
-                {
-                    logger.error(String
-                            .format("exception caught summing workers/students by origin zone for household table record r=%d.",
-                                    r));
-                    throw e;
-                }
-
-            }
-
-        } // r (households)
-
-        return personsWithMandatoryPurpose;
-
-    }
-
-    public double[] getPercentHhsIncome100Kplus()
-    {
-        return percentHhsIncome100Kplus;
-    }
-
-    public double[] getPercentHhsMultipleAutos()
-    {
-        return percentHhsMultipleAutos;
-    }
-
-    public void computeTransponderChoiceTazPercentArrays()
-    {
-
-        PrintWriter out = null;
-        try
-        {
-            out = new PrintWriter(new BufferedWriter(new FileWriter(new File(
-                    "./transpChoiceArrays.csv"))));
-        } catch (IOException e)
-        {
-            // TODO Auto-generated catch block
-            e.printStackTrace();
-        }
-
-        int maxTaz = tazManager.maxTaz;
-        int[] numHhs = new int[maxTaz + 1];
-
-        // for percent of households in TAZ with income > $100K
-        percentHhsIncome100Kplus = new double[maxTaz + 1];
-        // for percent og households in TAZ with multiple autos
-        percentHhsMultipleAutos = new double[maxTaz + 1];
-
-        for (int r = 0; r < getNumHouseholds(); r++)
-        {
-            int homeMgra = hhs[r].getHhMgra();
-            int homeTaz = mgraManager.getTaz(homeMgra);
-            numHhs[homeTaz]++;
-            if (hhs[r].getIncomeInDollars() > 100000) percentHhsIncome100Kplus[homeTaz]++;
-            if (hhs[r].getAutoOwnershipModelResult() > 1) percentHhsMultipleAutos[homeTaz]++;
-        }
-
-        out.println("taz,numHhsTaz,numHhsIncome100KplusTaz,numHhsMultipleAutosTaz,proportionHhsIncome100KplusTaz,proportionHhsMultipleAutosTaz");
-
-        for (int i = 0; i <= maxTaz; i++)
-        {
-
-            out.print(i + "," + numHhs[i] + "," + percentHhsIncome100Kplus[i] + ","
-                    + percentHhsMultipleAutos[i]);
-            if (numHhs[i] > 0)
-            {
-                percentHhsIncome100Kplus[i] /= numHhs[i];
-                percentHhsMultipleAutos[i] /= numHhs[i];
-                out.println("," + percentHhsIncome100Kplus[i] + "," + percentHhsMultipleAutos[i]);
-            } else
-            {
-                out.println("," + 0.0 + "," + 0.0);
-            }
-        }
-
-        out.close();
-    }
-
-    public int[][] getWorkersByHomeMgra(HashMap<Integer, Integer> segmentValueIndexMap)
-    {
-
-        int maxMgra = mgraManager.getMaxMgra();
-
-        int[][] workersByHomeMgra = new int[segmentValueIndexMap.size()][maxMgra + 1];
-
-        // hhs is dimesioned to number of households + 1.
-        for (int r = 0; r < getNumHouseholds(); r++)
-        {
-
-            Person[] persons = hhs[r].getPersons();
-
-            int homeMgra = hhs[r].getHhMgra();
-
-            for (int p = 1; p < persons.length; p++)
-            {
-
-                Person person = persons[p];
-
-                if (person.getPersonIsFullTimeWorker() == 1
-                        || person.getPersonIsPartTimeWorker() == 1)
-                {
-
-                    int occup = -1;
-                    int segmentIndex = -1;
-                    try
-                    {
-
-                        occup = person.getPersPecasOccup();
-                        segmentIndex = segmentValueIndexMap.get(occup);
-                        workersByHomeMgra[segmentIndex][homeMgra]++;
-
-                    } catch (Exception e)
-                    {
-                        logger.error(
-                                String.format(
-                                        "exception caught summing workers by origin MGRA for household table record r=%d, person=%d, homeMgra=%d, occup=%d, segmentIndex=%d.",
-                                        r, person.getPersonNum(), homeMgra, occup, segmentIndex), e);
-                        throw new RuntimeException();
-                    }
-
-                }
-
-            }
-
-        } // r (households)
-
-        return workersByHomeMgra;
-
-    }
-
-    public int[][] getStudentsByHomeMgra()
-    {
-
-        int maxMgra = mgraManager.getMaxMgra();
-
-        // there are 5 school types - preschool, K-8, HS, University with
-        // typical
-        // students, University with non-typical students.
-        int[][] studentsByHomeMgra = new int[schoolSegmentNameIndexMap.size()][maxMgra + 1];
-
-        // hhs is dimesioned to number of households + 1.
-        for (int r = 0; r < getNumHouseholds(); r++)
-        {
-
-            Person[] persons = hhs[r].getPersons();
-
-            int homeMgra = hhs[r].getHhMgra();
-
-            for (int p = 1; p < persons.length; p++)
-            {
-
-                Person person = persons[p];
-
-                if (person.getPersonIsPreschoolChild() == 1
-                        || person.getPersonIsStudentNonDriving() == 1
-                        || person.getPersonIsStudentDriving() == 1
-                        || person.getPersonIsUniversityStudent() == 1)
-                {
-
-                    int segmentIndex = -1;
-                    try
-                    {
-
-                        if (person.getPersonIsPreschoolChild() == 1)
-                        {
-                            segmentIndex = schoolSegmentNameIndexMap
-                                    .get(BuildAccessibilities.SCHOOL_DC_SIZE_SEGMENT_NAME_LIST[BuildAccessibilities.PRESCHOOL_SEGMENT_GROUP_INDEX]);
-                        } else if (person.getPersonIsGradeSchool() == 1)
-                        {
-                            int gsDistrict = mgraGsDistrict[homeMgra];
-                            segmentIndex = gsDistrictSegmentMap.get(gsDistrict);
-                        } else if (person.getPersonIsHighSchool() == 1)
-                        {
-                            int hsDistrict = mgraHsDistrict[homeMgra];
-                            segmentIndex = hsDistrictSegmentMap.get(hsDistrict);
-                        } else if (person.getPersonIsUniversityStudent() == 1
-                                && person.getAge() < 30)
-                        {
-                            segmentIndex = schoolSegmentNameIndexMap
-                                    .get(BuildAccessibilities.SCHOOL_DC_SIZE_SEGMENT_NAME_LIST[BuildAccessibilities.UNIV_TYPICAL_SEGMENT_GROUP_INDEX]);
-                        } else if (person.getPersonIsUniversityStudent() == 1
-                                && person.getAge() >= 30)
-                        {
-                            segmentIndex = schoolSegmentNameIndexMap
-                                    .get(BuildAccessibilities.SCHOOL_DC_SIZE_SEGMENT_NAME_LIST[BuildAccessibilities.UNIV_NONTYPICAL_SEGMENT_GROUP_INDEX]);
-                        }
-
-                        // if person type is a student but segment index is -1,
-                        // the person is not enrolled; assume home schooled and
-                        // don't add to sum by home mgra
-                        if (segmentIndex >= 0) studentsByHomeMgra[segmentIndex][homeMgra]++;
-
-                    } catch (Exception e)
-                    {
-                        logger.error(
-                                String.format(
-                                        "exception caught summing students by origin MGRA for household table record r=%d, person=%d, homeMgra=%d, segmentIndex=%d.",
-                                        r, person.getPersonNum(), homeMgra, segmentIndex), e);
-                        throw new RuntimeException();
-                    }
-
-                }
-
-            }
-
-        } // r (households)
-
-        return studentsByHomeMgra;
-
-    }
-
-    public int[] getIndividualNonMandatoryToursByHomeMgra(String purposeString)
-    {
-
-        // dimension the array
-        int maxMgra = mgraManager.getMaxMgra();
-        int[] individualNonMandatoryTours = new int[maxMgra + 1];
-
-        // hhs is dimesioned to number of households + 1.
-        int count = 0;
-        for (int r = 0; r < hhs.length; r++)
-        {
-
-            Person[] persons = hhs[r].getPersons();
-
-            for (int p = 1; p < persons.length; p++)
-            {
-
-                Person person = persons[p];
-
-                ArrayList<Tour> it = person.getListOfIndividualNonMandatoryTours();
-
-                try
-                {
-
-                    if (it.size() == 0) continue;
-
-                    for (Tour tour : it)
-                    {
-                        // increment the segment count if it's the right purpose
-                        String tourPurpose = tour.getTourPurpose();
-                        if (purposeString.startsWith(tourPurpose))
-                        {
-                            int homeMgra = hhs[r].getHhMgra();
-                            individualNonMandatoryTours[homeMgra]++;
-                            count++;
-                        }
-                    }
-
-                } catch (RuntimeException e)
-                {
-                    logger.error(String
-                            .format("exception caught counting number of individualNonMandatory tours for purpose: %s, for household table record r=%d, personNum=%d.",
-                                    purposeString, r, person.getPersonNum()));
-                    throw e;
-                }
-
-            }
-
-        } // r (households)
-
-        return individualNonMandatoryTours;
-    }
-
-    public int[][] getWorkToursByDestMgra(HashMap<Integer, Integer> segmentValueIndexMap)
-    {
-
-        // dimension the array
-        int maxMgra = mgraManager.getMaxMgra();
-        int destMgra = 0;
-
-        int[][] workTours = new int[segmentValueIndexMap.size()][maxMgra + 1];
-
-        // hhs is dimesioned to number of households + 1.
-        for (int r = 0; r < getNumHouseholds(); r++)
-        {
-
-            Person[] persons = hhs[r].getPersons();
-
-            for (int p = 1; p < persons.length; p++)
-            {
-
-                Person person = persons[p];
-
-                int occup = -1;
-                int segmentIndex = -1;
-                try
-                {
-
-                    if (person.getPersonIsWorker() == 1)
-                    {
-
-                        destMgra = person.getWorkLocation();
-
-                        if (destMgra != ModelStructure.WORKS_AT_HOME_LOCATION_INDICATOR)
-                        {
-                            occup = person.getPersPecasOccup();
-                            segmentIndex = segmentValueIndexMap.get(occup);
-                            workTours[segmentIndex][destMgra]++;
-                        }
-
-                    }
-
-                } catch (Exception e)
-                {
-                    logger.error(
-                            String.format(
-                                    "exception caught summing workers by work location MGRA for household table record r=%d, person=%d, workMgra=%d, occup=%d, segmentIndex=%d.",
-                                    r, person.getPersonNum(), destMgra, occup, segmentIndex), e);
-                    throw new RuntimeException();
-                }
-
-            }
-
-        } // r (households)
-
-        return workTours;
-
-    }
-
-    public int[] getWorksAtHomeBySegment(HashMap<Integer, Integer> segmentValueIndexMap)
-    {
-
-        int destMgra = 0;
-
-        int[] workAtHome = new int[segmentValueIndexMap.size()];
-
-        // hhs is dimesioned to number of households + 1.
-        for (int r = 0; r < getNumHouseholds(); r++)
-        {
-
-            Person[] persons = hhs[r].getPersons();
-
-            for (int p = 1; p < persons.length; p++)
-            {
-
-                Person person = persons[p];
-
-                int occup = -1;
-                int segmentIndex = -1;
-                try
-                {
-
-                    if (person.getPersonIsWorker() == 1)
-                    {
-
-                        destMgra = person.getWorkLocation();
-
-                        if (destMgra == ModelStructure.WORKS_AT_HOME_LOCATION_INDICATOR)
-                        {
-                            occup = person.getPersPecasOccup();
-                            segmentIndex = segmentValueIndexMap.get(occup);
-                            workAtHome[segmentIndex]++;
-                        }
-
-                    }
-
-                } catch (Exception e)
-                {
-                    logger.error(
-                            String.format(
-                                    "exception caught summing workers by work location MGRA for household table record r=%d, person=%d, workMgra=%d, occup=%d, segmentIndex=%d.",
-                                    r, person.getPersonNum(), destMgra, occup, segmentIndex), e);
-                    throw new RuntimeException();
-                }
-
-            }
-
-        } // r (households)
-
-        return workAtHome;
-
-    }
-
-    public void setSchoolDistrictMappings(HashMap<String, Integer> segmentNameIndexMap,
-            int[] mgraGsDist, int[] mgraHsDist, HashMap<Integer, Integer> gsDistSegMap,
-            HashMap<Integer, Integer> hsDistSegMap)
-    {
-
-        schoolSegmentNameIndexMap = segmentNameIndexMap;
-        gsDistrictSegmentMap = gsDistSegMap;
-        hsDistrictSegmentMap = hsDistSegMap;
-        mgraGsDistrict = mgraGsDist;
-        mgraHsDistrict = mgraHsDist;
-    }
-
-    public int[][] getSchoolToursByDestMgra()
-    {
-
-        // dimension the array
-        int maxMgra = mgraManager.getMaxMgra();
-        int destMgra = 0;
-
-        int[][] schoolTours = new int[schoolSegmentNameIndexMap.size()][maxMgra + 1];
-
-        // hhs is dimesioned to number of households + 1.
-        for (int r = 0; r < getNumHouseholds(); r++)
-        {
-
-            Person[] persons = hhs[r].getPersons();
-
-            for (int p = 1; p < persons.length; p++)
-            {
-
-                Person person = persons[p];
-                destMgra = person.getPersonSchoolLocationZone();
-                if (destMgra == 0) continue;
-
-                int segmentIndex = -1;
-                try
-                {
-
-                    if (person.getPersonIsPreschoolChild() == 1)
-                    {
-                        segmentIndex = schoolSegmentNameIndexMap
-                                .get(BuildAccessibilities.SCHOOL_DC_SIZE_SEGMENT_NAME_LIST[BuildAccessibilities.PRESCHOOL_SEGMENT_GROUP_INDEX]);
-                    } else if (person.getPersonIsGradeSchool() == 1)
-                    {
-                        int gsDistrict = mgraGsDistrict[destMgra];
-                        segmentIndex = gsDistrictSegmentMap.get(gsDistrict);
-                    } else if (person.getPersonIsHighSchool() == 1)
-                    {
-                        int hsDistrict = mgraHsDistrict[destMgra];
-                        segmentIndex = hsDistrictSegmentMap.get(hsDistrict);
-                    } else if (person.getPersonIsUniversityStudent() == 1 && person.getAge() < 30)
-                    {
-                        segmentIndex = schoolSegmentNameIndexMap
-                                .get(BuildAccessibilities.SCHOOL_DC_SIZE_SEGMENT_NAME_LIST[BuildAccessibilities.UNIV_TYPICAL_SEGMENT_GROUP_INDEX]);
-                    } else if (person.getPersonIsUniversityStudent() == 1 && person.getAge() >= 30)
-                    {
-                        segmentIndex = schoolSegmentNameIndexMap
-                                .get(BuildAccessibilities.SCHOOL_DC_SIZE_SEGMENT_NAME_LIST[BuildAccessibilities.UNIV_NONTYPICAL_SEGMENT_GROUP_INDEX]);
-                    }
-
-                    // if person type is a student but segment index is -1, the
-                    // person is not enrolled; assume home schooled and don't
-                    // add to sum by home mgra
-                    if (segmentIndex >= 0) schoolTours[segmentIndex][destMgra]++;
-
-                } catch (Exception e)
-                {
-                    logger.error(
-                            String.format(
-                                    "exception caught summing students by origin MGRA for household table record r=%d, person=%d, schoolMgra=%d, segmentIndex=%d.",
-                                    r, person.getPersonNum(), destMgra, segmentIndex), e);
-                    throw new RuntimeException();
-                }
-
-            }
-
-        } // r (households)
-
-        return schoolTours;
-
-    }
-
-    public int[] getJointToursByHomeZoneSubZone(String purposeString)
-    {
-
-        // dimension the array
-        int maxMgra = mgraManager.getMaxMgra();
-
-        int[] jointTours = new int[maxMgra + 1];
-
-        // hhs is dimesioned to number of households + 1.
-        int count = 0;
-        for (int r = 0; r < hhs.length; r++)
-        {
-
-            try
-            {
-
-                Tour[] jt = hhs[r].getJointTourArray();
-
-                if (jt == null) continue;
-
-                for (int i = 0; i < jt.length; i++)
-                {
-                    // increment the segment count if it's the right purpose
-                    if (jt[i].getTourPurpose().equalsIgnoreCase(purposeString))
-                    {
-                        int homeMgra = hhs[r].getHhMgra();
-                        jointTours[homeMgra]++;
-                        count++;
-                    }
-                }
-
-            } catch (RuntimeException e)
-            {
-                logger.error(String
-                        .format("exception caught counting number of joint tours for purpose: %s, for household table record r=%d.",
-                                purposeString, r));
-                throw e;
-            }
-
-        } // r (households)
-
-        return jointTours;
-    }
-
-    public int[] getAtWorkSubtoursByWorkMgra(String purposeString)
-    {
-
-        // dimension the array
-        int maxMgra = mgraManager.getMaxMgra();
-
-        int[] subtours = new int[maxMgra + 1];
-
-        // hhs is dimesioned to number of households + 1.
-        int count = 0;
-        for (int r = 0; r < hhs.length; r++)
-        {
-
-            Person[] persons = hhs[r].getPersons();
-
-            for (int p = 1; p < persons.length; p++)
-            {
-
-                Person person = persons[p];
-
-                ArrayList<Tour> subtourList = person.getListOfAtWorkSubtours();
-
-                try
-                {
-
-                    if (subtourList.size() == 0) continue;
-
-                    for (Tour tour : subtourList)
-                    {
-                        // increment the segment count if it's the right purpose
-                        String tourPurpose = tour.getTourPurpose();
-                        if (tourPurpose.startsWith(purposeString))
-                        {
-                            int workZone = tour.getTourOrigMgra();
-                            subtours[workZone]++;
-                            count++;
-                        }
-                    }
-
-                } catch (RuntimeException e)
-                {
-                    logger.error(String
-                            .format("exception caught counting number of at-work subtours for purpose: %s, for household table record r=%d, personNum=%d, count=0%d.",
-                                    purposeString, r, person.getPersonNum(), count));
-                    throw e;
-                }
-
-            }
-
-        } // r (households)
-
-        return subtours;
-    }
-
-    public void readWorkSchoolLocationResults()
-    {
-
-        String[] headings = {"HHID", "HomeMGRA", "Income", "PersonID", "PersonNum", "PersonType",
-                "PersonAge", "EmploymentCategory", "StudentCategory", "WorkSegment",
-                "SchoolSegment", "WorkLocation", "WorkLocationDistance", "WorkLocationLogsum",
-                "SchoolLocation", "SchoolLocationDistance", "SchoolLocationLogsum"};
-
-        String wsLocResultsFileName = propertyMap.get(READ_UWSL_RESULTS_FILENAME);
-
-        // open the input stream
-        String delimSet = ",";
-        BufferedReader uwslStream = null;
-        String fileName = projectDirectory + wsLocResultsFileName;
-        try
-        {
-            uwslStream = new BufferedReader(new FileReader(new File(fileName)));
-        } catch (FileNotFoundException e)
-        {
-            e.printStackTrace();
-            System.exit(-1);
-        }
-
-        // first parse the results file field names from the first record and
-        // associate column position with fields used in model
-        HashMap<Integer, String> indexHeadingMap = new HashMap<Integer, String>();
-
-        String line = "";
-        try
-        {
-            line = uwslStream.readLine();
-        } catch (IOException e)
-        {
-            e.printStackTrace();
-            System.exit(-1);
-        }
-        StringTokenizer st = new StringTokenizer(line, delimSet);
-        int col = 0;
-        while (st.hasMoreTokens())
-        {
-            String label = st.nextToken();
-            for (String heading : headings)
-            {
-                if (heading.equalsIgnoreCase(label))
-                {
-                    indexHeadingMap.put(col, heading);
-                    break;
-                }
-            }
-            col++;
-        }
-
-        Household hh = null;
-        Person person = null;
-
-        try
-        {
-
-            while ((line = uwslStream.readLine()) != null)
-            {
-
-                // set the line number for the next line in the sample of
-                // households
-                // int sortedSampleIndex =
-                // sortedIndices[sortedSample[sampleCount]];
-
-                // get the household id and personNum first, before parsing
-                // other
-                // fields. Skip to next record if not in the sample.
-                col = 0;
-                int id = -1;
-                int personNum = -1;
-                int workLocation = -1;
-                int schoolLocation = -1;
-                st = new StringTokenizer(line, delimSet);
-                while (st.hasMoreTokens())
-                {
-                    String fieldValue = st.nextToken();
-                    if (indexHeadingMap.containsKey(col))
-                    {
-                        String fieldName = indexHeadingMap.get(col++);
-
-                        if (fieldName.equalsIgnoreCase("HHID"))
-                        {
-                            id = Integer.parseInt(fieldValue);
-
-                            int index = getArrayIndex(id);
-                            hh = hhs[index];
-                        } else if (fieldName.equalsIgnoreCase("PersonNum"))
-                        {
-                            personNum = Integer.parseInt(fieldValue);
-                            person = hh.getPerson(personNum);
-                        } else if (fieldName.equalsIgnoreCase("WorkSegment"))
-                        {
-                            int workSegment = Integer.parseInt(fieldValue);
-                            person.setWorkLocationSegmentIndex(workSegment);
-                        } else if (fieldName.equalsIgnoreCase("workLocation"))
-                        {
-                            workLocation = Integer.parseInt(fieldValue);
-                            person.setWorkLocation(workLocation);
-                        } else if (fieldName.equalsIgnoreCase("WorkLocationDistance"))
-                        {
-                            float distance = Float.parseFloat(fieldValue);
-                            person.setWorkLocDistance(distance);
-                        } else if (fieldName.equalsIgnoreCase("WorkLocationLogsum"))
-                        {
-                            float logsum = Float.parseFloat(fieldValue);
-                            person.setWorkLocLogsum(logsum);
-                        } else if (fieldName.equalsIgnoreCase("SchoolSegment"))
-                        {
-                            int schoolSegment = Integer.parseInt(fieldValue);
-                            person.setSchoolLocationSegmentIndex(schoolSegment);
-                        } else if (fieldName.equalsIgnoreCase("SchoolLocation"))
-                        {
-                            schoolLocation = Integer.parseInt(fieldValue);
-                            person.setSchoolLoc(schoolLocation);
-                        } else if (fieldName.equalsIgnoreCase("SchoolLocationDistance"))
-                        {
-                            float distance = Float.parseFloat(fieldValue);
-                            person.setSchoolLocDistance(distance);
-                        } else if (fieldName.equalsIgnoreCase("SchoolLocationLogsum"))
-                        {
-                            float logsum = Float.parseFloat(fieldValue);
-                            person.setSchoolLocLogsum(logsum);
-                            break;
-                        }
-
-                    } else
-                    {
-                        col++;
-                    }
-
-                }
-
-            }
-
-        } catch (NumberFormatException e)
-        {
-            e.printStackTrace();
-            System.exit(-1);
-        } catch (IOException e)
-        {
-            e.printStackTrace();
-            System.exit(-1);
-        }
-
-    }
-
-    public void readPreAoResults()
-    {
-
-        String[] headings = {"HHID", "AO"};
-
-        String preAoResultsFileName = propertyMap.get(READ_PRE_AO_RESULTS_FILENAME);
-
-        // open the input stream
-        String delimSet = ",";
-        BufferedReader inStream = null;
-        String fileName = projectDirectory + preAoResultsFileName;
-        try
-        {
-            inStream = new BufferedReader(new FileReader(new File(fileName)));
-        } catch (FileNotFoundException e)
-        {
-            e.printStackTrace();
-            System.exit(-1);
-        }
-
-        // first parse the results file field names from the first record and
-        // associate column position with fields used in model
-        HashMap<Integer, String> indexHeadingMap = new HashMap<Integer, String>();
-
-        String line = "";
-        try
-        {
-            line = inStream.readLine();
-        } catch (IOException e)
-        {
-            e.printStackTrace();
-            System.exit(-1);
-        }
-        StringTokenizer st = new StringTokenizer(line, delimSet);
-        int col = 0;
-        while (st.hasMoreTokens())
-        {
-            String label = st.nextToken();
-            for (String heading : headings)
-            {
-                if (heading.equalsIgnoreCase(label))
-                {
-                    indexHeadingMap.put(col, heading);
-                    break;
-                }
-            }
-            col++;
-        }
-
-        Household hh = null;
-
-        try
-        {
-
-            while ((line = inStream.readLine()) != null)
-            {
-
-                // set the line number for the next line in the sample of
-                // households
-                // int sortedSampleIndex =
-                // sortedIndices[sortedSample[sampleCount]];
-
-                // get the household id first, before parsing other fields. Skip
-                // to
-                // next record if not in the sample.
-                col = 0;
-                int id = -1;
-                int ao = -1;
-                st = new StringTokenizer(line, delimSet);
-                while (st.hasMoreTokens())
-                {
-                    String fieldValue = st.nextToken();
-                    if (indexHeadingMap.containsKey(col))
-                    {
-                        String fieldName = indexHeadingMap.get(col++);
-
-                        if (fieldName.equalsIgnoreCase("HHID"))
-                        {
-                            id = Integer.parseInt(fieldValue);
-
-                            int index = getArrayIndex(id);
-                            hh = hhs[index];
-                        } else if (fieldName.equalsIgnoreCase("AO"))
-                        {
-                            ao = Integer.parseInt(fieldValue);
-                            // pass in the ao model alternative number to this
-                            // method
-                            hh.setAutoOwnershipModelResult(ao + 1);
-                            break;
-                        }
-
-                    } else
-                    {
-                        col++;
-                    }
-
-                }
-
-            }
-
-        } catch (NumberFormatException e)
-        {
-            e.printStackTrace();
-            System.exit(-1);
-        } catch (IOException e)
-        {
-            e.printStackTrace();
-            System.exit(-1);
-        }
-
-    }
-
-    public long getBytesUsedByHouseholdArray()
-    {
-
-        long numBytes = 0;
-        for (int i = 0; i < hhs.length; i++)
-        {
-            Household hh = hhs[i];
-            long size = ObjectUtil.sizeOf(hh);
-            numBytes += size;
-        }
-
-        return numBytes;
-    }
-
-    /**
-     * Assigns each individual person their own value of time, drawing from a
-     * lognormal distribution as a function of income.
-     */
-    protected void setDistributedValuesOfTime()
-    {
-
-        // read in values from property file
-        setValueOfTimePropertyFileValues();
-
-        // set up the probability distributions
-        for (int i = 0; i < valueOfTimeDistribution.length; i++)
-        {
-            double mu = Math.log(meanValueOfTime[i] * meanValueOfTimeMultiplierBeforeLogForMu);
-            valueOfTimeDistribution[i] = new LognormalDist(mu, valueOfTimeLognormalSigma);
-        }
-
-        for (int i = 0; i < hhs.length; ++i)
-        {
-            Household household = hhs[i];
-
-            // each HH gets a VOT for consistency
-            double rnum = household.getHhRandom().nextDouble();
-            int incomeCategory = getIncomeIndexForValueOfTime(household.getIncomeInDollars());
-            double hhValueOfTime = valueOfTimeDistribution[incomeCategory - 1].inverseF(rnum);
-
-            // constrain to logical min and max values
-            if (hhValueOfTime < minValueOfTime) hhValueOfTime = minValueOfTime;
-            if (hhValueOfTime > maxValueOfTime) hhValueOfTime = maxValueOfTime;
-
-            // adults get the full value, and children 2/3 (1-based)
-            Person[] personArray = household.getPersons();
-            for (int j = 1; j < personArray.length; ++j)
-            {
-                Person person = personArray[j];
-
-                int age = person.getAge();
-                if (age < 18) person.setValueOfTime((float) hhValueOfTime
-                        * hhValueOfTimeMultiplierForPersonUnder18);
-                else person.setValueOfTime((float) hhValueOfTime);
-            }
-        }
-    }
-
-    /**
-     * Sets additional properties specific to MTC, included distributed
-     * value-of-time information
-     */
-    private void setValueOfTimePropertyFileValues()
-    {
-
-        boolean errorFlag = false;
-        String propertyValue = "";
-
-        propertyValue = propertyMap.get(PROPERTIES_MIN_VALUE_OF_TIME_KEY);
-        if (propertyValue == null)
-        {
-            logger.error("property file key missing: " + PROPERTIES_MIN_VALUE_OF_TIME_KEY
-                    + ", not able to set min value of time value.");
-            errorFlag = true;
-        } else minValueOfTime = Float.parseFloat(propertyValue);
-
-        propertyValue = propertyMap.get(PROPERTIES_MAX_VALUE_OF_TIME_KEY);
-        if (propertyValue == null)
-        {
-            logger.error("property file key missing: " + PROPERTIES_MAX_VALUE_OF_TIME_KEY
-                    + ", not able to set max value of time value.");
-            errorFlag = true;
-        } else maxValueOfTime = Float.parseFloat(propertyValue);
-
-        // mean values of time by income category are specified as a
-        // "comma-sparated" list of float values
-        // the number of mean values in the lsit determines the number of income
-        // categories for value of time
-        // the number of upper limit income dollar values is expected to be
-        // number of mean values - 1.
-        int numIncomeCategories = -1;
-        String meanValueOfTimesPropertyValue = propertyMap
-                .get(PROPERTIES_MEAN_VALUE_OF_TIME_VALUES_KEY);
-        if (meanValueOfTimesPropertyValue == null)
-        {
-            logger.error("property file key missing: " + PROPERTIES_MEAN_VALUE_OF_TIME_VALUES_KEY
-                    + ", not able to set mean value of time values.");
-            errorFlag = true;
-        } else
-        {
-
-            ArrayList<Float> valueList = new ArrayList<Float>();
-            StringTokenizer valueTokenizer = new StringTokenizer(meanValueOfTimesPropertyValue, ",");
-            while (valueTokenizer.hasMoreTokens())
-            {
-                String listValue = valueTokenizer.nextToken();
-                float value = Float.parseFloat(listValue.trim());
-                valueList.add(value);
-            }
-
-            numIncomeCategories = valueList.size();
-            meanValueOfTime = new float[numIncomeCategories];
-            valueOfTimeDistribution = new LognormalDist[numIncomeCategories];
-
-            for (int i = 0; i < numIncomeCategories; i++)
-                meanValueOfTime[i] = valueList.get(i);
-        }
-
-        // read the upper limit values for value of time income ranges.
-        // there should be exactly 1 less than the number of mean value of time
-        // values - any other value is an error.
-        String valueOfTimeIncomesPropertyValue = propertyMap
-                .get(PROPERTIES_MEAN_VALUE_OF_TIME_INCOME_LIMITS_KEY);
-        if (valueOfTimeIncomesPropertyValue == null)
-        {
-            logger.error("property file key missing: "
-                    + PROPERTIES_MEAN_VALUE_OF_TIME_INCOME_LIMITS_KEY
-                    + ", not able to set upper limits for value of time income ranges.");
-            errorFlag = true;
-        } else
-        {
-
-            ArrayList<Integer> valueList = new ArrayList<Integer>();
-            StringTokenizer valueTokenizer = new StringTokenizer(valueOfTimeIncomesPropertyValue,
-                    ",");
-            while (valueTokenizer.hasMoreTokens())
-            {
-                String listValue = valueTokenizer.nextToken();
-                int value = Integer.parseInt(listValue.trim());
-                valueList.add(value);
-            }
-
-            int numIncomeValues = valueList.size();
-            if (numIncomeValues != (numIncomeCategories - 1))
-            {
-                Exception e = new RuntimeException();
-                logger.error("an error occurred reading properties file values for distributed value of time calculations.");
-                logger.error("the mean value of time values property="
-                        + meanValueOfTimesPropertyValue + " specifies " + numIncomeCategories
-                        + " mean values, thus " + numIncomeCategories + " income ranges.");
-                logger.error("the value of time income range values property="
-                        + valueOfTimeIncomesPropertyValue + " specifies " + numIncomeValues
-                        + " income range limit values.");
-                logger.error("there should be exactly " + (numIncomeCategories - 1)
-                        + " income range limit values for " + numIncomeCategories
-                        + " mean value of time values.", e);
-                System.exit(-1);
-            }
-
-            // set the income dollar value upper limits for value of time income
-            // ranges
-            incomeDollarLimitsForValueOfTime = new int[numIncomeValues + 1];
-            for (int i = 0; i < numIncomeValues; i++)
-                incomeDollarLimitsForValueOfTime[i] = valueList.get(i);
-
-            incomeDollarLimitsForValueOfTime[numIncomeValues] = Integer.MAX_VALUE;
-        }
-
-        propertyValue = propertyMap.get(PROPERTIES_HH_VALUE_OF_TIME_MULTIPLIER_FOR_UNDER_18_KEY);
-        if (propertyValue == null)
-        {
-            logger.error("property file key missing: "
-                    + PROPERTIES_HH_VALUE_OF_TIME_MULTIPLIER_FOR_UNDER_18_KEY
-                    + ", not able to set hh value of time multiplier for kids in hh under age 18.");
-            errorFlag = true;
-        } else hhValueOfTimeMultiplierForPersonUnder18 = Float.parseFloat(propertyValue);
-
-        propertyValue = propertyMap.get(PROPERTIES_MEAN_VALUE_OF_TIME_MULTIPLIER_FOR_MU_KEY);
-        if (propertyValue == null)
-        {
-            logger.error("property file key missing: "
-                    + PROPERTIES_MEAN_VALUE_OF_TIME_MULTIPLIER_FOR_MU_KEY
-                    + ", not able to set lognormal distribution mu parameter multiplier.");
-            errorFlag = true;
-        } else meanValueOfTimeMultiplierBeforeLogForMu = Float.parseFloat(propertyValue);
-
-        propertyValue = propertyMap.get(PROPERTIES_VALUE_OF_TIME_LOGNORMAL_SIGMA_KEY);
-        if (propertyValue == null)
-        {
-            logger.error("property file key missing: "
-                    + PROPERTIES_VALUE_OF_TIME_LOGNORMAL_SIGMA_KEY
-                    + ", not able to set lognormal distribution sigma parameter.");
-            errorFlag = true;
-        } else valueOfTimeLognormalSigma = Float.parseFloat(propertyValue);
-
-        if (errorFlag)
-        {
-            Exception e = new RuntimeException();
-            logger.error(
-                    "errors occurred reading properties file values for distributed value of time calculations.",
-                    e);
-            System.exit(-1);
-        }
-
-    }
-
-    private int getIncomeIndexForValueOfTime(int incomeInDollars)
-    {
-        int returnValue = -1;
-        for (int i = 0; i < incomeDollarLimitsForValueOfTime.length; i++)
-        {
-            if (incomeInDollars < incomeDollarLimitsForValueOfTime[i])
-            {
-                // return a 1s based index value
-                returnValue = i + 1;
-                break;
-            }
-        }
-
-        return returnValue;
-    }
-
->>>>>>> 0e273edc
+package org.sandag.abm.ctramp;
+
+import java.io.BufferedReader;
+import java.io.BufferedWriter;
+import java.io.File;
+import java.io.FileNotFoundException;
+import java.io.FileReader;
+import java.io.FileWriter;
+import java.io.IOException;
+import java.io.PrintWriter;
+import java.io.Serializable;
+import java.util.ArrayList;
+import java.util.HashMap;
+import java.util.HashSet;
+import java.util.Random;
+import java.util.StringTokenizer;
+
+import org.apache.log4j.Logger;
+import org.sandag.abm.accessibilities.BuildAccessibilities;
+import org.sandag.abm.modechoice.MgraDataManager;
+import org.sandag.abm.modechoice.TazDataManager;
+
+import umontreal.iro.lecuyer.probdist.LognormalDist;
+
+import com.pb.common.datafile.OLD_CSVFileReader;
+import com.pb.common.datafile.TableDataSet;
+import com.pb.common.util.IndexSort;
+import com.pb.common.util.ObjectUtil;
+import com.pb.common.util.SeededRandom;
+
+/**
+ * @author Jim Hicks
+ * 
+ *         Class for managing household and person object data read from
+ *         synthetic population files.
+ */
+public abstract class HouseholdDataManager
+        implements HouseholdDataManagerIf, Serializable
+{
+
+    protected transient Logger        logger                                                  = Logger.getLogger(HouseholdDataManager.class);
+
+    public static final String        PROPERTIES_SYNPOP_INPUT_HH                              = "PopulationSynthesizer.InputToCTRAMP.HouseholdFile";
+    public static final String        PROPERTIES_SYNPOP_INPUT_PERS                            = "PopulationSynthesizer.InputToCTRAMP.PersonFile";
+
+    public static final String        RANDOM_SEED_NAME                                        = "Model.Random.Seed";
+
+    public static final String        OUTPUT_HH_DATA_FILE_TARGET                              = "outputHouseholdData.file";
+    public static final String        OUTPUT_PERSON_DATA_FILE_TARGET                          = "outputPersonData.file";
+
+    public static final String        READ_UWSL_RESULTS_FILE                                  = "read.uwsl.results";
+    public static final String        READ_UWSL_RESULTS_FILENAME                              = "read.uwsl.filename";
+    public static final String        READ_PRE_AO_RESULTS_FILE                                = "read.pre.ao.results";
+    public static final String        READ_PRE_AO_RESULTS_FILENAME                            = "read.pre.ao.filename";
+    
+    public static final String   PROPERTIES_DISTRIBUTED_TIME = "distributedTimeCoefficients";
+
+
+    // HHID,household_serial_no,TAZ,MGRA,VEH,PERSONS,HWORKERS,HINCCAT1,HINC,UNITTYPE,HHT,BLDGSZ
+    public static final String        HH_ID_FIELD_NAME                                        = "HHID";
+    public static final String        HH_HOME_TAZ_FIELD_NAME                                  = "TAZ";
+    public static final String        HH_HOME_MGRA_FIELD_NAME                                 = "MGRA";
+    public static final String        HH_INCOME_CATEGORY_FIELD_NAME                           = "HINCCAT1";
+    public static final String        HH_INCOME_DOLLARS_FIELD_NAME                            = "HINC";
+    public static final String        HH_WORKERS_FIELD_NAME                                   = "HWORKERS";
+    public static final String        HH_AUTOS_FIELD_NAME                                     = "VEH";
+    public static final String        HH_SIZE_FIELD_NAME                                      = "PERSONS";
+    public static final String        HH_TYPE_FIELD_NAME                                      = "HHT";
+    public static final String        HH_BLDGSZ_FIELD_NAME                                    = "BLDGSZ";
+    public static final String        HH_UNITTYPE_FIELD_NAME                                  = "UNITTYPE";
+
+    // HHID,PERID,AGE,SEX,OCCCEN1,INDCEN,PEMPLOY,PSTUDENT,PTYPE,EDUC,GRADE
+    public static final String        PERSON_HH_ID_FIELD_NAME                                 = "HHID";
+    public static final String        PERSON_PERSON_ID_FIELD_NAME                             = "PERID";
+    public static final String        PERSON_AGE_FIELD_NAME                                   = "AGE";
+    public static final String        PERSON_GENDER_FIELD_NAME                                = "SEX";
+    public static final String        PERSON_MILITARY_FIELD_NAME                              = "MILTARY";
+    public static final String        PERSON_EMPLOYMENT_CATEGORY_FIELD_NAME                   = "PEMPLOY";
+    public static final String        PERSON_STUDENT_CATEGORY_FIELD_NAME                      = "PSTUDENT";
+    public static final String        PERSON_TYPE_CATEGORY_FIELD_NAME                         = "PTYPE";
+    public static final String        PERSON_EDUCATION_ATTAINMENT_FIELD_NAME                  = "EDUC";
+    public static final String        PERSON_GRADE_ENROLLED_FIELD_NAME                        = "GRADE";
+    public static final String        PERSON_OCCCEN1_FIELD_NAME                               = "OCCCEN1";
+    public static final String        PERSON_SOC_FIELD_NAME                                   = "OCCSOC5";
+    public static final String        PERSON_INDCEN_FIELD_NAME                                = "INDCEN";
+    
+    public static final String        PERSON_TIMEFACTOR_WORK_FIELD_NAME                       = "timeFactorWork";
+    public static final String        PERSON_TIMEFACTOR_NONWORK_FIELD_NAME                    = "timeFactorNonWork";
+  
+    public static final String        PROPERTIES_HOUSEHOLD_TRACE_LIST                         = "Debug.Trace.HouseholdIdList";
+    public static final String        DEBUG_HHS_ONLY_KEY                                      = "Process.Debug.HHs.Only";
+
+    private static final String       PROPERTIES_MIN_VALUE_OF_TIME_KEY                        = "HouseholdManager.MinValueOfTime";
+    private static final String       PROPERTIES_MAX_VALUE_OF_TIME_KEY                        = "HouseholdManager.MaxValueOfTime";
+    private static final String       PROPERTIES_MEAN_VALUE_OF_TIME_VALUES_KEY                = "HouseholdManager.MeanValueOfTime.Values";
+    private static final String       PROPERTIES_MEAN_VALUE_OF_TIME_INCOME_LIMITS_KEY         = "HouseholdManager.MeanValueOfTime.Income.Limits";
+    private static final String       PROPERTIES_HH_VALUE_OF_TIME_MULTIPLIER_FOR_UNDER_18_KEY = "HouseholdManager.HH.ValueOfTime.Multiplier.Under18";
+    private static final String       PROPERTIES_MEAN_VALUE_OF_TIME_MULTIPLIER_FOR_MU_KEY     = "HouseholdManager.Mean.ValueOfTime.Multiplier.Mu";
+    private static final String       PROPERTIES_VALUE_OF_TIME_LOGNORMAL_SIGMA_KEY            = "HouseholdManager.ValueOfTime.Lognormal.Sigma";
+
+    private HashMap<String, Integer>  schoolSegmentNameIndexMap;
+    private HashMap<Integer, Integer> gsDistrictSegmentMap;
+    private HashMap<Integer, Integer> hsDistrictSegmentMap;
+    private int[]                     mgraGsDistrict;
+    private int[]                     mgraHsDistrict;
+
+    // these are not used for sandag; instead sandag uses distributed time coefficients read in the person file
+    protected float                   hhValueOfTimeMultiplierForPersonUnder18;
+    protected double                  meanValueOfTimeMultiplierBeforeLogForMu;
+    protected double                  valueOfTimeLognormalSigma;
+    protected float                   minValueOfTime;
+    protected float                   maxValueOfTime;
+    protected float[]                 meanValueOfTime;
+    protected int[]                   incomeDollarLimitsForValueOfTime;
+    protected LognormalDist[]         valueOfTimeDistribution;
+
+    protected HashMap<String, String> propertyMap;
+
+    protected String                  projectDirectory;
+    protected String                  outputHouseholdFileName;
+    protected String                  outputPersonFileName;
+
+    protected ModelStructure          modelStructure;
+
+    protected TableDataSet            hhTable;
+    protected TableDataSet            personTable;
+
+    protected HashSet<Integer>        householdTraceSet;
+
+    protected Household[]             hhs;
+    protected int[]                   hhIndexArray;
+
+    protected int                     inputRandomSeed;
+    protected int                     numPeriods;
+    protected int                     firstPeriod;
+
+    protected float                   sampleRate;
+    protected int                     sampleSeed;
+
+    protected int                     maximumNumberOfHouseholdsPerFile                        = 0;
+    protected int                     numberOfHouseholdDiskObjectFiles                        = 0;
+
+    protected MgraDataManager         mgraManager;
+    protected TazDataManager          tazManager;
+
+    protected double[]                percentHhsIncome100Kplus;
+    protected double[]                percentHhsMultipleAutos;
+    
+    protected boolean 				readTimeFactors;
+    public HouseholdDataManager()
+    {
+    }
+
+    /**
+     * Associate data in hh and person TableDataSets read from synthetic
+     * population files with Household objects and Person objects with
+     * Households.
+     */
+    protected abstract void mapTablesToHouseholdObjects();
+
+    public String testRemote()
+    {
+        System.out.println("testRemote() called by remote process.");
+        return String.format("testRemote() method in %s called.", this.getClass()
+                .getCanonicalName());
+    }
+
+    public void setDebugHhIdsFromHashmap()
+    {
+
+        householdTraceSet = new HashSet<Integer>();
+
+        // get the household ids for which debug info is required
+        String householdTraceStringList = propertyMap.get(PROPERTIES_HOUSEHOLD_TRACE_LIST);
+
+        if (householdTraceStringList != null)
+        {
+            StringTokenizer householdTokenizer = new StringTokenizer(householdTraceStringList, ",");
+            while (householdTokenizer.hasMoreTokens())
+            {
+                String listValue = householdTokenizer.nextToken();
+                int idValue = Integer.parseInt(listValue.trim());
+                householdTraceSet.add(idValue);
+            }
+        }
+
+    }
+
+    public void readPopulationFiles(String inputHouseholdFileName, String inputPersonFileName)
+    {
+    	
+        TimeCoefficientDistributions timeDistributions = new TimeCoefficientDistributions();
+        timeDistributions.createTimeDistributions(propertyMap);
+        timeDistributions.appendTimeDistributionsOnPersonFile(propertyMap);
+
+        // read synthetic population files
+        readHouseholdData(inputHouseholdFileName);
+
+        readPersonData(inputPersonFileName);
+    }
+
+    public void setModelStructure(ModelStructure modelStructure)
+    {
+        this.modelStructure = modelStructure;
+    }
+
+    public void setupHouseholdDataManager(ModelStructure modelStructure,
+            String inputHouseholdFileName, String inputPersonFileName)
+    {
+
+        mgraManager = MgraDataManager.getInstance(propertyMap);
+        tazManager = TazDataManager.getInstance(propertyMap);
+
+        setModelStructure(modelStructure);
+        readPopulationFiles(inputHouseholdFileName, inputPersonFileName);
+
+        // Set the seed for the JVM default SeededRandom object - should only be
+        // used
+        // to set the order for the
+        // HH index array so that hhs can be processed in an arbitrary order as
+        // opposed to the order imposed by
+        // the synthetic population generator.
+        // The seed was set as a command line argument for the model run, or the
+        // default if no argument supplied
+        SeededRandom.setSeed(sampleSeed);
+
+        // the seed read from the properties file controls seeding the Household
+        // object random number generator objects.
+        inputRandomSeed = Integer.parseInt(propertyMap.get(HouseholdDataManager.RANDOM_SEED_NAME));
+
+        // map synthetic population table data to objects to be used by CT-RAMP
+        mapTablesToHouseholdObjects();
+        hhTable = null;
+        personTable = null;
+
+        logPersonSummary();
+
+        setTraceHouseholdSet();
+
+        // if read pre-ao results flag is set, read the results file and
+        // populate the
+        // household object ao result field from these values.
+        String readPreAoResultsString = propertyMap.get(READ_PRE_AO_RESULTS_FILE);
+        if (readPreAoResultsString != null)
+        {
+            boolean readResults = Boolean.valueOf(readPreAoResultsString);
+            if (readResults) readPreAoResults();
+        }
+
+        // if read uwsl results flag is set, read the results file and populate
+        // the
+        // household object work/school location result fields from these
+        // values.
+        String readUwslResultsString = propertyMap.get(READ_UWSL_RESULTS_FILE);
+        if (readUwslResultsString != null)
+        {
+            boolean readResults = Boolean.valueOf(readUwslResultsString);
+            if (readResults) readWorkSchoolLocationResults();
+        }
+
+        //check if we want to read distributed time factors from the person file
+        String readTimeFactorsString = propertyMap.get(PROPERTIES_DISTRIBUTED_TIME);
+        if (readTimeFactorsString != null)
+        {
+        	readTimeFactors = Boolean.valueOf(readTimeFactorsString);
+        	logger.info("Distributed time coefficients = "+Boolean.toString(readTimeFactors));
+        }
+     
+
+        
+    }
+
+    public void setPropertyFileValues(HashMap<String, String> propertyMap)
+    {
+
+        String propertyValue = "";
+        this.propertyMap = propertyMap;
+
+        // save the project specific parameters in class attributes
+        this.projectDirectory = propertyMap.get(CtrampApplication.PROPERTIES_PROJECT_DIRECTORY);
+
+        outputHouseholdFileName = propertyMap
+                .get(CtrampApplication.PROPERTIES_OUTPUT_HOUSEHOLD_FILE);
+        outputPersonFileName = propertyMap.get(CtrampApplication.PROPERTIES_OUTPUT_PERSON_FILE);
+
+        setDebugHhIdsFromHashmap();
+
+        propertyValue = propertyMap
+                .get(CtrampApplication.PROPERTIES_SCHEDULING_NUMBER_OF_TIME_PERIODS);
+        if (propertyValue == null) numPeriods = 0;
+        else numPeriods = Integer.parseInt(propertyValue);
+
+        propertyValue = propertyMap.get(CtrampApplication.PROPERTIES_SCHEDULING_FIRST_TIME_PERIOD);
+        if (propertyValue == null) firstPeriod = 0;
+        else firstPeriod = Integer.parseInt(propertyValue);
+        
+        //check if we want to read distributed time factors from the person file
+        String readTimeFactorsString = propertyMap.get(PROPERTIES_DISTRIBUTED_TIME);
+        if (readTimeFactorsString != null)
+        {
+        	readTimeFactors = Boolean.valueOf(readTimeFactorsString);
+        	logger.info("Distributed time coefficients = "+Boolean.toString(readTimeFactors));
+        }
+
+    }
+
+    public int[] getRandomOrderHhIndexArray(int numHhs)
+    {
+
+        Random myRandom = new Random();
+        myRandom.setSeed(numHhs + 1);
+
+        int[] data = new int[numHhs];
+        for (int i = 0; i < numHhs; i++)
+            data[i] = (int) (10000000 * myRandom.nextDouble());
+
+        int[] index = IndexSort.indexSort(data);
+
+        return index;
+    }
+
+    // this is called at the end of UsualWorkSchoolLocation model step.
+    public void setUwslRandomCount(int iter)
+    {
+
+        for (int r = 0; r < hhs.length; r++)
+            hhs[r].setUwslRandomCount(iter, hhs[r].getHhRandomCount());
+
+    }
+
+    private void resetRandom(Household h, int count)
+    {
+        // get the household's Random
+        Random r = h.getHhRandom();
+
+        int seed = inputRandomSeed + h.getHhId();
+        r.setSeed(seed);
+
+        // select count Random draws to reset this household's Random to it's
+        // state
+        // prior to
+        // the model run for which model results were stored in
+        // HouseholdDataManager.
+        for (int i = 0; i < count; i++)
+            r.nextDouble();
+
+        // reset the randomCount for the household's Random
+        h.setHhRandomCount(count);
+    }
+
+    public void resetPreAoRandom()
+    {
+        for (int i = 0; i < hhs.length; i++)
+        {
+            // The Pre Auto Ownership model is the first model component, so
+            // reset
+            // counts to 0.
+            resetRandom(hhs[i], 0);
+        }
+    }
+
+    public void resetUwslRandom(int iter)
+    {
+        for (int i = 0; i < hhs.length; i++)
+        {
+            // get the current random count for the end of the shadow price
+            // iteration
+            // passed in.
+            // this value was set at the end of UsualWorkSchoolLocation model
+            // step
+            // for the given iter.
+            // if < 0, random count should be set to the count at end of pre
+            // auto
+            // ownership.
+            int uwslCount = hhs[i].getPreAoRandomCount();
+            if (iter >= 0)
+            {
+                uwslCount = hhs[i].getUwslRandomCount(iter);
+            }
+
+            // draw uwslCount random numbers from the household's Random
+            resetRandom(hhs[i], uwslCount);
+        }
+    }
+
+    public void resetAoRandom(int iter)
+    {
+        for (int i = 0; i < hhs.length; i++)
+        {
+            // get the current count prior to Auto Ownership model from the
+            // Household
+            // object.
+            // this value was set at the end of UsualWorkSchoolLocation model
+            // step.
+
+            int aoCount = hhs[i].getUwslRandomCount(iter);
+
+            // draw aoCount random numbers from the household's Random
+            resetRandom(hhs[i], aoCount);
+        }
+    }
+
+    public void resetTpRandom()
+    {
+        for (int i = 0; i < hhs.length; i++)
+        {
+            // get the current count prior to Auto Ownership model from the
+            // Household
+            // object.
+            // this value was set at the end of UsualWorkSchoolLocation model
+            // step.
+            int tpCount = hhs[i].getAoRandomCount();
+
+            // draw aoCount random numbers from the household's Random
+            resetRandom(hhs[i], tpCount);
+        }
+    }
+
+    public void resetFpRandom()
+    {
+        for (int i = 0; i < hhs.length; i++)
+        {
+            // get the current count prior to Auto Ownership model from the
+            // Household
+            // object.
+            // this value was set at the end of UsualWorkSchoolLocation model
+            // step.
+            int fpCount = hhs[i].getTpRandomCount();
+
+            // draw aoCount random numbers from the household's Random
+            resetRandom(hhs[i], fpCount);
+        }
+    }
+
+    public void resetIeRandom()
+    {
+        for (int i = 0; i < hhs.length; i++)
+        {
+            // get the current count prior to Auto Ownership model from the
+            // Household
+            // object.
+            // this value was set at the end of UsualWorkSchoolLocation model
+            // step.
+            int ieCount = hhs[i].getFpRandomCount();
+
+            // draw aoCount random numbers from the household's Random
+            resetRandom(hhs[i], ieCount);
+        }
+    }
+
+    public void resetCdapRandom()
+    {
+        for (int i = 0; i < hhs.length; i++)
+        {
+            // get the current count prior to Coordinated Daily Activity Pattern
+            // model from the Household object.
+            // this value was set at the end of Auto Ownership model step.
+            int cdapCount = hhs[i].getIeRandomCount();
+
+            // draw cdapCount random numbers
+            resetRandom(hhs[i], cdapCount);
+        }
+    }
+
+    public void resetImtfRandom()
+    {
+        for (int i = 0; i < hhs.length; i++)
+        {
+            // get the current count prior to Individual Mandatory Tour
+            // Frequency
+            // model from the Household object.
+            // this value was set at the end of Coordinated Daily Activity
+            // Pattern
+            // model step.
+            int imtfCount = hhs[i].getCdapRandomCount();
+
+            // draw imtfCount random numbers
+            resetRandom(hhs[i], imtfCount);
+        }
+    }
+
+    public void resetImtodRandom()
+    {
+        for (int i = 0; i < hhs.length; i++)
+        {
+            // get the current count prior to Individual Mandatory Tour
+            // Departure and
+            // duration model from the Household object.
+            // this value was set at the end of Individual Mandatory Tour
+            // Frequency
+            // model step.
+            int imtodCount = hhs[i].getImtfRandomCount();
+
+            // draw imtodCount random numbers
+            resetRandom(hhs[i], imtodCount);
+        }
+    }
+
+    public void resetJtfRandom()
+    {
+        for (int i = 0; i < hhs.length; i++)
+        {
+            // get the current count prior to Joint Tour Frequency model from
+            // the
+            // Household object.
+            // this value was set at the end of Individual Mandatory departure
+            // time
+            // Choice model step.
+            int jtfCount = hhs[i].getImtodRandomCount();
+
+            // draw jtfCount random numbers
+            resetRandom(hhs[i], jtfCount);
+        }
+    }
+
+    public void resetJtlRandom()
+    {
+        for (int i = 0; i < hhs.length; i++)
+        {
+            // get the current count prior to Joint Tour Location model from the
+            // Household object.
+            // this value was set at the end of Joint Tour Frequency model step.
+            int jtlCount = hhs[i].getJtfRandomCount();
+
+            // draw jtlCount random numbers
+            resetRandom(hhs[i], jtlCount);
+        }
+    }
+
+    public void resetJtodRandom()
+    {
+        for (int i = 0; i < hhs.length; i++)
+        {
+            // get the current count prior to Joint Tour Departure and duration
+            // model
+            // from the Household object.
+            // this value was set at the end of Joint Tour Location model step.
+            int jtodCount = hhs[i].getJtlRandomCount();
+
+            // draw jtodCount random numbers
+            resetRandom(hhs[i], jtodCount);
+        }
+    }
+
+    public void resetInmtfRandom()
+    {
+        for (int i = 0; i < hhs.length; i++)
+        {
+            // get the current count prior to Individual non-mandatory tour
+            // frequency
+            // model from the Household object.
+            // this value was set at the end of Joint Tour Departure and
+            // duration
+            // model step.
+            int inmtfCount = hhs[i].getJtodRandomCount();
+
+            // draw inmtfCount random numbers
+            resetRandom(hhs[i], inmtfCount);
+        }
+    }
+
+    public void resetInmtlRandom()
+    {
+        for (int i = 0; i < hhs.length; i++)
+        {
+            // get the current count prior to Individual non-mandatory tour
+            // location
+            // model from the Household object.
+            // this value was set at the end of Individual non-mandatory tour
+            // frequency model step.
+            int inmtlCount = hhs[i].getInmtfRandomCount();
+
+            // draw inmtlCount random numbers
+            resetRandom(hhs[i], inmtlCount);
+        }
+    }
+
+    public void resetInmtodRandom()
+    {
+        for (int i = 0; i < hhs.length; i++)
+        {
+            // get the current count prior to Individual non-mandatory tour
+            // departure
+            // and duration model from the Household object.
+            // this value was set at the end of Individual non-mandatory tour
+            // location model step.
+            int inmtodCount = hhs[i].getInmtlRandomCount();
+
+            // draw inmtodCount random numbers
+            resetRandom(hhs[i], inmtodCount);
+        }
+    }
+
+    public void resetAwfRandom()
+    {
+        for (int i = 0; i < hhs.length; i++)
+        {
+            // get the current count prior to At-work Subtour Frequency model
+            // from
+            // the Household object.
+            // this value was set at the end of Individual Non-Mandatory Tour
+            // Departure and duration model step.
+            int awfCount = hhs[i].getInmtodRandomCount();
+
+            // draw awfCount random numbers
+            resetRandom(hhs[i], awfCount);
+        }
+    }
+
+    public void resetAwlRandom()
+    {
+        for (int i = 0; i < hhs.length; i++)
+        {
+            // get the current count prior to At-work Subtour Location Choice
+            // model
+            // from the Household object.
+            // this value was set at the end of At-work Subtour Frequency model
+            // step.
+            int awlCount = hhs[i].getAwfRandomCount();
+
+            // draw awlCount random numbers
+            resetRandom(hhs[i], awlCount);
+        }
+    }
+
+    public void resetAwtodRandom()
+    {
+        for (int i = 0; i < hhs.length; i++)
+        {
+            // get the current count prior to At-work Subtour Time-of-day and
+            // mode
+            // choice model from the Household object.
+            // this value was set at the end of At-work Subtour Location Choice
+            // model
+            // step.
+            int awtodCount = hhs[i].getAwlRandomCount();
+
+            // draw awtodCount random numbers
+            resetRandom(hhs[i], awtodCount);
+        }
+    }
+
+    public void resetStfRandom()
+    {
+        for (int i = 0; i < hhs.length; i++)
+        {
+            // get the current count prior to stop frequency model from the
+            // Household
+            // object.
+            // this value was set at the end of At-work Subtour Time-of-day and
+            // mode
+            // choice model step.
+            int stfCount = hhs[i].getAwtodRandomCount();
+
+            // draw stfCount random numbers
+            resetRandom(hhs[i], stfCount);
+        }
+    }
+
+    public void resetStlRandom()
+    {
+        for (int i = 0; i < hhs.length; i++)
+        {
+            // get the current count prior to stop location model from the
+            // Household
+            // object.
+            // this value was set at the end of stop frequency model step.
+            int stlCount = hhs[i].getStfRandomCount();
+
+            // draw stlCount random numbers
+            resetRandom(hhs[i], stlCount);
+        }
+    }
+
+    /**
+     * Sets the HashSet used to trace households for debug purposes and sets the
+     * debug switch for each of the listed households. Also sets
+     */
+    public void setTraceHouseholdSet()
+    {
+
+        // loop through the households in the set and set the trace switches
+        for (int i = 0; i < hhs.length; i++)
+            hhs[i].setDebugChoiceModels(false);
+
+        for (int id : householdTraceSet)
+        {
+            int index = hhIndexArray[id];
+            hhs[index].setDebugChoiceModels(true);
+        }
+
+    }
+
+    /**
+     * Sets the sample rate used to run the model for a portion of the
+     * households.
+     * 
+     * @param sampleRate
+     *            , proportion of total households for which to run the model
+     *            [0.0, 1.0].
+     */
+    public void setHouseholdSampleRate(float sampleRate, int sampleSeed)
+    {
+        this.sampleRate = sampleRate;
+        this.sampleSeed = sampleSeed;
+    }
+
+    public void setHhArray(Household[] hhArray)
+    {
+        hhs = hhArray;
+    }
+
+    public void setHhArray(Household[] tempHhs, int startIndex)
+    {
+        // long startTime = System.currentTimeMillis();
+        // logger.info(String.format("start setHhArray for startIndex=%d, startTime=%d.",
+        // startIndex,
+        // startTime));
+        for (int i = 0; i < tempHhs.length; i++)
+        {
+            hhs[startIndex + i] = tempHhs[i];
+        }
+        // long endTime = System.currentTimeMillis();
+        // logger.info(String.format(
+        // "end setHhArray for startIndex=%d, endTime=%d, elapsed=%d millisecs.",
+        // startIndex,
+        // endTime, (endTime - startTime)));
+    }
+
+    /**
+     * return the array of Household objects holding the synthetic population
+     * and choice model outcomes.
+     * 
+     * @return hhs
+     */
+    public Household[] getHhArray()
+    {
+        return hhs;
+    }
+
+    public Household[] getHhArray(int first, int last)
+    {
+        // long startTime = System.currentTimeMillis();
+        // logger.info(String.format("start getHhArray for first=%d, last=%d, startTime=%d.",
+        // first, last, startTime));
+        Household[] tempHhs = new Household[last - first + 1];
+        for (int i = 0; i < tempHhs.length; i++)
+        {
+            tempHhs[i] = hhs[first + i];
+        }
+        // long endTime = System.currentTimeMillis();
+        // logger.info(String.format(
+        // "end getHhArray for first=%d, last=%d, endTime=%d, elapsed=%d millisecs.",
+        // first, last, endTime, (endTime - startTime)));
+        return tempHhs;
+    }
+
+    public int getArrayIndex(int hhId)
+    {
+        int i = hhIndexArray[hhId];
+        return i;
+    }
+
+    /**
+     * return the number of household objects read from the synthetic
+     * population.
+     * 
+     * @return
+     */
+    public int getNumHouseholds()
+    {
+        // hhs is dimesioned to number of households + 1.
+        return hhs.length;
+    }
+
+    /**
+     * set walk segment (0-none, 1-short, 2-long walk to transit access) for the
+     * origin for this tour
+     */
+    public int getInitialOriginWalkSegment(int taz, double randomNumber)
+    {
+        // double[] proportions = tazDataManager.getZonalWalkPercentagesForTaz(
+        // taz
+        // );
+        // return ChoiceModelApplication.getMonteCarloSelection(proportions,
+        // randomNumber);
+        return 0;
+    }
+
+    private void readHouseholdData(String inputHouseholdFileName)
+    {
+
+        // construct input household file name from properties file values
+        String fileName = projectDirectory + "/" + inputHouseholdFileName;
+
+        try
+        {
+            logger.info("reading popsyn household data file.");
+            OLD_CSVFileReader reader = new OLD_CSVFileReader();
+            reader.setDelimSet("," + reader.getDelimSet());
+            hhTable = reader.readFile(new File(fileName));
+        } catch (Exception e)
+        {
+            logger.fatal(String
+                    .format("Exception occurred reading synthetic household data file: %s into TableDataSet object.",
+                            fileName));
+            throw new RuntimeException(e);
+        }
+
+    }
+
+    private void readPersonData(String inputPersonFileName)
+    {
+
+        // construct input person file name from properties file values
+        String fileName = projectDirectory + "/" + inputPersonFileName;
+
+        try
+        {
+            logger.info("reading popsyn person data file.");
+            OLD_CSVFileReader reader = new OLD_CSVFileReader();
+            reader.setDelimSet("," + reader.getDelimSet());
+            personTable = reader.readFile(new File(fileName));
+        } catch (Exception e)
+        {
+            logger.fatal(String
+                    .format("Exception occurred reading synthetic person data file: %s into TableDataSet object.",
+                            fileName));
+            throw new RuntimeException(e);
+        }
+
+    }
+
+    public void logPersonSummary()
+    {
+
+        HashMap<String, HashMap<String, int[]>> summaryResults;
+
+        summaryResults = new HashMap<String, HashMap<String, int[]>>();
+
+        for (int i = 0; i < hhs.length; ++i)
+        {
+
+            Household household = hhs[i];
+
+            Person[] personArray = household.getPersons();
+            for (int j = 1; j < personArray.length; ++j)
+            {
+                Person person = personArray[j];
+                String personType = person.getPersonType();
+
+                String employmentStatus = person.getPersonEmploymentCategory();
+                String studentStatus = person.getPersonStudentCategory();
+                int age = person.getAge();
+                int ageCategory;
+                if (age <= 5)
+                {
+                    ageCategory = 0;
+                } else if (age <= 15)
+                {
+                    ageCategory = 1;
+                } else if (age <= 18)
+                {
+                    ageCategory = 2;
+                } else if (age <= 24)
+                {
+                    ageCategory = 3;
+                } else if (age <= 44)
+                {
+                    ageCategory = 4;
+                } else if (age <= 64)
+                {
+                    ageCategory = 5;
+                } else
+                {
+                    ageCategory = 6;
+                }
+
+                if (summaryResults.containsKey(personType))
+                {
+                    // have person type
+                    if (summaryResults.get(personType).containsKey(employmentStatus))
+                    {
+                        // have employment category
+                        summaryResults.get(personType).get(employmentStatus)[ageCategory] += 1;
+                    } else
+                    {
+                        // don't have employment category
+                        summaryResults.get(personType).put(employmentStatus, new int[7]);
+                        summaryResults.get(personType).get(employmentStatus)[ageCategory] += 1;
+                    }
+                    if (summaryResults.get(personType).containsKey(studentStatus))
+                    {
+                        // have student category
+                        summaryResults.get(personType).get(studentStatus)[ageCategory] += 1;
+                    } else
+                    {
+                        // don't have student category
+                        summaryResults.get(personType).put(studentStatus, new int[7]);
+                        summaryResults.get(personType).get(studentStatus)[ageCategory] += 1;
+                    }
+                } else
+                {
+                    // don't have person type
+                    summaryResults.put(personType, new HashMap<String, int[]>());
+                    summaryResults.get(personType).put(studentStatus, new int[7]);
+                    summaryResults.get(personType).get(studentStatus)[ageCategory] += 1;
+                    summaryResults.get(personType).put(employmentStatus, new int[7]);
+                    summaryResults.get(personType).get(employmentStatus)[ageCategory] += 1;
+                }
+            }
+        }
+        String headerRow = String.format("%5s\t", "Age\t");
+        for (String empCategory : Person.EMPLOYMENT_CATEGORY_NAME_ARRAY)
+        {
+            headerRow += String.format("%16s\t", empCategory);
+        }
+        for (String stuCategory : Person.STUDENT_CATEGORY_NAME_ARRAY)
+        {
+            headerRow += String.format("%16s\t", stuCategory);
+        }
+        String[] ageCategories = {"0-5", "6-15", "16-18", "19-24", "25-44", "45-64", "65+"};
+
+        for (String personType : summaryResults.keySet())
+        {
+
+            logger.info("Summary for person type: " + personType);
+
+            logger.info(headerRow);
+            String row = "";
+
+            HashMap<String, int[]> personTypeSummary = summaryResults.get(personType);
+
+            for (int j = 0; j < ageCategories.length; ++j)
+            {
+                row = String.format("%5s\t", ageCategories[j]);
+                for (String empCategory : Person.EMPLOYMENT_CATEGORY_NAME_ARRAY)
+                {
+                    if (personTypeSummary.containsKey(empCategory))
+                    {
+                        row += String.format("%16d\t", personTypeSummary.get(empCategory)[j]);
+                    } else row += String.format("%16d\t", 0);
+                }
+                for (String stuCategory : Person.STUDENT_CATEGORY_NAME_ARRAY)
+                {
+                    if (personTypeSummary.containsKey(stuCategory))
+                    {
+                        row += String.format("%16d\t", personTypeSummary.get(stuCategory)[j]);
+                    } else row += String.format("%16d\t", 0);
+                }
+                logger.info(row);
+            }
+
+        }
+
+    }
+
+    public int[][] getTourPurposePersonsByHomeMgra(String[] purposeList)
+    {
+
+        int maxMgra = mgraManager.getMaxMgra();
+        int[][] personsWithMandatoryPurpose = new int[purposeList.length][maxMgra + 1];
+
+        // hhs is dimesioned to number of households + 1.
+        for (int r = 0; r < hhs.length; r++)
+        {
+
+            Person[] persons = hhs[r].getPersons();
+
+            int homeMgra = hhs[r].getHhMgra();
+
+            for (int p = 1; p < persons.length; p++)
+            {
+
+                Person person = persons[p];
+
+                int purposeIndex = -1;
+                try
+                {
+
+                    if (person.getPersonIsWorker() == 1)
+                    {
+
+                        purposeIndex = person.getWorkLocationSegmentIndex();
+                        personsWithMandatoryPurpose[purposeIndex][homeMgra]++;
+
+                    }
+
+                    if (person.getPersonIsPreschoolChild() == 1
+                            || person.getPersonIsStudentDriving() == 1
+                            || person.getPersonIsStudentNonDriving() == 1
+                            || person.getPersonIsUniversityStudent() == 1)
+                    {
+
+                        purposeIndex = person.getSchoolLocationSegmentIndex();
+                        personsWithMandatoryPurpose[purposeIndex][homeMgra]++;
+
+                    }
+
+                } catch (RuntimeException e)
+                {
+                    logger.error(String
+                            .format("exception caught summing workers/students by origin zone for household table record r=%d.",
+                                    r));
+                    throw e;
+                }
+
+            }
+
+        } // r (households)
+
+        return personsWithMandatoryPurpose;
+
+    }
+
+    public double[] getPercentHhsIncome100Kplus()
+    {
+        return percentHhsIncome100Kplus;
+    }
+
+    public double[] getPercentHhsMultipleAutos()
+    {
+        return percentHhsMultipleAutos;
+    }
+
+    public void computeTransponderChoiceTazPercentArrays()
+    {
+
+        PrintWriter out = null;
+        try
+        {
+            out = new PrintWriter(new BufferedWriter(new FileWriter(new File(
+                    "./transpChoiceArrays.csv"))));
+        } catch (IOException e)
+        {
+            // TODO Auto-generated catch block
+            e.printStackTrace();
+        }
+
+        int maxTaz = tazManager.maxTaz;
+        int[] numHhs = new int[maxTaz + 1];
+
+        // for percent of households in TAZ with income > $100K
+        percentHhsIncome100Kplus = new double[maxTaz + 1];
+        // for percent og households in TAZ with multiple autos
+        percentHhsMultipleAutos = new double[maxTaz + 1];
+
+        for (int r = 0; r < getNumHouseholds(); r++)
+        {
+            int homeMgra = hhs[r].getHhMgra();
+            int homeTaz = mgraManager.getTaz(homeMgra);
+            numHhs[homeTaz]++;
+            if (hhs[r].getIncomeInDollars() > 100000) percentHhsIncome100Kplus[homeTaz]++;
+            if (hhs[r].getAutoOwnershipModelResult() > 1) percentHhsMultipleAutos[homeTaz]++;
+        }
+
+        out.println("taz,numHhsTaz,numHhsIncome100KplusTaz,numHhsMultipleAutosTaz,proportionHhsIncome100KplusTaz,proportionHhsMultipleAutosTaz");
+
+        for (int i = 0; i <= maxTaz; i++)
+        {
+
+            out.print(i + "," + numHhs[i] + "," + percentHhsIncome100Kplus[i] + ","
+                    + percentHhsMultipleAutos[i]);
+            if (numHhs[i] > 0)
+            {
+                percentHhsIncome100Kplus[i] /= numHhs[i];
+                percentHhsMultipleAutos[i] /= numHhs[i];
+                out.println("," + percentHhsIncome100Kplus[i] + "," + percentHhsMultipleAutos[i]);
+            } else
+            {
+                out.println("," + 0.0 + "," + 0.0);
+            }
+        }
+
+        out.close();
+    }
+
+    public int[][] getWorkersByHomeMgra(HashMap<Integer, Integer> segmentValueIndexMap)
+    {
+
+        int maxMgra = mgraManager.getMaxMgra();
+
+        int[][] workersByHomeMgra = new int[segmentValueIndexMap.size()][maxMgra + 1];
+
+        // hhs is dimesioned to number of households + 1.
+        for (int r = 0; r < getNumHouseholds(); r++)
+        {
+
+            Person[] persons = hhs[r].getPersons();
+
+            int homeMgra = hhs[r].getHhMgra();
+
+            for (int p = 1; p < persons.length; p++)
+            {
+
+                Person person = persons[p];
+
+                if (person.getPersonIsFullTimeWorker() == 1
+                        || person.getPersonIsPartTimeWorker() == 1)
+                {
+
+                    int occup = -1;
+                    int segmentIndex = -1;
+                    try
+                    {
+
+                        occup = person.getPersPecasOccup();
+                        segmentIndex = segmentValueIndexMap.get(occup);
+                        workersByHomeMgra[segmentIndex][homeMgra]++;
+
+                    } catch (Exception e)
+                    {
+                        logger.error(
+                                String.format(
+                                        "exception caught summing workers by origin MGRA for household table record r=%d, person=%d, homeMgra=%d, occup=%d, segmentIndex=%d.",
+                                        r, person.getPersonNum(), homeMgra, occup, segmentIndex), e);
+                        throw new RuntimeException();
+                    }
+
+                }
+
+            }
+
+        } // r (households)
+
+        return workersByHomeMgra;
+
+    }
+
+    public int[][] getStudentsByHomeMgra()
+    {
+
+        int maxMgra = mgraManager.getMaxMgra();
+
+        // there are 5 school types - preschool, K-8, HS, University with
+        // typical
+        // students, University with non-typical students.
+        int[][] studentsByHomeMgra = new int[schoolSegmentNameIndexMap.size()][maxMgra + 1];
+
+        // hhs is dimesioned to number of households + 1.
+        for (int r = 0; r < getNumHouseholds(); r++)
+        {
+
+            Person[] persons = hhs[r].getPersons();
+
+            int homeMgra = hhs[r].getHhMgra();
+
+            for (int p = 1; p < persons.length; p++)
+            {
+
+                Person person = persons[p];
+
+                if (person.getPersonIsPreschoolChild() == 1
+                        || person.getPersonIsStudentNonDriving() == 1
+                        || person.getPersonIsStudentDriving() == 1
+                        || person.getPersonIsUniversityStudent() == 1)
+                {
+
+                    int segmentIndex = -1;
+                    try
+                    {
+
+                        if (person.getPersonIsPreschoolChild() == 1)
+                        {
+                            segmentIndex = schoolSegmentNameIndexMap
+                                    .get(BuildAccessibilities.SCHOOL_DC_SIZE_SEGMENT_NAME_LIST[BuildAccessibilities.PRESCHOOL_SEGMENT_GROUP_INDEX]);
+                        } else if (person.getPersonIsGradeSchool() == 1)
+                        {
+                            int gsDistrict = mgraGsDistrict[homeMgra];
+                            segmentIndex = gsDistrictSegmentMap.get(gsDistrict);
+                        } else if (person.getPersonIsHighSchool() == 1)
+                        {
+                            int hsDistrict = mgraHsDistrict[homeMgra];
+                            segmentIndex = hsDistrictSegmentMap.get(hsDistrict);
+                        } else if (person.getPersonIsUniversityStudent() == 1
+                                && person.getAge() < 30)
+                        {
+                            segmentIndex = schoolSegmentNameIndexMap
+                                    .get(BuildAccessibilities.SCHOOL_DC_SIZE_SEGMENT_NAME_LIST[BuildAccessibilities.UNIV_TYPICAL_SEGMENT_GROUP_INDEX]);
+                        } else if (person.getPersonIsUniversityStudent() == 1
+                                && person.getAge() >= 30)
+                        {
+                            segmentIndex = schoolSegmentNameIndexMap
+                                    .get(BuildAccessibilities.SCHOOL_DC_SIZE_SEGMENT_NAME_LIST[BuildAccessibilities.UNIV_NONTYPICAL_SEGMENT_GROUP_INDEX]);
+                        }
+
+                        // if person type is a student but segment index is -1,
+                        // the person is not enrolled; assume home schooled and
+                        // don't add to sum by home mgra
+                        if (segmentIndex >= 0) studentsByHomeMgra[segmentIndex][homeMgra]++;
+
+                    } catch (Exception e)
+                    {
+                        logger.error(
+                                String.format(
+                                        "exception caught summing students by origin MGRA for household table record r=%d, person=%d, homeMgra=%d, segmentIndex=%d.",
+                                        r, person.getPersonNum(), homeMgra, segmentIndex), e);
+                        throw new RuntimeException();
+                    }
+
+                }
+
+            }
+
+        } // r (households)
+
+        return studentsByHomeMgra;
+
+    }
+
+    public int[] getIndividualNonMandatoryToursByHomeMgra(String purposeString)
+    {
+
+        // dimension the array
+        int maxMgra = mgraManager.getMaxMgra();
+        int[] individualNonMandatoryTours = new int[maxMgra + 1];
+
+        // hhs is dimesioned to number of households + 1.
+        int count = 0;
+        for (int r = 0; r < hhs.length; r++)
+        {
+
+            Person[] persons = hhs[r].getPersons();
+
+            for (int p = 1; p < persons.length; p++)
+            {
+
+                Person person = persons[p];
+
+                ArrayList<Tour> it = person.getListOfIndividualNonMandatoryTours();
+
+                try
+                {
+
+                    if (it.size() == 0) continue;
+
+                    for (Tour tour : it)
+                    {
+                        // increment the segment count if it's the right purpose
+                        String tourPurpose = tour.getTourPurpose();
+                        if (purposeString.startsWith(tourPurpose))
+                        {
+                            int homeMgra = hhs[r].getHhMgra();
+                            individualNonMandatoryTours[homeMgra]++;
+                            count++;
+                        }
+                    }
+
+                } catch (RuntimeException e)
+                {
+                    logger.error(String
+                            .format("exception caught counting number of individualNonMandatory tours for purpose: %s, for household table record r=%d, personNum=%d.",
+                                    purposeString, r, person.getPersonNum()));
+                    throw e;
+                }
+
+            }
+
+        } // r (households)
+
+        return individualNonMandatoryTours;
+    }
+
+    public int[][] getWorkToursByDestMgra(HashMap<Integer, Integer> segmentValueIndexMap)
+    {
+
+        // dimension the array
+        int maxMgra = mgraManager.getMaxMgra();
+        int destMgra = 0;
+
+        int[][] workTours = new int[segmentValueIndexMap.size()][maxMgra + 1];
+
+        // hhs is dimesioned to number of households + 1.
+        for (int r = 0; r < getNumHouseholds(); r++)
+        {
+
+            Person[] persons = hhs[r].getPersons();
+
+            for (int p = 1; p < persons.length; p++)
+            {
+
+                Person person = persons[p];
+
+                int occup = -1;
+                int segmentIndex = -1;
+                try
+                {
+
+                    if (person.getPersonIsWorker() == 1)
+                    {
+
+                        destMgra = person.getWorkLocation();
+
+                        if (destMgra != ModelStructure.WORKS_AT_HOME_LOCATION_INDICATOR)
+                        {
+                            occup = person.getPersPecasOccup();
+                            segmentIndex = segmentValueIndexMap.get(occup);
+                            workTours[segmentIndex][destMgra]++;
+                        }
+
+                    }
+
+                } catch (Exception e)
+                {
+                    logger.error(
+                            String.format(
+                                    "exception caught summing workers by work location MGRA for household table record r=%d, person=%d, workMgra=%d, occup=%d, segmentIndex=%d.",
+                                    r, person.getPersonNum(), destMgra, occup, segmentIndex), e);
+                    throw new RuntimeException();
+                }
+
+            }
+
+        } // r (households)
+
+        return workTours;
+
+    }
+
+    public int[] getWorksAtHomeBySegment(HashMap<Integer, Integer> segmentValueIndexMap)
+    {
+
+        int destMgra = 0;
+
+        int[] workAtHome = new int[segmentValueIndexMap.size()];
+
+        // hhs is dimesioned to number of households + 1.
+        for (int r = 0; r < getNumHouseholds(); r++)
+        {
+
+            Person[] persons = hhs[r].getPersons();
+
+            for (int p = 1; p < persons.length; p++)
+            {
+
+                Person person = persons[p];
+
+                int occup = -1;
+                int segmentIndex = -1;
+                try
+                {
+
+                    if (person.getPersonIsWorker() == 1)
+                    {
+
+                        destMgra = person.getWorkLocation();
+
+                        if (destMgra == ModelStructure.WORKS_AT_HOME_LOCATION_INDICATOR)
+                        {
+                            occup = person.getPersPecasOccup();
+                            segmentIndex = segmentValueIndexMap.get(occup);
+                            workAtHome[segmentIndex]++;
+                        }
+
+                    }
+
+                } catch (Exception e)
+                {
+                    logger.error(
+                            String.format(
+                                    "exception caught summing workers by work location MGRA for household table record r=%d, person=%d, workMgra=%d, occup=%d, segmentIndex=%d.",
+                                    r, person.getPersonNum(), destMgra, occup, segmentIndex), e);
+                    throw new RuntimeException();
+                }
+
+            }
+
+        } // r (households)
+
+        return workAtHome;
+
+    }
+
+    public void setSchoolDistrictMappings(HashMap<String, Integer> segmentNameIndexMap,
+            int[] mgraGsDist, int[] mgraHsDist, HashMap<Integer, Integer> gsDistSegMap,
+            HashMap<Integer, Integer> hsDistSegMap)
+    {
+
+        schoolSegmentNameIndexMap = segmentNameIndexMap;
+        gsDistrictSegmentMap = gsDistSegMap;
+        hsDistrictSegmentMap = hsDistSegMap;
+        mgraGsDistrict = mgraGsDist;
+        mgraHsDistrict = mgraHsDist;
+    }
+
+    public int[][] getSchoolToursByDestMgra()
+    {
+
+        // dimension the array
+        int maxMgra = mgraManager.getMaxMgra();
+        int destMgra = 0;
+
+        int[][] schoolTours = new int[schoolSegmentNameIndexMap.size()][maxMgra + 1];
+
+        // hhs is dimesioned to number of households + 1.
+        for (int r = 0; r < getNumHouseholds(); r++)
+        {
+
+            Person[] persons = hhs[r].getPersons();
+
+            for (int p = 1; p < persons.length; p++)
+            {
+
+                Person person = persons[p];
+                destMgra = person.getPersonSchoolLocationZone();
+                if (destMgra == 0) continue;
+
+                int segmentIndex = -1;
+                try
+                {
+
+                    if (person.getPersonIsPreschoolChild() == 1)
+                    {
+                        segmentIndex = schoolSegmentNameIndexMap
+                                .get(BuildAccessibilities.SCHOOL_DC_SIZE_SEGMENT_NAME_LIST[BuildAccessibilities.PRESCHOOL_SEGMENT_GROUP_INDEX]);
+                    } else if (person.getPersonIsGradeSchool() == 1)
+                    {
+                        int gsDistrict = mgraGsDistrict[destMgra];
+                        segmentIndex = gsDistrictSegmentMap.get(gsDistrict);
+                    } else if (person.getPersonIsHighSchool() == 1)
+                    {
+                        int hsDistrict = mgraHsDistrict[destMgra];
+                        segmentIndex = hsDistrictSegmentMap.get(hsDistrict);
+                    } else if (person.getPersonIsUniversityStudent() == 1 && person.getAge() < 30)
+                    {
+                        segmentIndex = schoolSegmentNameIndexMap
+                                .get(BuildAccessibilities.SCHOOL_DC_SIZE_SEGMENT_NAME_LIST[BuildAccessibilities.UNIV_TYPICAL_SEGMENT_GROUP_INDEX]);
+                    } else if (person.getPersonIsUniversityStudent() == 1 && person.getAge() >= 30)
+                    {
+                        segmentIndex = schoolSegmentNameIndexMap
+                                .get(BuildAccessibilities.SCHOOL_DC_SIZE_SEGMENT_NAME_LIST[BuildAccessibilities.UNIV_NONTYPICAL_SEGMENT_GROUP_INDEX]);
+                    }
+
+                    // if person type is a student but segment index is -1, the
+                    // person is not enrolled; assume home schooled and don't
+                    // add to sum by home mgra
+                    if (segmentIndex >= 0) schoolTours[segmentIndex][destMgra]++;
+
+                } catch (Exception e)
+                {
+                    logger.error(
+                            String.format(
+                                    "exception caught summing students by origin MGRA for household table record r=%d, person=%d, schoolMgra=%d, segmentIndex=%d.",
+                                    r, person.getPersonNum(), destMgra, segmentIndex), e);
+                    throw new RuntimeException();
+                }
+
+            }
+
+        } // r (households)
+
+        return schoolTours;
+
+    }
+
+    public int[] getJointToursByHomeZoneSubZone(String purposeString)
+    {
+
+        // dimension the array
+        int maxMgra = mgraManager.getMaxMgra();
+
+        int[] jointTours = new int[maxMgra + 1];
+
+        // hhs is dimesioned to number of households + 1.
+        int count = 0;
+        for (int r = 0; r < hhs.length; r++)
+        {
+
+            try
+            {
+
+                Tour[] jt = hhs[r].getJointTourArray();
+
+                if (jt == null) continue;
+
+                for (int i = 0; i < jt.length; i++)
+                {
+                    // increment the segment count if it's the right purpose
+                    if (jt[i].getTourPurpose().equalsIgnoreCase(purposeString))
+                    {
+                        int homeMgra = hhs[r].getHhMgra();
+                        jointTours[homeMgra]++;
+                        count++;
+                    }
+                }
+
+            } catch (RuntimeException e)
+            {
+                logger.error(String
+                        .format("exception caught counting number of joint tours for purpose: %s, for household table record r=%d.",
+                                purposeString, r));
+                throw e;
+            }
+
+        } // r (households)
+
+        return jointTours;
+    }
+
+    public int[] getAtWorkSubtoursByWorkMgra(String purposeString)
+    {
+
+        // dimension the array
+        int maxMgra = mgraManager.getMaxMgra();
+
+        int[] subtours = new int[maxMgra + 1];
+
+        // hhs is dimesioned to number of households + 1.
+        int count = 0;
+        for (int r = 0; r < hhs.length; r++)
+        {
+
+            Person[] persons = hhs[r].getPersons();
+
+            for (int p = 1; p < persons.length; p++)
+            {
+
+                Person person = persons[p];
+
+                ArrayList<Tour> subtourList = person.getListOfAtWorkSubtours();
+
+                try
+                {
+
+                    if (subtourList.size() == 0) continue;
+
+                    for (Tour tour : subtourList)
+                    {
+                        // increment the segment count if it's the right purpose
+                        String tourPurpose = tour.getTourPurpose();
+                        if (tourPurpose.startsWith(purposeString))
+                        {
+                            int workZone = tour.getTourOrigMgra();
+                            subtours[workZone]++;
+                            count++;
+                        }
+                    }
+
+                } catch (RuntimeException e)
+                {
+                    logger.error(String
+                            .format("exception caught counting number of at-work subtours for purpose: %s, for household table record r=%d, personNum=%d, count=0%d.",
+                                    purposeString, r, person.getPersonNum(), count));
+                    throw e;
+                }
+
+            }
+
+        } // r (households)
+
+        return subtours;
+    }
+
+    public void readWorkSchoolLocationResults()
+    {
+
+        String[] headings = {"HHID", "HomeMGRA", "Income", "PersonID", "PersonNum", "PersonType",
+                "PersonAge", "EmploymentCategory", "StudentCategory", "WorkSegment",
+                "SchoolSegment", "WorkLocation", "WorkLocationDistance", "WorkLocationLogsum",
+                "SchoolLocation", "SchoolLocationDistance", "SchoolLocationLogsum"};
+
+        String wsLocResultsFileName = propertyMap.get(READ_UWSL_RESULTS_FILENAME);
+
+        // open the input stream
+        String delimSet = ",";
+        BufferedReader uwslStream = null;
+        String fileName = projectDirectory + wsLocResultsFileName;
+        try
+        {
+            uwslStream = new BufferedReader(new FileReader(new File(fileName)));
+        } catch (FileNotFoundException e)
+        {
+            e.printStackTrace();
+            System.exit(-1);
+        }
+
+        // first parse the results file field names from the first record and
+        // associate column position with fields used in model
+        HashMap<Integer, String> indexHeadingMap = new HashMap<Integer, String>();
+
+        String line = "";
+        try
+        {
+            line = uwslStream.readLine();
+        } catch (IOException e)
+        {
+            e.printStackTrace();
+            System.exit(-1);
+        }
+        StringTokenizer st = new StringTokenizer(line, delimSet);
+        int col = 0;
+        while (st.hasMoreTokens())
+        {
+            String label = st.nextToken();
+            for (String heading : headings)
+            {
+                if (heading.equalsIgnoreCase(label))
+                {
+                    indexHeadingMap.put(col, heading);
+                    break;
+                }
+            }
+            col++;
+        }
+
+        Household hh = null;
+        Person person = null;
+
+        try
+        {
+
+            while ((line = uwslStream.readLine()) != null)
+            {
+
+                // set the line number for the next line in the sample of
+                // households
+                // int sortedSampleIndex =
+                // sortedIndices[sortedSample[sampleCount]];
+
+                // get the household id and personNum first, before parsing
+                // other
+                // fields. Skip to next record if not in the sample.
+                col = 0;
+                int id = -1;
+                int personNum = -1;
+                int workLocation = -1;
+                int schoolLocation = -1;
+                st = new StringTokenizer(line, delimSet);
+                while (st.hasMoreTokens())
+                {
+                    String fieldValue = st.nextToken();
+                    if (indexHeadingMap.containsKey(col))
+                    {
+                        String fieldName = indexHeadingMap.get(col++);
+
+                        if (fieldName.equalsIgnoreCase("HHID"))
+                        {
+                            id = Integer.parseInt(fieldValue);
+
+                            int index = getArrayIndex(id);
+                            hh = hhs[index];
+                        } else if (fieldName.equalsIgnoreCase("PersonNum"))
+                        {
+                            personNum = Integer.parseInt(fieldValue);
+                            person = hh.getPerson(personNum);
+                        } else if (fieldName.equalsIgnoreCase("WorkSegment"))
+                        {
+                            int workSegment = Integer.parseInt(fieldValue);
+                            person.setWorkLocationSegmentIndex(workSegment);
+                        } else if (fieldName.equalsIgnoreCase("workLocation"))
+                        {
+                            workLocation = Integer.parseInt(fieldValue);
+                            person.setWorkLocation(workLocation);
+                        } else if (fieldName.equalsIgnoreCase("WorkLocationDistance"))
+                        {
+                            float distance = Float.parseFloat(fieldValue);
+                            person.setWorkLocDistance(distance);
+                        } else if (fieldName.equalsIgnoreCase("WorkLocationLogsum"))
+                        {
+                            float logsum = Float.parseFloat(fieldValue);
+                            person.setWorkLocLogsum(logsum);
+                        } else if (fieldName.equalsIgnoreCase("SchoolSegment"))
+                        {
+                            int schoolSegment = Integer.parseInt(fieldValue);
+                            person.setSchoolLocationSegmentIndex(schoolSegment);
+                        } else if (fieldName.equalsIgnoreCase("SchoolLocation"))
+                        {
+                            schoolLocation = Integer.parseInt(fieldValue);
+                            person.setSchoolLoc(schoolLocation);
+                        } else if (fieldName.equalsIgnoreCase("SchoolLocationDistance"))
+                        {
+                            float distance = Float.parseFloat(fieldValue);
+                            person.setSchoolLocDistance(distance);
+                        } else if (fieldName.equalsIgnoreCase("SchoolLocationLogsum"))
+                        {
+                            float logsum = Float.parseFloat(fieldValue);
+                            person.setSchoolLocLogsum(logsum);
+                            break;
+                        }
+
+                    } else
+                    {
+                        col++;
+                    }
+
+                }
+
+            }
+
+        } catch (NumberFormatException e)
+        {
+            e.printStackTrace();
+            System.exit(-1);
+        } catch (IOException e)
+        {
+            e.printStackTrace();
+            System.exit(-1);
+        }
+
+    }
+
+    public void readPreAoResults()
+    {
+
+        String[] headings = {"HHID", "AO"};
+
+        String preAoResultsFileName = propertyMap.get(READ_PRE_AO_RESULTS_FILENAME);
+
+        // open the input stream
+        String delimSet = ",";
+        BufferedReader inStream = null;
+        String fileName = projectDirectory + preAoResultsFileName;
+        try
+        {
+            inStream = new BufferedReader(new FileReader(new File(fileName)));
+        } catch (FileNotFoundException e)
+        {
+            e.printStackTrace();
+            System.exit(-1);
+        }
+
+        // first parse the results file field names from the first record and
+        // associate column position with fields used in model
+        HashMap<Integer, String> indexHeadingMap = new HashMap<Integer, String>();
+
+        String line = "";
+        try
+        {
+            line = inStream.readLine();
+        } catch (IOException e)
+        {
+            e.printStackTrace();
+            System.exit(-1);
+        }
+        StringTokenizer st = new StringTokenizer(line, delimSet);
+        int col = 0;
+        while (st.hasMoreTokens())
+        {
+            String label = st.nextToken();
+            for (String heading : headings)
+            {
+                if (heading.equalsIgnoreCase(label))
+                {
+                    indexHeadingMap.put(col, heading);
+                    break;
+                }
+            }
+            col++;
+        }
+
+        Household hh = null;
+
+        try
+        {
+
+            while ((line = inStream.readLine()) != null)
+            {
+
+                // set the line number for the next line in the sample of
+                // households
+                // int sortedSampleIndex =
+                // sortedIndices[sortedSample[sampleCount]];
+
+                // get the household id first, before parsing other fields. Skip
+                // to
+                // next record if not in the sample.
+                col = 0;
+                int id = -1;
+                int ao = -1;
+                st = new StringTokenizer(line, delimSet);
+                while (st.hasMoreTokens())
+                {
+                    String fieldValue = st.nextToken();
+                    if (indexHeadingMap.containsKey(col))
+                    {
+                        String fieldName = indexHeadingMap.get(col++);
+
+                        if (fieldName.equalsIgnoreCase("HHID"))
+                        {
+                            id = Integer.parseInt(fieldValue);
+
+                            int index = getArrayIndex(id);
+                            hh = hhs[index];
+                        } else if (fieldName.equalsIgnoreCase("AO"))
+                        {
+                            ao = Integer.parseInt(fieldValue);
+                            // pass in the ao model alternative number to this
+                            // method
+                            hh.setAutoOwnershipModelResult(ao + 1);
+                            break;
+                        }
+
+                    } else
+                    {
+                        col++;
+                    }
+
+                }
+
+            }
+
+        } catch (NumberFormatException e)
+        {
+            e.printStackTrace();
+            System.exit(-1);
+        } catch (IOException e)
+        {
+            e.printStackTrace();
+            System.exit(-1);
+        }
+
+    }
+
+    public long getBytesUsedByHouseholdArray()
+    {
+
+        long numBytes = 0;
+        for (int i = 0; i < hhs.length; i++)
+        {
+            Household hh = hhs[i];
+            long size = ObjectUtil.sizeOf(hh);
+            numBytes += size;
+        }
+
+        return numBytes;
+    }
+
+    /**
+     * Assigns each individual person their own value of time, drawing from a
+     * lognormal distribution as a function of income.
+     */
+    protected void setDistributedValuesOfTime()
+    {
+
+        // read in values from property file
+        setValueOfTimePropertyFileValues();
+
+        // set up the probability distributions
+        for (int i = 0; i < valueOfTimeDistribution.length; i++)
+        {
+            double mu = Math.log(meanValueOfTime[i] * meanValueOfTimeMultiplierBeforeLogForMu);
+            valueOfTimeDistribution[i] = new LognormalDist(mu, valueOfTimeLognormalSigma);
+        }
+
+        for (int i = 0; i < hhs.length; ++i)
+        {
+            Household household = hhs[i];
+
+            // each HH gets a VOT for consistency
+            double rnum = household.getHhRandom().nextDouble();
+            int incomeCategory = getIncomeIndexForValueOfTime(household.getIncomeInDollars());
+            double hhValueOfTime = valueOfTimeDistribution[incomeCategory - 1].inverseF(rnum);
+
+            // constrain to logical min and max values
+            if (hhValueOfTime < minValueOfTime) hhValueOfTime = minValueOfTime;
+            if (hhValueOfTime > maxValueOfTime) hhValueOfTime = maxValueOfTime;
+
+            // adults get the full value, and children 2/3 (1-based)
+            Person[] personArray = household.getPersons();
+            for (int j = 1; j < personArray.length; ++j)
+            {
+                Person person = personArray[j];
+
+                int age = person.getAge();
+                if (age < 18) person.setValueOfTime((float) hhValueOfTime
+                        * hhValueOfTimeMultiplierForPersonUnder18);
+                else person.setValueOfTime((float) hhValueOfTime);
+            }
+        }
+    }
+
+    /**
+     * Sets additional properties specific to MTC, included distributed
+     * value-of-time information
+     */
+    private void setValueOfTimePropertyFileValues()
+    {
+
+        boolean errorFlag = false;
+        String propertyValue = "";
+
+        propertyValue = propertyMap.get(PROPERTIES_MIN_VALUE_OF_TIME_KEY);
+        if (propertyValue == null)
+        {
+            logger.error("property file key missing: " + PROPERTIES_MIN_VALUE_OF_TIME_KEY
+                    + ", not able to set min value of time value.");
+            errorFlag = true;
+        } else minValueOfTime = Float.parseFloat(propertyValue);
+
+        propertyValue = propertyMap.get(PROPERTIES_MAX_VALUE_OF_TIME_KEY);
+        if (propertyValue == null)
+        {
+            logger.error("property file key missing: " + PROPERTIES_MAX_VALUE_OF_TIME_KEY
+                    + ", not able to set max value of time value.");
+            errorFlag = true;
+        } else maxValueOfTime = Float.parseFloat(propertyValue);
+
+        // mean values of time by income category are specified as a
+        // "comma-sparated" list of float values
+        // the number of mean values in the lsit determines the number of income
+        // categories for value of time
+        // the number of upper limit income dollar values is expected to be
+        // number of mean values - 1.
+        int numIncomeCategories = -1;
+        String meanValueOfTimesPropertyValue = propertyMap
+                .get(PROPERTIES_MEAN_VALUE_OF_TIME_VALUES_KEY);
+        if (meanValueOfTimesPropertyValue == null)
+        {
+            logger.error("property file key missing: " + PROPERTIES_MEAN_VALUE_OF_TIME_VALUES_KEY
+                    + ", not able to set mean value of time values.");
+            errorFlag = true;
+        } else
+        {
+
+            ArrayList<Float> valueList = new ArrayList<Float>();
+            StringTokenizer valueTokenizer = new StringTokenizer(meanValueOfTimesPropertyValue, ",");
+            while (valueTokenizer.hasMoreTokens())
+            {
+                String listValue = valueTokenizer.nextToken();
+                float value = Float.parseFloat(listValue.trim());
+                valueList.add(value);
+            }
+
+            numIncomeCategories = valueList.size();
+            meanValueOfTime = new float[numIncomeCategories];
+            valueOfTimeDistribution = new LognormalDist[numIncomeCategories];
+
+            for (int i = 0; i < numIncomeCategories; i++)
+                meanValueOfTime[i] = valueList.get(i);
+        }
+
+        // read the upper limit values for value of time income ranges.
+        // there should be exactly 1 less than the number of mean value of time
+        // values - any other value is an error.
+        String valueOfTimeIncomesPropertyValue = propertyMap
+                .get(PROPERTIES_MEAN_VALUE_OF_TIME_INCOME_LIMITS_KEY);
+        if (valueOfTimeIncomesPropertyValue == null)
+        {
+            logger.error("property file key missing: "
+                    + PROPERTIES_MEAN_VALUE_OF_TIME_INCOME_LIMITS_KEY
+                    + ", not able to set upper limits for value of time income ranges.");
+            errorFlag = true;
+        } else
+        {
+
+            ArrayList<Integer> valueList = new ArrayList<Integer>();
+            StringTokenizer valueTokenizer = new StringTokenizer(valueOfTimeIncomesPropertyValue,
+                    ",");
+            while (valueTokenizer.hasMoreTokens())
+            {
+                String listValue = valueTokenizer.nextToken();
+                int value = Integer.parseInt(listValue.trim());
+                valueList.add(value);
+            }
+
+            int numIncomeValues = valueList.size();
+            if (numIncomeValues != (numIncomeCategories - 1))
+            {
+                Exception e = new RuntimeException();
+                logger.error("an error occurred reading properties file values for distributed value of time calculations.");
+                logger.error("the mean value of time values property="
+                        + meanValueOfTimesPropertyValue + " specifies " + numIncomeCategories
+                        + " mean values, thus " + numIncomeCategories + " income ranges.");
+                logger.error("the value of time income range values property="
+                        + valueOfTimeIncomesPropertyValue + " specifies " + numIncomeValues
+                        + " income range limit values.");
+                logger.error("there should be exactly " + (numIncomeCategories - 1)
+                        + " income range limit values for " + numIncomeCategories
+                        + " mean value of time values.", e);
+                System.exit(-1);
+            }
+
+            // set the income dollar value upper limits for value of time income
+            // ranges
+            incomeDollarLimitsForValueOfTime = new int[numIncomeValues + 1];
+            for (int i = 0; i < numIncomeValues; i++)
+                incomeDollarLimitsForValueOfTime[i] = valueList.get(i);
+
+            incomeDollarLimitsForValueOfTime[numIncomeValues] = Integer.MAX_VALUE;
+        }
+
+        propertyValue = propertyMap.get(PROPERTIES_HH_VALUE_OF_TIME_MULTIPLIER_FOR_UNDER_18_KEY);
+        if (propertyValue == null)
+        {
+            logger.error("property file key missing: "
+                    + PROPERTIES_HH_VALUE_OF_TIME_MULTIPLIER_FOR_UNDER_18_KEY
+                    + ", not able to set hh value of time multiplier for kids in hh under age 18.");
+            errorFlag = true;
+        } else hhValueOfTimeMultiplierForPersonUnder18 = Float.parseFloat(propertyValue);
+
+        propertyValue = propertyMap.get(PROPERTIES_MEAN_VALUE_OF_TIME_MULTIPLIER_FOR_MU_KEY);
+        if (propertyValue == null)
+        {
+            logger.error("property file key missing: "
+                    + PROPERTIES_MEAN_VALUE_OF_TIME_MULTIPLIER_FOR_MU_KEY
+                    + ", not able to set lognormal distribution mu parameter multiplier.");
+            errorFlag = true;
+        } else meanValueOfTimeMultiplierBeforeLogForMu = Float.parseFloat(propertyValue);
+
+        propertyValue = propertyMap.get(PROPERTIES_VALUE_OF_TIME_LOGNORMAL_SIGMA_KEY);
+        if (propertyValue == null)
+        {
+            logger.error("property file key missing: "
+                    + PROPERTIES_VALUE_OF_TIME_LOGNORMAL_SIGMA_KEY
+                    + ", not able to set lognormal distribution sigma parameter.");
+            errorFlag = true;
+        } else valueOfTimeLognormalSigma = Float.parseFloat(propertyValue);
+
+        if (errorFlag)
+        {
+            Exception e = new RuntimeException();
+            logger.error(
+                    "errors occurred reading properties file values for distributed value of time calculations.",
+                    e);
+            System.exit(-1);
+        }
+
+    }
+
+    private int getIncomeIndexForValueOfTime(int incomeInDollars)
+    {
+        int returnValue = -1;
+        for (int i = 0; i < incomeDollarLimitsForValueOfTime.length; i++)
+        {
+            if (incomeInDollars < incomeDollarLimitsForValueOfTime[i])
+            {
+                // return a 1s based index value
+                returnValue = i + 1;
+                break;
+            }
+        }
+
+        return returnValue;
+    }
+
 }