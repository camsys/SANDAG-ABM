--- conflicted
+++ resolved
@@ -13,7 +13,7 @@
 import com.pb.common.calculator.MatrixDataManager;
 import com.pb.common.calculator.MatrixDataServerIf;
 
-public final class DestChoiceModelManager
+public class DestChoiceModelManager
         implements Serializable
 {
 
@@ -177,75 +177,41 @@
         }
 
         aggAcc = BuildAccessibilities.getInstance();
-<<<<<<< HEAD
-        if (!aggAcc.getAccessibilitiesAreBuilt())
-        {
-=======
-            
-        // assume that if the filename exists, at was created previously, either in another model run, or by the main client
+
+        // assume that if the filename exists, at was created previously, either
+        // in another model run, or by the main client
         // if the filename doesn't exist, then calculate the accessibilities
         String projectDirectory = propertyMap.get(CtrampApplication.PROPERTIES_PROJECT_DIRECTORY);
-        String accFileName = projectDirectory + Util.getStringValueFromPropertyMap(propertyMap, "acc.output.file");
-        boolean accFileReadFlag = Util.getBooleanValueFromPropertyMap(propertyMap, CtrampApplication.READ_ACCESSIBILITIES);
-
-        if (  (new File(accFileName)).canRead() ) {
-
-            logger.info("filling Accessibilities Object in DestChoiceModelManager by reading file: " + accFileName + ".");
+        String accFileName = projectDirectory
+                + Util.getStringValueFromPropertyMap(propertyMap, "acc.output.file");
+        boolean accFileReadFlag = Util.getBooleanValueFromPropertyMap(propertyMap,
+                CtrampApplication.READ_ACCESSIBILITIES);
+
+        if ((new File(accFileName)).canRead())
+        {
+
+            logger.info("filling Accessibilities Object in DestChoiceModelManager by reading file: "
+                    + accFileName + ".");
             aggAcc.readAccessibilityTableFromFile(accFileName);
->>>>>>> 1235b184
 
             aggAcc.setupBuildAccessibilities(propertyMap, false);
             aggAcc.createSchoolSegmentNameIndices();
 
             aggAcc.calculateSizeTerms();
-<<<<<<< HEAD
-            aggAcc.calculateConstants();
-
-            // assume that if the filename exists, at was created previously,
-            // either in another model run, or by the main client
-            // if the filename doesn't exist, then calculate the accessibilities
-            String projectDirectory = propertyMap
-                    .get(CtrampApplication.PROPERTIES_PROJECT_DIRECTORY);
-            String accFileName = projectDirectory
-                    + Util.getStringValueFromPropertyMap(propertyMap, "acc.output.file");
-            boolean accFileReadFlag = Util.getBooleanValueFromPropertyMap(propertyMap,
-                    CtrampApplication.READ_ACCESSIBILITIES);
-
-            if (accFileReadFlag && (new File(accFileName)).canRead())
-            {
-
-                logger.info("filling Accessibilities Object in DestChoiceModelManager by reading file: "
-                        + accFileName + ".");
-                aggAcc.readAccessibilityTableFromFile(accFileName);
-
-            } else
-            {
-
-                logger.info("filling Accessibilities Object in DestChoiceModelManager by calculating them.");
-                aggAcc.calculateDCUtilitiesDistributed(propertyMap);
-
-            }
-
-        }
-=======
-
-        }
-        else {
+
+        } else
+        {
 
             aggAcc.setupBuildAccessibilities(propertyMap, false);
             aggAcc.createSchoolSegmentNameIndices();
-    
+
             aggAcc.calculateSizeTerms();
             aggAcc.calculateConstants();
-    
 
             logger.info("filling Accessibilities Object in DestChoiceModelManager by calculating them.");
             aggAcc.calculateDCUtilitiesDistributed(propertyMap);
 
         }
-            
-        
->>>>>>> 1235b184
 
         // compute the array of cumulative taz distance based SOA probabilities
         // for each origin taz.
