package org.sandag.abm.ctramp;

import org.sandag.abm.ctramp.CtrampDmuFactoryIf;
import org.sandag.abm.ctramp.Household;
import org.sandag.abm.ctramp.ModelStructure;
import org.sandag.abm.ctramp.Person;
import org.sandag.abm.ctramp.Stop;
import org.sandag.abm.ctramp.StopLocationDMU;
import org.sandag.abm.ctramp.Tour;
import org.sandag.abm.ctramp.TripModeChoiceDMU;

import java.io.File;
import java.io.IOException;
import java.io.Serializable;
import java.util.ArrayList;
import java.util.Arrays;
import java.util.HashMap;
import java.util.Iterator;
import java.util.Random;

import org.apache.log4j.Logger;
import org.sandag.abm.accessibilities.AutoAndNonMotorizedSkimsCalculator;
import org.sandag.abm.modechoice.MgraDataManager;
import org.sandag.abm.modechoice.TazDataManager;

import com.pb.common.calculator.IndexValues;
import com.pb.common.calculator.VariableTable;
import com.pb.common.datafile.OLD_CSVFileReader;
import com.pb.common.datafile.TableDataSet;
import com.pb.common.newmodel.ChoiceModelApplication;
import com.pb.common.newmodel.UtilityExpressionCalculator;

/**
 * This class will be used for determining the trip departure time for outbound
 * stops, trip arrival time for inbound stops, location of stops, and trip mode
 * for trips between stops on individual mandatory, individual non-mandatory and
 * joint tours.
 * 
 * @author Jim Hicks
 * @version Oct 2010
 */
public class IntermediateStopChoiceModels
        implements Serializable
{

    private transient Logger                   logger                                              = Logger.getLogger(IntermediateStopChoiceModels.class);
    private transient Logger                   slcLogger                                           = Logger.getLogger("slcLogger");
    private transient Logger                   slcSoaLogger                                        = Logger.getLogger("slcSoaLogger");
    private transient Logger                   smcLogger                                           = Logger.getLogger("tripMcLog");
    private transient Logger                   tripDepartLogger                                    = Logger.getLogger("tripDepartLog");
    private transient Logger                   parkLocLogger                                       = Logger.getLogger("parkLocLog");

    public static final int               WTW           = 0;
    public static final int               WTD           = 1;
    public static final int               DTW           = 2;
    public static final int[]             ACC_EGR       = {WTW,WTD,DTW};
    private static final String                USE_NEW_SOA_METHOD_PROPERTY_KEY                     = "slc.use.new.soa";

    public static final String                 PROPERTIES_UEC_TRIP_MODE_CHOICE                     = "tripModeChoice.uec.file";

    private static final String                PROPERTIES_UEC_SLC_CHOICE                           = "slc.uec.file";
    private static final String                PROPERTIES_UEC_SLC_DATA_PAGE                        = "slc.uec.data.page";
    private static final String                PROPERTIES_UEC_MAND_SLC_MODEL_PAGE                  = "slc.mandatory.uec.model.page";
    private static final String                PROPERTIES_UEC_MAINT_SLC_MODEL_PAGE                 = "slc.maintenance.uec.model.page";
    private static final String                PROPERTIES_UEC_DISCR_SLC_MODEL_PAGE                 = "slc.discretionary.uec.model.page";

    public static final String                 PROPERTIES_UEC_SLC_SOA_CHOICE                       = "slc.soa.uec.file";
    public static final String                 PROPERTIES_UEC_SLC_SOA_DISTANCE_UTILITY             = "auto.slc.soa.distance.uec.file";
    public static final String                 PROPERTIES_UEC_SLC_SOA_DISTANCE_DATA_PAGE           = "auto.slc.soa.distance.data.page";
    public static final String                 PROPERTIES_UEC_SLC_SOA_DISTANCE_MODEL_PAGE          = "auto.slc.soa.distance.model.page";

    private static final String                PROPERTIES_UEC_STOP_LOCATION_SIZE                   = "slc.soa.size.uec.file";
    private static final String                PROPERTIES_UEC_STOP_LOCATION_SIZE_DATA              = "slc.soa.size.uec.data.page";
    private static final String                PROPERTIES_UEC_STOP_LOCATION_SIZE_MODEL             = "slc.soa.size.uec.model.page";

    private static final String                PROPERTIES_UEC_PARKING_LOCATION_CHOICE              = "plc.uec.file";
    private static final String                PROPERTIES_UEC_PLC_DATA_PAGE                        = "plc.uec.data.page";
    private static final String                PROPERTIES_UEC_PLC_MODEL_PAGE                       = "plc.uec.model.page";

    private static final String                PROPERTIES_UEC_PARKING_LOCATION_CHOICE_ALTERNATIVES = "plc.alts.corresp.file";

    public static final int                    WORK_SHEET                                          = 1;
    public static final int                    UNIVERSITY_SHEET                                    = 2;
    public static final int                    SCHOOL_SHEET                                        = 3;
    public static final int                    MAINTENANCE_SHEET                                   = 4;
    public static final int                    DISCRETIONARY_SHEET                                 = 5;
    public static final int                    SUBTOUR_SHEET                                       = 6;
    public static final int[]                  MC_PURPOSE_SHEET_INDICES                            = {
            -1, WORK_SHEET, UNIVERSITY_SHEET, SCHOOL_SHEET, MAINTENANCE_SHEET, MAINTENANCE_SHEET,
            MAINTENANCE_SHEET, DISCRETIONARY_SHEET, DISCRETIONARY_SHEET, DISCRETIONARY_SHEET,
            SUBTOUR_SHEET                                                                          };

    public static final int                    WORK_CATEGORY                                       = 0;
    public static final int                    UNIVERSITY_CATEGORY                                 = 1;
    public static final int                    SCHOOL_CATEGORY                                     = 2;
    public static final int                    MAINTENANCE_CATEGORY                                = 3;
    public static final int                    DISCRETIONARY_CATEGORY                              = 4;
    public static final int                    SUBTOUR_CATEGORY                                    = 5;
    public static final String[]               PURPOSE_CATEGORY_LABELS                             = {
            "work", "university", "school", "maintenance", "discretionary", "subtour"              };
    public static final int[]                  PURPOSE_CATEGORIES                                  = {
            -1, WORK_CATEGORY, UNIVERSITY_CATEGORY, SCHOOL_CATEGORY, MAINTENANCE_CATEGORY,
            MAINTENANCE_CATEGORY, MAINTENANCE_CATEGORY, DISCRETIONARY_CATEGORY,
            DISCRETIONARY_CATEGORY, DISCRETIONARY_CATEGORY, SUBTOUR_CATEGORY                       };

    private static final String                PARK_MGRA_COLUMN                                    = "mgra";
    private static final String                PARK_AREA_COLUMN                                    = "parkarea";
    private static final int                   MAX_PLC_SAMPLE_SIZE                                 = 1200;

    private static final int                   WORK_STOP_PURPOSE_INDEX                             = 1;
    private static final int                   UNIV_STOP_PURPOSE_INDEX                             = 2;
    private static final int                   ESCORT_STOP_PURPOSE_INDEX                           = 4;
    private static final int                   SHOP_STOP_PURPOSE_INDEX                             = 5;
    private static final int                   MAINT_STOP_PURPOSE_INDEX                            = 6;
    private static final int                   EAT_OUT_STOP_PURPOSE_INDEX                          = 7;
    private static final int                   VISIT_STOP_PURPOSE_INDEX                            = 8;
    private static final int                   DISCR_STOP_PURPOSE_INDEX                            = 9;

    private static final int                   OTHER_STOP_LOC_SOA_SHEET_INDEX                      = 2;
    private static final int                   WALK_STOP_LOC_SOA_SHEET_INDEX                       = 3;
    private static final int                   BIKE_STOP_LOC_SOA_SHEET_INDEX                       = 4;
    private static final int                   MAX_STOP_LOC_SOA_SHEET_INDEX                        = 4;

    private static final int                   WORK_STOP_PURPOSE_SOA_SIZE_INDEX                    = 0;
    private static final int                   UNIV_STOP_PURPOSE_SOA_SIZE_INDEX                    = 1;
    private static final int                   ESCORT_0_STOP_PURPOSE_SOA_SIZE_INDEX                = 2;
    private static final int                   ESCORT_PS_STOP_PURPOSE_SOA_SIZE_INDEX               = 3;
    private static final int                   ESCORT_GS_STOP_PURPOSE_SOA_SIZE_INDEX               = 4;
    private static final int                   ESCORT_HS_STOP_PURPOSE_SOA_SIZE_INDEX               = 5;
    private static final int                   ESCORT_PS_GS_STOP_PURPOSE_SOA_SIZE_INDEX            = 6;
    private static final int                   ESCORT_PS_HS_STOP_PURPOSE_SOA_SIZE_INDEX            = 7;
    private static final int                   ESCORT_GS_HS_STOP_PURPOSE_SOA_SIZE_INDEX            = 8;
    private static final int                   ESCORT_PS_GS_HS_STOP_PURPOSE_SOA_SIZE_INDEX         = 9;
    private static final int                   SHOP_STOP_PURPOSE_SOA_SIZE_INDEX                    = 10;
    private static final int                   MAINT_STOP_PURPOSE_SOA_SIZE_INDEX                   = 11;
    private static final int                   EAT_OUT_STOP_PURPOSE_SOA_SIZE_INDEX                 = 12;
    private static final int                   VISIT_STOP_PURPOSE_SOA_SIZE_INDEX                   = 13;
    private static final int                   DISCR_STOP_PURPOSE_SOA_SIZE_INDEX                   = 14;

    public static final int[]                  SLC_SIZE_SEGMENT_INDICES                            = {
            WORK_STOP_PURPOSE_SOA_SIZE_INDEX, UNIV_STOP_PURPOSE_SOA_SIZE_INDEX,
            ESCORT_0_STOP_PURPOSE_SOA_SIZE_INDEX, ESCORT_PS_STOP_PURPOSE_SOA_SIZE_INDEX,
            ESCORT_GS_STOP_PURPOSE_SOA_SIZE_INDEX, ESCORT_HS_STOP_PURPOSE_SOA_SIZE_INDEX,
            ESCORT_PS_GS_STOP_PURPOSE_SOA_SIZE_INDEX, ESCORT_PS_HS_STOP_PURPOSE_SOA_SIZE_INDEX,
            ESCORT_GS_HS_STOP_PURPOSE_SOA_SIZE_INDEX, ESCORT_PS_GS_HS_STOP_PURPOSE_SOA_SIZE_INDEX,
            SHOP_STOP_PURPOSE_SOA_SIZE_INDEX, MAINT_STOP_PURPOSE_SOA_SIZE_INDEX,
            EAT_OUT_STOP_PURPOSE_SOA_SIZE_INDEX, VISIT_STOP_PURPOSE_SOA_SIZE_INDEX,
            DISCR_STOP_PURPOSE_SOA_SIZE_INDEX                                                      };

    public static final String[]               SLC_SIZE_SEGMENT_NAMES                              = {
            "work", "univ", "escort_0", "escort_ps", "escort_gs", "escort_hs", "escort_ps_gs",
            "escort_ps_hs", "escort_gs_hs", "escort_ps_gs_hs", "shop", "maint", "eatout", "visit",
            "discr"                                                                                };

    private static final int                   MAND_SLC_MODEL_INDEX                                = 0;
    private static final int                   MAINT_SLC_MODEL_INDEX                               = 1;
    private static final int                   DISCR_SLC_MODEL_INDEX                               = 2;
    
    private static final String       PROPERTIES_TRIP_UTILITY_IVT_COEFFS          = "trip.utility.ivt.coeffs";
    private static final String       PROPERTIES_TRIP_UTILITY_INCOME_COEFFS       = "trip.utility.income.coeffs"; 
    private static final String       PROPERTIES_TRIP_UTILITY_INCOME_EXPONENTS    = "trip.utility.income.exponents";


    private boolean[]                          sampleAvailability;
    private int[]                              inSample;
    private boolean[]                          soaAvailability;
    private int[]                              soaSample;
    private boolean[]                          soaAvailabilityBackup;
    private int[]                              soaSampleBackup;
    private int[]                              finalSample;
    private double[]                           sampleCorrectionFactors;
    private double[]                           tripModeChoiceLogsums;
    private boolean[]                          sampleMgraInBoardingTapShed;
    private boolean[]                          sampleMgraInAlightingTapShed;
    private boolean                            earlierTripWasLocatedInAlightingTapShed;

    private double[]                           tourOrigToAllMgraDistances;
    private double[]                           tourDestToAllMgraDistances;
    private double[]                           ikDistance;
    private double[]                           kjDistance;
    private double[]                           okDistance;
    private double[]                           kdDistance;

    private AutoAndNonMotorizedSkimsCalculator anm;
    private McLogsumsCalculator                logsumHelper;
    private ModelStructure                     modelStructure;
    private TazDataManager                     tazs;
    private MgraDataManager                    mgraManager;

    private int                                sampleSize;
    private HashMap<Integer, Integer>          altFreqMap;
    private StopLocationDMU                    stopLocDmuObj;
    private TripModeChoiceDMU                  mcDmuObject;
    private ParkingChoiceDMU                   parkingChoiceDmuObj;

    private double[][]                         slcSizeTerms;
    private int[][]                            slcSizeSample;
    private boolean[][]                        slcSizeAvailable;

    private double[]                           distanceFromStopOrigToAllMgras;
    private double[]                           distanceToFinalDestFromAllMgras;
    
	private final BikeLogsum bls;
	private BikeLogsumSegment segment;

    private double[]                           bikeLogsumFromStopOrigToAllMgras;
    private double[]                           bikeLogsumToFinalDestFromAllMgras;

    private double[][]                         mcCumProbsSegmentIk;
    private double[][]                         mcCumProbsSegmentKj;
    
    private double[]                           mcLogsumsSegmentIk;
    private double[]                           mcLogsumsSegmentKj;
    
    private double[][]                         mcVOTsSegmentIk; //by sample and occupancy (0=non-SR,1=S2,2=S3)
    private double[][]                         mcVOTsSegmentKj;
  
    private float[]								parkingCostSegmentIk; //by sample
    private float[]								parkingCostSegmentKj;

    private double[][][][] segmentIkBestTapPairs;
    private double[][][][] segmentKjBestTapPairs;


    private ChoiceModelApplication[]           mcModelArray;
    private ChoiceModelApplication[]           slcSoaModel;
    private ChoiceModelApplication[]           slcModelArray;
    private ChoiceModelApplication             plcModel;

    private int[]                              altMgraIndices;
    private double[]                           altOsDistances;
    private double[]                           altSdDistances;
    private boolean[]                          altParkAvail;
    private int[]                              altParkSample;

    private int                                numAltsInSample;
    private int                                maxAltsInSample;

    private TableDataSet                       plcAltsTable;
    private HashMap<Integer, Integer>          mgraAltLocationIndex;
    private HashMap<Integer, Integer>          mgraAltParkArea;
    private int[]                              parkMgras;
    private int[]                              parkAreas;

    private int[]                              mgraParkArea;
    private int[]                              numfreehrs;
    private int[]                              hstallsoth;
    private int[]                              hstallssam;
    private float[]                            hparkcost;
    private int[]                              dstallsoth;
    private int[]                              dstallssam;
    private float[]                            dparkcost;
    private int[]                              mstallsoth;
    private int[]                              mstallssam;
    private float[]                            mparkcost;

    private double[]                           lsWgtAvgCostM;
    private double[]                           lsWgtAvgCostD;
    private double[]                           lsWgtAvgCostH;

    private double[]                           altParkingCostsM;
    private double[]                           altParkingCostsD;
    private double[]                           altParkingCostsH;
    private int[]                              altMstallsoth;
    private int[]                              altMstallssam;
    private float[]                            altMparkcost;
    private int[]                              altDstallsoth;
    private int[]                              altDstallssam;
    private float[]                            altDparkcost;
    private int[]                              altHstallsoth;
    private int[]                              altHstallssam;
    private float[]                            altHparkcost;
    private int[]                              altNumfreehrs;

    private HashMap<String, Integer>           sizeSegmentNameIndexMap;

    private StopDepartArrivePeriodModel        stopTodModel;

    private int                                availAltsToLog                                      = 55;    
                                                                                                                                                          // this
    private TNCAndTaxiWaitTimeCalculator tncTaxiWaitTimeCalculator;
                                                                                                                                                       // logging
    // private int availAltsToLog = 5;

    // set this constant for checking the number of times depart/arrive period
    // selection is made so that no infinite loop occurs.
    private static final int                   MAX_INVALID_FIRST_ARRIVAL_COUNT                     = 100;

    public static final int                    NUM_CPU_TIME_VALUES                                 = 9;
    private long                               soaAutoTime;
    private long                               soaOtherTime;
    private long                               slsTime;
    private long                               sldTime;
    private long                               slcTime;
    private long                               todTime;
    private long                               smcTime;
    private long[]                             hhTimes                                             = new long[NUM_CPU_TIME_VALUES];

    private DestChoiceTwoStageModel            dcTwoStageModelObject;

    private boolean                            useNewSoaMethod;

    private String                             loggerSeparator                                     = "";

    // following arrays used to store ivt coefficients, and income coefficients, income exponents to calculate cost coefficient, by tour purpose 
    double[]                         ivtCoeffs;
    double[]                         incomeCoeffs;
    double[]                         incomeExponents;

    /**
     * Constructor that will be used to set up the ChoiceModelApplications for
     * each type of tour
     * 
     * @param projectDirectory
     *            - name of root level project directory
     * @param resourceBundle
     *            - properties file with paths identified
     * @param dmuObject
     *            - decision making unit for stop frequency
     * @param modelStructure
     *            - holds the model structure info
     */
    public IntermediateStopChoiceModels(HashMap<String, String> propertyMap,
            ModelStructure myModelStructure, CtrampDmuFactoryIf dmuFactory,
            McLogsumsCalculator myLogsumHelper)
    {

        tazs = TazDataManager.getInstance(propertyMap);
        mgraManager = MgraDataManager.getInstance(propertyMap);

        mgraParkArea = mgraManager.getMgraParkAreas();
        numfreehrs = mgraManager.getNumFreeHours();
        lsWgtAvgCostM = mgraManager.getLsWgtAvgCostM();
        lsWgtAvgCostD = mgraManager.getLsWgtAvgCostD();
        lsWgtAvgCostH = mgraManager.getLsWgtAvgCostH();
        mstallsoth = mgraManager.getMStallsOth();
        mstallssam = mgraManager.getMStallsSam();
        mparkcost = mgraManager.getMParkCost();
        dstallsoth = mgraManager.getDStallsOth();
        dstallssam = mgraManager.getDStallsSam();
        dparkcost = mgraManager.getDParkCost();
        hstallsoth = mgraManager.getHStallsOth();
        hstallssam = mgraManager.getHStallsSam();
        hparkcost = mgraManager.getHParkCost();

        modelStructure = myModelStructure;
        logsumHelper = myLogsumHelper;

        setupStopLocationChoiceModels(propertyMap, dmuFactory);
        setupParkingLocationModel(propertyMap, dmuFactory);
        
        bls = BikeLogsum.getBikeLogsum(propertyMap);
        
        //get the coefficients for ivt and the coefficients to calculate the cost coefficient
        ivtCoeffs = Util.getDoubleArrayFromPropertyMap(propertyMap, PROPERTIES_TRIP_UTILITY_IVT_COEFFS);
        incomeCoeffs = Util.getDoubleArrayFromPropertyMap(propertyMap, PROPERTIES_TRIP_UTILITY_INCOME_COEFFS);
        incomeExponents = Util.getDoubleArrayFromPropertyMap(propertyMap, PROPERTIES_TRIP_UTILITY_INCOME_EXPONENTS);

        tncTaxiWaitTimeCalculator = new TNCAndTaxiWaitTimeCalculator();
        tncTaxiWaitTimeCalculator.createWaitTimeDistributions(propertyMap);


    }

    private void setupStopLocationChoiceModels(HashMap<String, String> propertyMap,
            CtrampDmuFactoryIf dmuFactory)
    {

        logger.info(String.format("setting up stop location choice models."));

        useNewSoaMethod = Util.getBooleanValueFromPropertyMap(propertyMap,
                USE_NEW_SOA_METHOD_PROPERTY_KEY);

        stopLocDmuObj = dmuFactory.getStopLocationDMU();

        String uecPath = propertyMap.get(CtrampApplication.PROPERTIES_UEC_PATH);
        String slcSoaUecFile = propertyMap.get(PROPERTIES_UEC_SLC_SOA_CHOICE);
        slcSoaUecFile = uecPath + slcSoaUecFile;

        String slcUecFile = propertyMap.get(PROPERTIES_UEC_SLC_CHOICE);
        slcUecFile = uecPath + slcUecFile;

        slcSoaModel = new ChoiceModelApplication[MAX_STOP_LOC_SOA_SHEET_INDEX + 1];
        slcSoaModel[OTHER_STOP_LOC_SOA_SHEET_INDEX] = new ChoiceModelApplication(slcSoaUecFile,
                OTHER_STOP_LOC_SOA_SHEET_INDEX, 0, propertyMap, (VariableTable) stopLocDmuObj);
        slcSoaModel[WALK_STOP_LOC_SOA_SHEET_INDEX] = new ChoiceModelApplication(slcSoaUecFile,
                WALK_STOP_LOC_SOA_SHEET_INDEX, 0, propertyMap, (VariableTable) stopLocDmuObj);
        slcSoaModel[BIKE_STOP_LOC_SOA_SHEET_INDEX] = new ChoiceModelApplication(slcSoaUecFile,
                BIKE_STOP_LOC_SOA_SHEET_INDEX, 0, propertyMap, (VariableTable) stopLocDmuObj);

        int numSlcSoaAlternatives = slcSoaModel[OTHER_STOP_LOC_SOA_SHEET_INDEX]
                .getNumberOfAlternatives();
        stopLocDmuObj = dmuFactory.getStopLocationDMU();

        sizeSegmentNameIndexMap = new HashMap<String, Integer>();
        for (int k = 0; k < SLC_SIZE_SEGMENT_INDICES.length; k++)
        {
            sizeSegmentNameIndexMap.put(SLC_SIZE_SEGMENT_NAMES[k], k);
            sizeSegmentNameIndexMap.put(SLC_SIZE_SEGMENT_NAMES[k], SLC_SIZE_SEGMENT_INDICES[k]);
        }

        // set the second argument to a positive, non-zero mgra value to get
        // logging for the size term calculation for the specified mgra.
        slcSizeTerms = calculateLnSlcSizeTerms(propertyMap, -1);

        String mcUecFile = propertyMap.get(PROPERTIES_UEC_TRIP_MODE_CHOICE);
        mcUecFile = uecPath + mcUecFile;

        mcDmuObject = dmuFactory.getTripModeChoiceDMU();

        // logsumHelper.setupSkimCalculators(propertyMap);
        anm = logsumHelper.getAnmSkimCalculator();
        mcDmuObject.setParkingCostInfo(mgraParkArea, lsWgtAvgCostM, lsWgtAvgCostD, lsWgtAvgCostH);

        mcModelArray = new ChoiceModelApplication[5 + 1];
        mcModelArray[WORK_CATEGORY] = new ChoiceModelApplication(mcUecFile, WORK_SHEET, 0,
                propertyMap, (VariableTable) mcDmuObject);
        mcModelArray[UNIVERSITY_CATEGORY] = new ChoiceModelApplication(mcUecFile, UNIVERSITY_SHEET,
                0, propertyMap, (VariableTable) mcDmuObject);
        mcModelArray[SCHOOL_CATEGORY] = new ChoiceModelApplication(mcUecFile, SCHOOL_SHEET, 0,
                propertyMap, (VariableTable) mcDmuObject);
        mcModelArray[MAINTENANCE_CATEGORY] = new ChoiceModelApplication(mcUecFile,
                MAINTENANCE_SHEET, 0, propertyMap, (VariableTable) mcDmuObject);
        mcModelArray[DISCRETIONARY_CATEGORY] = new ChoiceModelApplication(mcUecFile,
                DISCRETIONARY_SHEET, 0, propertyMap, (VariableTable) mcDmuObject);
        mcModelArray[SUBTOUR_CATEGORY] = new ChoiceModelApplication(mcUecFile, SUBTOUR_SHEET, 0,
                propertyMap, (VariableTable) mcDmuObject);

        // set up the stop location choice model object
        int slcDataPage = Integer.parseInt(propertyMap.get(PROPERTIES_UEC_SLC_DATA_PAGE));
        int slcMandModelPage = Integer
                .parseInt(propertyMap.get(PROPERTIES_UEC_MAND_SLC_MODEL_PAGE));
        int slcMaintModelPage = Integer.parseInt(propertyMap
                .get(PROPERTIES_UEC_MAINT_SLC_MODEL_PAGE));
        int slcDiscrModelPage = Integer.parseInt(propertyMap
                .get(PROPERTIES_UEC_DISCR_SLC_MODEL_PAGE));
        slcModelArray = new ChoiceModelApplication[3];
        slcModelArray[MAND_SLC_MODEL_INDEX] = new ChoiceModelApplication(slcUecFile,
                slcMandModelPage, slcDataPage, propertyMap, (VariableTable) stopLocDmuObj);
        slcModelArray[MAINT_SLC_MODEL_INDEX] = new ChoiceModelApplication(slcUecFile,
                slcMaintModelPage, slcDataPage, propertyMap, (VariableTable) stopLocDmuObj);
        slcModelArray[DISCR_SLC_MODEL_INDEX] = new ChoiceModelApplication(slcUecFile,
                slcDiscrModelPage, slcDataPage, propertyMap, (VariableTable) stopLocDmuObj);

        sampleSize = slcModelArray[MAND_SLC_MODEL_INDEX].getNumberOfAlternatives();
        altFreqMap = new HashMap<Integer, Integer>(sampleSize);
        finalSample = new int[sampleSize + 1];
        sampleCorrectionFactors = new double[sampleSize + 1];

        // decalre the arrays for storing stop location choice ik and kj segment
        // mode choice probability arrays
        mcCumProbsSegmentIk = new double[sampleSize + 1][];
        mcCumProbsSegmentKj = new double[sampleSize + 1][];
  
        //declare the arrays for storing the VOTs calculated by trip mode choice for ik and kj segment
        mcVOTsSegmentIk = new double[sampleSize+1][3];
        mcVOTsSegmentKj = new double[sampleSize+1][3];
        
        //declare arrays for storing the trip mode choice parking cost for ik and kj segment
        parkingCostSegmentIk = new float[sampleSize+1];
        parkingCostSegmentKj = new float[sampleSize+1];

        //declare the arrays for storing the stop location choice ik and kj segment
        //mode choice logsum arrays
        mcLogsumsSegmentIk = new double[sampleSize + 1];
        mcLogsumsSegmentKj = new double[sampleSize + 1];
        
        // declare the arrays for storing stop location choice ik and kj segment best tap pair arrays
        segmentIkBestTapPairs = new double[sampleSize+1][ACC_EGR.length][][];
        segmentKjBestTapPairs = new double[sampleSize+1][ACC_EGR.length][][];

        // declare the arrays that holds ik and kj segment logsum values for
        // each location choice sample alternative
        tripModeChoiceLogsums = new double[sampleSize + 1];

        // declare the arrays that holds ik and kj distance values for each
        // location choice sample alternative
        // these are set as stop location dmu attributes for stop orig to stop
        // alt, and stop alt to half-tour final dest.
        ikDistance = new double[sampleSize + 1];
        kjDistance = new double[sampleSize + 1];

        // declare the arrays that holds ik and kj distance values for each
        // location choice sample alternative
        // these are set as stop location dmu attributes for tour orig to stop
        // alt, and stop alt to tour dest.
        okDistance = new double[sampleSize + 1];
        kdDistance = new double[sampleSize + 1];

        // this array has elements with values of 0 if utility is not to be
        // computed for alternative, or 1 if utility is to be computed.
        inSample = new int[sampleSize + 1];

        // this array has elements that are boolean that set availability of
        // alternative - unavailable altrnatives do not get utility computed.
        sampleAvailability = new boolean[sampleSize + 1];

        soaSample = new int[numSlcSoaAlternatives + 1];
        soaAvailability = new boolean[numSlcSoaAlternatives + 1];
        soaSampleBackup = new int[numSlcSoaAlternatives + 1];
        soaAvailabilityBackup = new boolean[numSlcSoaAlternatives + 1];

        sampleMgraInBoardingTapShed = new boolean[mgraManager.getMaxMgra() + 1];
        sampleMgraInAlightingTapShed = new boolean[mgraManager.getMaxMgra() + 1];

        distanceFromStopOrigToAllMgras = new double[mgraManager.getMaxMgra() + 1];
        distanceToFinalDestFromAllMgras = new double[mgraManager.getMaxMgra() + 1];

        bikeLogsumFromStopOrigToAllMgras = new double[mgraManager.getMaxMgra() + 1];
        bikeLogsumToFinalDestFromAllMgras = new double[mgraManager.getMaxMgra() + 1];

        tourOrigToAllMgraDistances = new double[mgraManager.getMaxMgra() + 1];
        tourDestToAllMgraDistances = new double[mgraManager.getMaxMgra() + 1];

        // create the array of 1s for MGRAs that have a non-empty set of TAPs
        // within walk egress distance of them
        // for the setting walk transit available for teh stop location
        // alternatives.
        // createWalkTransitAvailableArray();

        setupTripDepartTimeModel(propertyMap, dmuFactory);

        loggerSeparator += "-";

    }

    public void setupSlcDistanceBaseSoaModel(HashMap<String, String> propertyMap,
            double[][] soaExpUtils, double[][][] soaSizeProbs, double[][] soaTazSize)
    {

        String uecPath = propertyMap.get(CtrampApplication.PROPERTIES_UEC_PATH);
        String slcSoaDistanceUecFile = propertyMap.get(PROPERTIES_UEC_SLC_SOA_DISTANCE_UTILITY);
        slcSoaDistanceUecFile = uecPath + slcSoaDistanceUecFile;

        dcTwoStageModelObject = new DestChoiceTwoStageModel(propertyMap, sampleSize);
        dcTwoStageModelObject.setSlcSoaProbsAndUtils(soaExpUtils, soaSizeProbs, soaTazSize);

    }

    private void setupTripDepartTimeModel(HashMap<String, String> propertyMap,
            CtrampDmuFactoryIf dmuFactory)
    {
        stopTodModel = new StopDepartArrivePeriodModel(propertyMap, modelStructure);
    }

    private void setupParkingLocationModel(HashMap<String, String> propertyMap,
            CtrampDmuFactoryIf dmuFactory)
    {

        logger.info("setting up parking location choice models.");

        // locate the UEC
        String uecPath = propertyMap.get(CtrampApplication.PROPERTIES_UEC_PATH);
        String plcUecFile = propertyMap.get(PROPERTIES_UEC_PARKING_LOCATION_CHOICE);
        plcUecFile = uecPath + plcUecFile;

        int plcDataPage = Integer.parseInt(propertyMap.get(PROPERTIES_UEC_PLC_DATA_PAGE));
        int plcModelPage = Integer.parseInt(propertyMap.get(PROPERTIES_UEC_PLC_MODEL_PAGE));

        altMgraIndices = new int[MAX_PLC_SAMPLE_SIZE + 1];
        altOsDistances = new double[MAX_PLC_SAMPLE_SIZE + 1];
        altSdDistances = new double[MAX_PLC_SAMPLE_SIZE + 1];
        altParkingCostsM = new double[MAX_PLC_SAMPLE_SIZE + 1];
        altParkingCostsD = new double[MAX_PLC_SAMPLE_SIZE + 1];
        altParkingCostsH = new double[MAX_PLC_SAMPLE_SIZE + 1];
        altMstallsoth = new int[MAX_PLC_SAMPLE_SIZE + 1];
        altMstallssam = new int[MAX_PLC_SAMPLE_SIZE + 1];
        altMparkcost = new float[MAX_PLC_SAMPLE_SIZE + 1];
        altDstallsoth = new int[MAX_PLC_SAMPLE_SIZE + 1];
        altDstallssam = new int[MAX_PLC_SAMPLE_SIZE + 1];
        altDparkcost = new float[MAX_PLC_SAMPLE_SIZE + 1];
        altHstallsoth = new int[MAX_PLC_SAMPLE_SIZE + 1];
        altHstallssam = new int[MAX_PLC_SAMPLE_SIZE + 1];
        altHparkcost = new float[MAX_PLC_SAMPLE_SIZE + 1];
        altNumfreehrs = new int[MAX_PLC_SAMPLE_SIZE + 1];

        altParkAvail = new boolean[MAX_PLC_SAMPLE_SIZE + 1];
        altParkSample = new int[MAX_PLC_SAMPLE_SIZE + 1];

        parkingChoiceDmuObj = dmuFactory.getParkingChoiceDMU();

        plcModel = new ChoiceModelApplication(plcUecFile, plcModelPage, plcDataPage, propertyMap,
                (VariableTable) parkingChoiceDmuObj);

        // read the parking choice alternatives data file to get alternatives
        // names
        String plcAltsFile = propertyMap.get(PROPERTIES_UEC_PARKING_LOCATION_CHOICE_ALTERNATIVES);
        plcAltsFile = uecPath + plcAltsFile;

        try
        {
            OLD_CSVFileReader reader = new OLD_CSVFileReader();
            plcAltsTable = reader.readFile(new File(plcAltsFile));
        } catch (IOException e)
        {
            logger.error("problem reading table of cbd zones for parking location choice model.", e);
            System.exit(1);
        }

        parkMgras = plcAltsTable.getColumnAsInt(PARK_MGRA_COLUMN);
        parkAreas = plcAltsTable.getColumnAsInt(PARK_AREA_COLUMN);

        parkingChoiceDmuObj.setParkAreaMgraArray(parkMgras);
        parkingChoiceDmuObj.setSampleIndicesArray(altMgraIndices);
        parkingChoiceDmuObj.setDistancesOrigAlt(altOsDistances);
        parkingChoiceDmuObj.setDistancesAltDest(altSdDistances);
        parkingChoiceDmuObj.setParkingCostsM(altParkingCostsM);
        parkingChoiceDmuObj.setMstallsoth(altMstallsoth);
        parkingChoiceDmuObj.setMstallssam(altMstallssam);
        parkingChoiceDmuObj.setMparkCost(altMparkcost);
        parkingChoiceDmuObj.setDstallsoth(altDstallsoth);
        parkingChoiceDmuObj.setDstallssam(altDstallssam);
        parkingChoiceDmuObj.setDparkCost(altDparkcost);
        parkingChoiceDmuObj.setHstallsoth(altHstallsoth);
        parkingChoiceDmuObj.setHstallssam(altHstallssam);
        parkingChoiceDmuObj.setHparkCost(altHparkcost);
        parkingChoiceDmuObj.setNumfreehrs(altNumfreehrs);

        mgraAltLocationIndex = new HashMap<Integer, Integer>();
        mgraAltParkArea = new HashMap<Integer, Integer>();

        for (int i = 0; i < parkMgras.length; i++)
        {
            mgraAltLocationIndex.put(parkMgras[i], i);
            mgraAltParkArea.put(parkMgras[i], parkAreas[i]);
        }

    }

    private double[][] calculateLnSlcSizeTerms(HashMap<String, String> rbMap, int logMgra)
    {

        logger.info("calculating Stop Location SOA Size Terms");

        String uecPath = rbMap.get(CtrampApplication.PROPERTIES_UEC_PATH);
        String slcSizeUecFile = rbMap.get(PROPERTIES_UEC_STOP_LOCATION_SIZE);
        slcSizeUecFile = uecPath + slcSizeUecFile;
        int slcSizeUecData = Integer.parseInt(rbMap.get(PROPERTIES_UEC_STOP_LOCATION_SIZE_DATA));
        int slcSizeUecModel = Integer.parseInt(rbMap.get(PROPERTIES_UEC_STOP_LOCATION_SIZE_MODEL));

        IndexValues iv = new IndexValues();
        UtilityExpressionCalculator slcSizeUec = new UtilityExpressionCalculator(new File(
                slcSizeUecFile), slcSizeUecModel, slcSizeUecData, rbMap, null);

        ArrayList<Integer> mgras = mgraManager.getMgras();
        int maxMgra = mgraManager.getMaxMgra();
        int numSizeSegments = slcSizeUec.getNumberOfAlternatives();

        // create the array for storing logged size term values - to be returned
        // by this method
        double[][] lnSlcSoaSize = new double[numSizeSegments][maxMgra + 1];
        slcSizeSample = new int[numSizeSegments][maxMgra + 1];
        slcSizeAvailable = new boolean[numSizeSegments][maxMgra + 1];

        // loop through mgras and calculate size terms
        for (int mgra : mgras)
        {

            iv.setZoneIndex(mgra);
            double[] size = slcSizeUec.solve(iv, null, null);

            // if a logMgra values > 0 was specified, log the size term utility
            // calculation for that mgra
            if (mgra == logMgra)
                slcSizeUec.logAnswersArray(slcSoaLogger, "Stop Location SOA Size Terms, MGRA = "
                        + mgra);

            // store the logged size terms
            for (int i = 0; i < numSizeSegments; i++)
            {
                lnSlcSoaSize[i][mgra] = Math.log(size[i] + 1);
                if (size[i] > 0)
                {
                    slcSizeSample[i][mgra] = 1;
                    slcSizeAvailable[i][mgra] = true;
                }
            }

        }

        return lnSlcSoaSize;

    }

    private double[] getLnSlcSizeTermsForStopPurpose(int stopPurpose, Household hh)
    {

        double[] lnSlcSizeTerms = null;

        switch (stopPurpose)
        {

            case WORK_STOP_PURPOSE_INDEX:
                lnSlcSizeTerms = slcSizeTerms[WORK_STOP_PURPOSE_SOA_SIZE_INDEX];
                soaSample = slcSizeSample[WORK_STOP_PURPOSE_SOA_SIZE_INDEX];
                soaAvailability = slcSizeAvailable[WORK_STOP_PURPOSE_SOA_SIZE_INDEX];
                break;
            case UNIV_STOP_PURPOSE_INDEX:
                lnSlcSizeTerms = slcSizeTerms[UNIV_STOP_PURPOSE_SOA_SIZE_INDEX];
                soaSample = slcSizeSample[UNIV_STOP_PURPOSE_SOA_SIZE_INDEX];
                soaAvailability = slcSizeAvailable[UNIV_STOP_PURPOSE_SOA_SIZE_INDEX];
                break;
            case ESCORT_STOP_PURPOSE_INDEX:
                lnSlcSizeTerms = getLnSlcSizeTermsForEscortStopPurpose(hh);
                break;
            case SHOP_STOP_PURPOSE_INDEX:
                lnSlcSizeTerms = slcSizeTerms[SHOP_STOP_PURPOSE_SOA_SIZE_INDEX];
                soaSample = slcSizeSample[SHOP_STOP_PURPOSE_SOA_SIZE_INDEX];
                soaAvailability = slcSizeAvailable[SHOP_STOP_PURPOSE_SOA_SIZE_INDEX];
                break;
            case MAINT_STOP_PURPOSE_INDEX:
                lnSlcSizeTerms = slcSizeTerms[MAINT_STOP_PURPOSE_SOA_SIZE_INDEX];
                soaSample = slcSizeSample[MAINT_STOP_PURPOSE_SOA_SIZE_INDEX];
                soaAvailability = slcSizeAvailable[MAINT_STOP_PURPOSE_SOA_SIZE_INDEX];
                break;
            case EAT_OUT_STOP_PURPOSE_INDEX:
                lnSlcSizeTerms = slcSizeTerms[EAT_OUT_STOP_PURPOSE_SOA_SIZE_INDEX];
                soaSample = slcSizeSample[EAT_OUT_STOP_PURPOSE_SOA_SIZE_INDEX];
                soaAvailability = slcSizeAvailable[EAT_OUT_STOP_PURPOSE_SOA_SIZE_INDEX];
                break;
            case VISIT_STOP_PURPOSE_INDEX:
                lnSlcSizeTerms = slcSizeTerms[VISIT_STOP_PURPOSE_SOA_SIZE_INDEX];
                soaSample = slcSizeSample[VISIT_STOP_PURPOSE_SOA_SIZE_INDEX];
                soaAvailability = slcSizeAvailable[VISIT_STOP_PURPOSE_SOA_SIZE_INDEX];
                break;
            case DISCR_STOP_PURPOSE_INDEX:
                lnSlcSizeTerms = slcSizeTerms[DISCR_STOP_PURPOSE_SOA_SIZE_INDEX];
                soaSample = slcSizeSample[DISCR_STOP_PURPOSE_SOA_SIZE_INDEX];
                soaAvailability = slcSizeAvailable[DISCR_STOP_PURPOSE_SOA_SIZE_INDEX];
                break;
        }

        // save backup arrays with oroginal availability and sample values.
        // the procedure to generate availabilty for transit tours overwrites
        // the arrays used by the UECs,
        // so they need to be restored after that happens.
        for (int i = 0; i < soaSample.length; i++)
        {
            soaSampleBackup[i] = soaSample[i];
            soaAvailabilityBackup[i] = soaAvailability[i];
        }

        return lnSlcSizeTerms;

    }

    private double[] getLnSlcSizeTermsForEscortStopPurpose(Household hh)
    {

        double[] lnSlcSizeTermsForEscort = null;

        // set booleans for presence of preschool, grade school, and high school
        // students in the hh
        boolean psInHh = hh.getNumPreschool() > 0;
        boolean gsInHh = hh.getNumGradeSchoolStudents() > 0;
        boolean hsInHh = hh.getNumHighSchoolStudents() > 0;

        if (!psInHh && !gsInHh && !hsInHh)
        {
            // if hh has no preschool, grade school or high school children, set
            // the array to that specific size term field
            lnSlcSizeTermsForEscort = slcSizeTerms[ESCORT_0_STOP_PURPOSE_SOA_SIZE_INDEX];
            soaSample = slcSizeSample[ESCORT_0_STOP_PURPOSE_SOA_SIZE_INDEX];
            soaAvailability = slcSizeAvailable[ESCORT_0_STOP_PURPOSE_SOA_SIZE_INDEX];
        } else if (psInHh && !gsInHh && !hsInHh)
        {
            // if hh has a preschool child and no gs or hs, set the array to
            // that specific size term field
            lnSlcSizeTermsForEscort = slcSizeTerms[ESCORT_PS_STOP_PURPOSE_SOA_SIZE_INDEX];
            soaSample = slcSizeSample[ESCORT_PS_STOP_PURPOSE_SOA_SIZE_INDEX];
            soaAvailability = slcSizeAvailable[ESCORT_PS_STOP_PURPOSE_SOA_SIZE_INDEX];
        } else if (!psInHh && gsInHh && !hsInHh)
        {
            // if hh has a grade school child and no ps or hs, set the array to
            // that specific size term field
            lnSlcSizeTermsForEscort = slcSizeTerms[ESCORT_GS_STOP_PURPOSE_SOA_SIZE_INDEX];
            soaSample = slcSizeSample[ESCORT_GS_STOP_PURPOSE_SOA_SIZE_INDEX];
            soaAvailability = slcSizeAvailable[ESCORT_GS_STOP_PURPOSE_SOA_SIZE_INDEX];
        } else if (!psInHh && !gsInHh && hsInHh)
        {
            // if hh has a high school child and no ps or gs, set the array to
            // that specific size term field
            lnSlcSizeTermsForEscort = slcSizeTerms[ESCORT_HS_STOP_PURPOSE_SOA_SIZE_INDEX];
            soaSample = slcSizeSample[ESCORT_HS_STOP_PURPOSE_SOA_SIZE_INDEX];
            soaAvailability = slcSizeAvailable[ESCORT_HS_STOP_PURPOSE_SOA_SIZE_INDEX];
        } else if (psInHh && gsInHh && !hsInHh)
        {
            // if hh has a preschool and a grade school child and no hs, set the
            // array to that specific size term field
            lnSlcSizeTermsForEscort = slcSizeTerms[ESCORT_PS_GS_STOP_PURPOSE_SOA_SIZE_INDEX];
            soaSample = slcSizeSample[ESCORT_PS_GS_STOP_PURPOSE_SOA_SIZE_INDEX];
            soaAvailability = slcSizeAvailable[ESCORT_PS_GS_STOP_PURPOSE_SOA_SIZE_INDEX];
        } else if (psInHh && !gsInHh && hsInHh)
        {
            // if hh has a preschool and a high school child and no gs, set the
            // array to that specific size term field
            lnSlcSizeTermsForEscort = slcSizeTerms[ESCORT_PS_HS_STOP_PURPOSE_SOA_SIZE_INDEX];
            soaSample = slcSizeSample[ESCORT_PS_HS_STOP_PURPOSE_SOA_SIZE_INDEX];
            soaAvailability = slcSizeAvailable[ESCORT_PS_HS_STOP_PURPOSE_SOA_SIZE_INDEX];
        } else if (!psInHh && gsInHh && hsInHh)
        {
            // if hh has a grade school and a high school child and no ps, set
            // the array to that specific size term field
            lnSlcSizeTermsForEscort = slcSizeTerms[ESCORT_GS_HS_STOP_PURPOSE_SOA_SIZE_INDEX];
            soaSample = slcSizeSample[ESCORT_GS_HS_STOP_PURPOSE_SOA_SIZE_INDEX];
            soaAvailability = slcSizeAvailable[ESCORT_GS_HS_STOP_PURPOSE_SOA_SIZE_INDEX];
        } else if (psInHh && gsInHh && hsInHh)
        {
            // if hh has a preschool a grade school and a high school child, set
            // the array to that specific size term field
            lnSlcSizeTermsForEscort = slcSizeTerms[ESCORT_PS_GS_HS_STOP_PURPOSE_SOA_SIZE_INDEX];
            soaSample = slcSizeSample[ESCORT_PS_GS_HS_STOP_PURPOSE_SOA_SIZE_INDEX];
            soaAvailability = slcSizeAvailable[ESCORT_PS_GS_HS_STOP_PURPOSE_SOA_SIZE_INDEX];
        }

        return lnSlcSizeTermsForEscort;
    }

    public void applyModel(Household household, boolean withTiming)
    {

        if (withTiming) zeroOutCpuTimes();

        if (household.getDebugChoiceModels())
        {
            slcLogger.info("applying SLC model for hhid=" + household.getHhId());
        }

        // get this household's person array
        Person[] personArray = household.getPersons();

        // loop through the person array (1-based)
        for (int j = 1; j < personArray.length; ++j)
        {

            ArrayList<Tour> tours = new ArrayList<Tour>();

            Person person = personArray[j];

            // apply stop location and mode choice for all individual tours.
            tours.addAll(person.getListOfWorkTours());
            tours.addAll(person.getListOfSchoolTours());
            tours.addAll(person.getListOfIndividualNonMandatoryTours());
            tours.addAll(person.getListOfAtWorkSubtours());

            for (Tour tour : tours)
            {

                if (withTiming) applyForOutboundStopsWithTiming(tour, person, household);
                else applyForOutboundStops(tour, person, household);

                if (withTiming) applyForInboundStopsWithTiming(tour, person, household);
                else applyForInboundStops(tour, person, household);

            } // tour loop

        } // j (person loop)

        // apply stop location and mode choice for all joint tours.
        Tour[] jointTours = household.getJointTourArray();
        if (jointTours != null)
        {

            for (Tour tour : jointTours)
            {

                if (withTiming) applyForOutboundStopsWithTiming(tour, null, household);
                else applyForOutboundStops(tour, null, household);

                if (withTiming) applyForInboundStopsWithTiming(tour, null, household);
                else applyForInboundStops(tour, null, household);

            } // tour loop

        }

        household.setStlRandomCount(household.getHhRandomCount());

    }

    private void applyForOutboundStops(Tour tour, Person person, Household household)
    {

    	//don't apply if the outbound direction is escort
    	if((tour.getEscortTypeOutbound()==ModelStructure.RIDE_SHARING_TYPE)||(tour.getEscortTypeOutbound()==ModelStructure.PURE_ESCORTING_TYPE))
    		return;
 
    	Stop[] stops = tour.getOutboundStops();

        // select trip depart periods for outbound stops
        if (stops != null)
        {
            setOutboundTripDepartTimes(stops);
        }

        int origMgra = tour.getTourOrigMgra();
        int destMgra = tour.getTourDestMgra();

        applySlcModel(household, person, tour, stops, origMgra, destMgra, false);

    }

    private void applyForOutboundStopsWithTiming(Tour tour, Person person, Household household)
    {

    	//don't apply if the outbound direction is escort
    	if((tour.getEscortTypeOutbound()==ModelStructure.RIDE_SHARING_TYPE)||(tour.getEscortTypeOutbound()==ModelStructure.PURE_ESCORTING_TYPE))
    		return;

    	long check = System.nanoTime();

        Stop[] stops = tour.getOutboundStops();

        // select trip depart periods for outbound stops
        if (stops != null)
        {
            setOutboundTripDepartTimes(stops);
        }

        int origMgra = tour.getTourOrigMgra();
        int destMgra = tour.getTourDestMgra();

        todTime += (System.nanoTime() - check);

        applySlcModelWithTiming(household, person, tour, stops, origMgra, destMgra, false);

    }

    private void applyForInboundStops(Tour tour, Person person, Household household)
    {

    	//don't apply if the inbound direction is escort
    	if((tour.getEscortTypeInbound()==ModelStructure.RIDE_SHARING_TYPE)||(tour.getEscortTypeInbound()==ModelStructure.PURE_ESCORTING_TYPE))
    		return;

    	Stop[] stops = tour.getInboundStops();

        // select trip arrive periods for inbound stops
        if (stops != null)
        {
            int lastOutboundTripDeparts = -1;

            // get the outbound stops array - note, if there were no outbound
            // stops for half-tour, one stop object would have been generated
            // to hold information about the half-tour trip, so this array
            // should never be null.
            Stop[] obStops = tour.getOutboundStops();
            if (obStops == null)
            {
                logger.error("error getting last outbound stop object for setting lastOutboundTripDeparts attribute for inbound stop arrival time choice.");
                logger.error("HHID=" + household.getHhId() + ", persNum=" + person.getPersonNum()
                        + ", tourPurpose=" + tour.getTourPrimaryPurpose() + ", tourId="
                        + tour.getTourId() + ", tourMode=" + tour.getTourModeChoice());
                throw new RuntimeException();
            } else
            {
                Stop lastStop = obStops[obStops.length - 1];
                lastOutboundTripDeparts = lastStop.getStopPeriod();
            }

            setInboundTripDepartTimes(stops, lastOutboundTripDeparts);
        }

        int origMgra = tour.getTourDestMgra();
        int destMgra = tour.getTourOrigMgra();

        applySlcModel(household, person, tour, stops, origMgra, destMgra, true);

    }

    private void applyForInboundStopsWithTiming(Tour tour, Person person, Household household)
    {

    	//don't apply if the inbound direction is escort
    	if((tour.getEscortTypeInbound()==ModelStructure.RIDE_SHARING_TYPE)||(tour.getEscortTypeInbound()==ModelStructure.PURE_ESCORTING_TYPE))
    		return;

    	long check = System.nanoTime();

        Stop[] stops = tour.getInboundStops();

        // select trip arrive periods for inbound stops
        if (stops != null)
        {
            int lastOutboundTripDeparts = -1;

            // get the outbound stops array - note, if there were no outbound
            // stops for half-tour, one stop object would have been generated
            // to hold information about the half-tour trip, so this array
            // should never be null.
            Stop[] obStops = tour.getOutboundStops();
            if (obStops == null)
            {
                logger.error("error getting last outbound stop object for setting lastOutboundTripDeparts attribute for inbound stop arrival time choice.");
                logger.error("HHID=" + household.getHhId() + ", persNum=" + person.getPersonNum()
                        + ", tourPurpose=" + tour.getTourPrimaryPurpose() + ", tourId="
                        + tour.getTourId() + ", tourMode=" + tour.getTourModeChoice());
                throw new RuntimeException();
            } else
            {
                Stop lastStop = obStops[obStops.length - 1];
                lastOutboundTripDeparts = lastStop.getStopPeriod();
            }

            setInboundTripDepartTimes(stops, lastOutboundTripDeparts);
        }

        int origMgra = tour.getTourDestMgra();
        int destMgra = tour.getTourOrigMgra();

        todTime += (System.nanoTime() - check);

        applySlcModelWithTiming(household, person, tour, stops, origMgra, destMgra, true);

    }

    private void applySlcModel(Household household, Person person, Tour tour, Stop[] stops,
            int origMgra, int destMgra, boolean directionIsInbound)
    {

        int lastDest = -1;
        int newOrig = -1;

        // get the array of distances from the tour origin mgra to all MGRAs.
        // use these distances for tour orig to stop alt distances
        anm.getDistancesFromMgra(origMgra, tourOrigToAllMgraDistances,
                modelStructure.getTourModeIsSovOrHov(tour.getTourModeChoice()));
        anm.getDistancesFromMgra(destMgra, tourDestToAllMgraDistances,
                modelStructure.getTourModeIsSovOrHov(tour.getTourModeChoice()));
        // anm.getDistancesToMgra( destMgra, tourDestToAllMgraDistances,
        // modelStructure.getTourModeIsSovOrHov( tour.getTourModeChoice() ) );

        // if there are stops on this half-tour, determine their destinations,
        // depart hours, trip modes, and parking tazs.
        if (stops != null)
        {

            int oldSelectedIndex = -1;
            for (int i = 0; i < stops.length; i++)
            {

                Stop stop = stops[i];

                // if i is 0, the stop origin is set to origMgra; otherwise stop
                // orig is the chosen dest from the previous stop.
                if (i == 0){
                	newOrig = origMgra;
                  }
                else{
                	newOrig = lastDest;
                }
                stop.setOrig(newOrig);

                stopLocDmuObj.setStopObject(stop);
                stopLocDmuObj.setDmuIndexValues(household.getHhId(), household.getHhMgra(),
                        newOrig, destMgra);

                int choice = -1;
                int selectedIndex = -1;
                int modeAlt = -1;
                float modeLogsum = 0;
                double vot = -1.0;
                // if not the last stop object, make a destination choice and a
                // mode choice from IK MC probabilities;
                // otherwise stop dest is set to destMgra, and make a mode
                // choice from KJ MC probabilities.
                if (i < stops.length - 1)
                {

                    //new code - depart period to and from stop
                   	int departPeriodToStop = stop.getStopPeriod();
                   	int departPeriodFromStop = -1;
                   	if(!directionIsInbound)
                   		departPeriodFromStop = tour.getOutboundStops()[i+1].getStopPeriod();
                   	else
                   		departPeriodFromStop = tour.getInboundStops()[i+1].getStopPeriod();
 
                    try
                    {

                        selectedIndex = selectDestination(stop, departPeriodToStop, departPeriodFromStop);
                        choice = finalSample[selectedIndex];
                        stop.setDest(choice);
                        lastDest = choice;

                        if (household.getDebugChoiceModels())
                        {
                            smcLogger
                                    .info("Monte Carlo selection for determining Mode Choice from IK Probabilities for "
                                            + (stop.isInboundStop() ? "INBOUND" : "OUTBOUND")
                                            + " stop.");
                            smcLogger.info("HHID=" + household.getHhId() + ", persNum="
                                    + person.getPersonNum() + ", tourPurpose="
                                    + tour.getTourPrimaryPurpose() + ", tourId=" + tour.getTourId()
                                    + ", tourMode=" + tour.getTourModeChoice());
                            smcLogger.info("StopID=" + (stop.getStopId() + 1) + " of "
                                    + (stops.length - 1) + " stops, inbound="
                                    + stop.isInboundStop() + ", stopPurpose="
                                    + stop.getDestPurpose() + ", stopDepart="
                                    + stop.getStopPeriod() + ", stopOrig=" + stop.getOrig()
                                    + ", stopDest=" + stop.getDest());
                        }

                        modeAlt = selectModeFromProbabilities(stop,
                                mcCumProbsSegmentIk[selectedIndex]);
                        modeLogsum = (float) mcLogsumsSegmentIk[selectedIndex];
                       
                        if (modeAlt < 0)
                        {
                            logger.info("error getting trip mode choice for IK proportions, i=" + i);
                            logger.info("HHID=" + household.getHhId() + ", persNum="
                                    + person.getPersonNum() + ", tourPurpose="
                                    + tour.getTourPrimaryPurpose() + ", tourId=" + tour.getTourId()
                                    + ", tourMode=" + tour.getTourModeChoice());
                            logger.info("StopID=" + (stop.getStopId() + 1) + " of "
                                    + (stops.length - 1) + " stops, inbound="
                                    + stop.isInboundStop() + ", stopPurpose="
                                    + stop.getDestPurpose() + ", stopDepart="
                                    + stop.getStopPeriod() + ", stopOrig=" + stop.getOrig()
                                    + ", stopDest=" + stop.getDest());
                            throw new RuntimeException();
                        }

                        //value of time; lookup vot, votS2, or votS3 depending on chosen mode
                        if(modelStructure.getTripModeIsS2(modeAlt)){
                            vot = mcVOTsSegmentIk[selectedIndex][1];
                        }else if (modelStructure.getTripModeIsS3(modeAlt)){
                            vot = mcVOTsSegmentIk[selectedIndex][2];
                       }else{
                            vot = mcVOTsSegmentIk[selectedIndex][0];
                       }

                        int park = -1;
                        if (modelStructure.getTripModeIsSovOrHov(modeAlt))
                        {
                            park = selectParkingLocation(household, tour, stop);
                            stop.setPark(park);
                            if (park > 0) lastDest = park;
                            float parkingCost = parkingCostSegmentIk[selectedIndex];
                            stop.setParkingCost(parkingCost);
                            
                        }

                    } catch (Exception e)
                    {
                        logger.error(String
                                .format("Exception caught processing %s stop location choice model for %s type tour %s stop:  HHID=%d, personNum=%s, stop=%d.",
                                        (stopLocDmuObj.getInboundStop() == 1 ? "inbound"
                                                : "outbound"),
                                        tour.getTourCategory(),
                                        tour.getTourPurpose(),
                                        household.getHhId(),
                                        (person == null ? "N/A" : Integer.toString(person
                                                .getPersonNum())), (i + 1)));
                        throw new RuntimeException(e);
                    }

                    stop.setMode(modeAlt);
                    stop.setModeLogsum(modeLogsum);
                    stop.setValueOfTime(vot);

                    // if the trip is a transit mode, set the boarding and
                    // alighting tap pairs in the stop object based on the ik
                    // segment pairs
                    if ( modelStructure.getTripModeIsWalkTransit(modeAlt) | modelStructure.getTripModeIsPnrTransit(modeAlt) || modelStructure.getTripModeIsKnrTransit(modeAlt) ) {
                    	 
                    	int accEgr = -1;
                    	if(modelStructure.getTripModeIsWalkTransit(modeAlt)) {
                    		accEgr = WTW;
                    	} else { 
                    		if (stop.isInboundStop()) {
                    			accEgr = WTD;
                    		} else {
                    			accEgr = DTW;
                    		}
                    	}
                    	
	                    if ( segmentIkBestTapPairs[selectedIndex][accEgr] == null ) {
	                        stop.setBoardTap( 0 );
	                        stop.setAlightTap( 0 );
	                        stop.setSet( 0 );
	                    }
	                    else {
	                        
                        	//pick transit path from N-paths
                        	double rn = household.getHhRandom().nextDouble();
                        	int pathindex = logsumHelper.chooseTripPath(rn, segmentIkBestTapPairs[selectedIndex][accEgr], household.getDebugChoiceModels(), smcLogger);
                        	
                            stop.setBoardTap( (int)segmentIkBestTapPairs[selectedIndex][accEgr][pathindex][0] );
                            stop.setAlightTap( (int)segmentIkBestTapPairs[selectedIndex][accEgr][pathindex][1] );
                            stop.setSet( (int)segmentIkBestTapPairs[selectedIndex][accEgr][pathindex][2] );
	                        
	                    }
                    
                    }

                    oldSelectedIndex = selectedIndex;

                } else
                {
                    // last stop on half-tour, so dest is the half-tour final
                    // dest, and oldSelectedIndex was
                    // the selectedIndex determined for the previous stop
                    // location choice.
                    stop.setDest(destMgra);

                    if (household.getDebugChoiceModels())
                    {
                        smcLogger
                                .info("Monte Carlo selection for determining Mode Choice from KJ Probabilities for "
                                        + (stop.isInboundStop() ? "INBOUND" : "OUTBOUND")
                                        + " stop.");
                        smcLogger.info("HHID=" + household.getHhId() + ", persNum="
                                + person.getPersonNum() + ", tourPurpose="
                                + tour.getTourPrimaryPurpose() + ", tourId=" + tour.getTourId()
                                + ", tourMode=" + tour.getTourModeChoice());
                        smcLogger.info("StopID=End of "
                                + (stop.isInboundStop() ? "INBOUND" : "OUTBOUND")
                                + " half-tour, stopPurpose=" + stop.getDestPurpose()
                                + ", stopDepart=" + stop.getStopPeriod() + ", stopOrig="
                                + stop.getOrig() + ", stopDest=" + stop.getDest());
                    }

                    modeAlt = selectModeFromProbabilities(stop,
                            mcCumProbsSegmentKj[oldSelectedIndex]);
                    modeLogsum = (float) mcLogsumsSegmentKj[oldSelectedIndex];
 
                    if (modeAlt < 0)
                    {
                        logger.error("error getting trip mode choice for KJ proportions, i=" + i);
                        logger.error("HHID=" + household.getHhId() + ", persNum="
                                + person.getPersonNum() + ", tourPurpose="
                                + tour.getTourPrimaryPurpose() + ", tourId=" + tour.getTourId()
                                + ", tourMode=" + tour.getTourModeChoice());
                        logger.error("StopID=End of "
                                + (stop.isInboundStop() ? "INBOUND" : "OUTBOUND")
                                + " half-tour, stopPurpose=" + stop.getDestPurpose()
                                + ", stopDepart=" + stop.getStopPeriod() + ", stopOrig="
                                + stop.getOrig() + ", stopDest=" + stop.getDest());
                        throw new RuntimeException();
                    }

                    //value of time; lookup vot, votS2, or votS3 depending on chosen mode
                    if(modelStructure.getTripModeIsS2(modeAlt)){
                        vot = mcVOTsSegmentKj[oldSelectedIndex][1];
                    }else if (modelStructure.getTripModeIsS3(modeAlt)){
                        vot = mcVOTsSegmentKj[oldSelectedIndex][2];
                   }else{
                        vot = mcVOTsSegmentKj[oldSelectedIndex][0];
                   }

                    if (modelStructure.getTripModeIsSovOrHov(modeAlt)) {
                    	float parkingCost = parkingCostSegmentKj[oldSelectedIndex];
                    	stop.setParkingCost(parkingCost);
                    }
                    // last stop on tour, so if inbound, only need park location
                    // choice if tour is work-based subtour;
                    // otherwise dest is home.
                    int park = -1;
                    if (directionIsInbound)
                    {
                        if (tour.getTourCategory()
                                .equalsIgnoreCase(ModelStructure.AT_WORK_CATEGORY))
                        {
                            if (modelStructure.getTripModeIsSovOrHov(modeAlt))
                            {
                                park = selectParkingLocation(household, tour, stop);
                                stop.setPark(park);
                            }
                        }
                    } else
                    {
                        if (modelStructure.getTripModeIsSovOrHov(modeAlt))
                        {
                            park = selectParkingLocation(household, tour, stop);
                            stop.setPark(park);
                        }
                    }

                    stop.setMode(modeAlt);
                    stop.setModeLogsum(modeLogsum);
                    stop.setValueOfTime(vot);

                    // if the last trip is a transit mode, set the boarding and
                    // alighting tap pairs in the stop object based on the kj
                    // segment pairs
	                if ( modelStructure.getTripModeIsWalkTransit(modeAlt) | modelStructure.getTripModeIsPnrTransit(modeAlt) || modelStructure.getTripModeIsKnrTransit(modeAlt) ) {
	                	
	                	int accEgr = -1;
                    	if(modelStructure.getTripModeIsWalkTransit(modeAlt)) {
                    		accEgr = WTW;
                    	} else { 
                    		if (stop.isInboundStop()) {
                    			accEgr = WTD;
                    		} else {
                    			accEgr = DTW;
                    		}
                    	}
                    	
	                    if ( segmentKjBestTapPairs[oldSelectedIndex][accEgr] == null ) {
	                        stop.setBoardTap( 0 );
	                        stop.setAlightTap( 0 );
	                        stop.setSet( 0 );
	                    }
	                    else {
	                        
	                    	
                        	//pick transit path from N-paths
                            float rn = (float)household.getHhRandom().nextDouble();
                        	int pathindex = logsumHelper.chooseTripPath(rn, segmentKjBestTapPairs[oldSelectedIndex][accEgr], household.getDebugChoiceModels(), smcLogger);
                        	
                            stop.setBoardTap( (int)segmentKjBestTapPairs[oldSelectedIndex][accEgr][pathindex][0] );
                            stop.setAlightTap( (int)segmentKjBestTapPairs[oldSelectedIndex][accEgr][pathindex][1] );
                            stop.setSet( (int)segmentKjBestTapPairs[oldSelectedIndex][accEgr][pathindex][2] );
	                    }
	                
	                }

                }                

            }

        } else
        {
            // create a stop object to hold attributes for orig, dest, mode,
            // departtime, etc.
            // for the half-tour with no stops.

            // create a Stop object for use in applying trip mode choice for
            // this half tour without stops
            String origStopPurpose = "";
            String destStopPurpose = "";
            if (!directionIsInbound)
            {
                origStopPurpose = tour.getTourCategory().equalsIgnoreCase(
                        ModelStructure.AT_WORK_CATEGORY) ? "Work" : "Home";
                destStopPurpose = tour.getTourPrimaryPurpose();
            } else
            {
                origStopPurpose = tour.getTourPrimaryPurpose();
                destStopPurpose = tour.getTourCategory().equalsIgnoreCase(
                        ModelStructure.AT_WORK_CATEGORY) ? "Work" : "Home";
            }

            Stop stop = null;
            try
            {
                stop = tour.createStop(origStopPurpose, destStopPurpose,
                        directionIsInbound,
                        tour.getTourCategory().equalsIgnoreCase(ModelStructure.AT_WORK_CATEGORY));
            } catch (Exception e)
            {
                logger.info("exception creating stop.");
                throw new RuntimeException(e);
            }

            // set stop origin and destination mgra, the stop period based on
            // direction, then calculate the half-tour trip mode choice
            stop.setOrig(origMgra);
            stop.setDest(destMgra);

            if (directionIsInbound) stop.setStopPeriod(tour.getTourArrivePeriod());
            else stop.setStopPeriod(tour.getTourDepartPeriod());

            int modeAlt = getHalfTourModeChoice(stop);
            if (modeAlt < 0)
            {
                logger.info("error getting trip mode choice for half-tour with no stops.");
                logger.info("HHID=" + household.getHhId() + ", persNum=" + person.getPersonNum()
                        + ", tourPurpose=" + tour.getTourPrimaryPurpose() + ", tourId="
                        + tour.getTourId());
                logger.info("StopID=" + (stop.getStopId() + 1) + " of no stops, inbound="
                        + stop.isInboundStop() + ", stopPurpose=" + stop.getDestPurpose()
                        + ", stopDepart=" + stop.getStopPeriod() + ", stopOrig=" + stop.getOrig()
                        + ", stopDest=" + stop.getDest());
                throw new RuntimeException();
            }

            stop.setMode(modeAlt);

            double[][] bestTaps = null;
            if ( modelStructure.getTripModeIsWalkTransit(modeAlt) ) {
                if ( directionIsInbound )
                    bestTaps = tour.getBestWtwTapPairsIn();
                else
                    bestTaps = tour.getBestWtwTapPairsOut();
            }
            else if ( modelStructure.getTripModeIsPnrTransit(modeAlt) || modelStructure.getTripModeIsKnrTransit(modeAlt) ) {
                if ( directionIsInbound )
                    bestTaps = tour.getBestWtdTapPairsIn();
                else
                    bestTaps = tour.getBestDtwTapPairsOut();
            }

            if ( bestTaps == null ) {
                stop.setBoardTap( 0 );
                stop.setAlightTap( 0 );
                stop.setSet( 0 );
            }
            else {
                
              	//pick transit path from N-paths
               	float rn = (float)household.getHhRandom().nextDouble();
               	int pathindex = logsumHelper.chooseTripPath(rn, bestTaps, household.getDebugChoiceModels(), smcLogger);
                	
                stop.setBoardTap( (int)bestTaps[pathindex][0] );
                stop.setAlightTap( (int)bestTaps[pathindex][1] );
                stop.setSet( (int)bestTaps[pathindex][2] );
            }

            // inbound half-tour, only need park location choice if tour is
            // work-based subtour;
            // otherwise dest is home.
            int park = -1;
            if (directionIsInbound)
            {
                if (tour.getTourCategory().equalsIgnoreCase(ModelStructure.AT_WORK_CATEGORY))
                {
                    if (modelStructure.getTripModeIsSovOrHov(modeAlt))
                    {
                        park = selectParkingLocation(household, tour, stop);
                        stop.setPark(park);
                    }
                }
            } else
            {
                if (modelStructure.getTripModeIsSovOrHov(modeAlt))
                {
                    park = selectParkingLocation(household, tour, stop);
                    stop.setPark(park);
                }
            }

        }

    }

    private void applySlcModelWithTiming(Household household, Person person, Tour tour,
            Stop[] stops, int origMgra, int destMgra, boolean directionIsInbound)
    {

        int lastDest = -1;
        int newOrig = -1;

        // get the array of distances from the tour origin mgra to all MGRAs.
        // use these distances for tour orig to stop alt distances
        long check = System.nanoTime();
        anm.getDistancesFromMgra(origMgra, tourOrigToAllMgraDistances,
                modelStructure.getTourModeIsSovOrHov(tour.getTourModeChoice()));
        anm.getDistancesFromMgra(destMgra, tourDestToAllMgraDistances,
                modelStructure.getTourModeIsSovOrHov(tour.getTourModeChoice()));
        // anm.getDistancesToMgra( destMgra, tourDestToAllMgraDistances,
        // modelStructure.getTourModeIsSovOrHov( tour.getTourModeChoice() ) );
        sldTime += (System.nanoTime() - check);

        // if there are stops on this half-tour, determine their destinations,
        // depart hours, trip modes, and parking tazs.
        if (stops != null)
        {

            int oldSelectedIndex = -1;
            earlierTripWasLocatedInAlightingTapShed = false;

            for (int i = 0; i < stops.length; i++)
            {

                Stop stop = stops[i];

                // if i is 0, the stop origin is set to origMgra; otherwise stop
                // orig is the chosen dest from the previous stop.
                if (i == 0) newOrig = origMgra;
                else newOrig = lastDest;
                stop.setOrig(newOrig);

                stopLocDmuObj.setStopObject(sop);
                stopLocDmuObj.setDmuIndexValues(household.getHhId(), household.getHhMgra(),
                        newOrig, destMgra);

                int choice = -1;
                int selectedIndex = -1;
                int modeAlt = -1;
                float modeLogsum = 0;
                double vot= -1;
                
                // if not the last stop object, make a destination choice and a
                // mode choice from IK MC probabilities;
                // otherwise stop dest is set to destMgra, and make a mode
                // choice from KJ MC probabilities.
                if (i < stops.length - 1)
                {

                    //new code - depart period to and from stop
                   	int departPeriodToStop = stop.getStopPeriod();
                   	int departPeriodFromStop = -1;
                   	if(!directionIsInbound)
                   		departPeriodFromStop = tour.getOutboundStops()[i+1].getStopPeriod();
                   	else
                   		departPeriodFromStop = tour.getInboundStops()[i+1].getStopPeriod();
                    
                   	try
                    {

                        check = System.nanoTime();

                        selectedIndex = selectDestinationWithTiming(stop,departPeriodToStop,departPeriodFromStop);
<<<<<<< HEAD
                        //close small probability logical hole, reset stop destination as intrazonal stop,  log out reset cases
                        if(selectedIndex<0) {
                        	stop.setDest(origMgra);
=======
                        //close small probability logical hole, reset stop destination as intral zonal stop,  log out reset cases
                        if(selectedIndex<0) {
                        	stop.setDest(origMgra)
>>>>>>> 66513014
                        	logger.info("Stop ID"+stop.id+" :destination set as intrazonal stop");
                        }else {
                        	choice = finalSample[selectedIndex];
                        	stop.setDest(choice);
                        }

                        if (sampleMgraInAlightingTapShed[choice])
                            earlierTripWasLocatedInAlightingTapShed = true;
                        lastDest = choice;
                        slcTime += (System.nanoTime() - check);

                        if (household.getDebugChoiceModels())
                        {
                            if (tour.getTourCategory().equalsIgnoreCase(
                                    ModelStructure.JOINT_NON_MANDATORY_CATEGORY))
                            {
                                smcLogger
                                        .info("Monte Carlo selection for determining Mode Choice from IK Probabilities for "
                                                + (stop.isInboundStop() ? "INBOUND" : "OUTBOUND")
                                                + " for joint tour stop.");
                                smcLogger.info("HHID=" + household.getHhId() + ", persNum=" + "N/A"
                                        + ", tourPurpose=" + tour.getTourPrimaryPurpose()
                                        + ", tourId=" + tour.getTourId() + ", tourMode="
                                        + tour.getTourModeChoice());
                                smcLogger.info("StopID=" + (stop.getStopId() + 1) + " of "
                                        + (stops.length - 1) + " stops, inbound="
                                        + stop.isInboundStop() + ", stopPurpose="
                                        + stop.getDestPurpose() + ", stopDepart="
                                        + stop.getStopPeriod() + ", stopOrig=" + stop.getOrig()
                                        + ", stopDest=" + stop.getDest());
                            } else
                            {
                                smcLogger
                                        .info("Monte Carlo selection for determining Mode Choice from IK Probabilities for "
                                                + (stop.isInboundStop() ? "INBOUND" : "OUTBOUND")
                                                + " stop.");
                                smcLogger.info("HHID=" + household.getHhId() + ", persNum="
                                        + person.getPersonNum() + ", tourPurpose="
                                        + tour.getTourPrimaryPurpose() + ", tourId="
                                        + tour.getTourId() + ", tourMode="
                                        + tour.getTourModeChoice());
                                smcLogger.info("StopID=" + (stop.getStopId() + 1) + " of "
                                        + (stops.length - 1) + " stops, inbound="
                                        + stop.isInboundStop() + ", stopPurpose="
                                        + stop.getDestPurpose() + ", stopDepart="
                                        + stop.getStopPeriod() + ", stopOrig=" + stop.getOrig()
                                        + ", stopDest=" + stop.getDest());
                            }
                        }

                        check = System.nanoTime();
                        modeAlt = selectModeFromProbabilities(stop,
                                mcCumProbsSegmentIk[selectedIndex]);
                        modeLogsum = (float) mcLogsumsSegmentIk[selectedIndex];

                        if (modeAlt < 0)
                        {
                            logger.info("error getting trip mode choice for IK proportions, i=" + i);
                            logger.info("HHID=" + household.getHhId() + ", persNum="
                                    + person.getPersonNum() + ", tourPurpose="
                                    + tour.getTourPrimaryPurpose() + ", tourId=" + tour.getTourId()
                                    + ", tourMode=" + tour.getTourModeChoice());
                            logger.info("StopID=" + (stop.getStopId() + 1) + " of "
                                    + (stops.length - 1) + " stops, inbound="
                                    + stop.isInboundStop() + ", stopPurpose="
                                    + stop.getDestPurpose() + ", stopDepart="
                                    + stop.getStopPeriod() + ", stopOrig=" + stop.getOrig()
                                    + ", stopDest=" + stop.getDest());
                            throw new RuntimeException();
                        }

                        //value of time; lookup vot, votS2, or votS3 depending on chosen mode
                        if(modelStructure.getTripModeIsS2(modeAlt)){
                            vot = mcVOTsSegmentIk[selectedIndex][1];
                        }else if (modelStructure.getTripModeIsS3(modeAlt)){
                            vot = mcVOTsSegmentIk[selectedIndex][2];
                       }else{
                            vot = mcVOTsSegmentIk[selectedIndex][0];
                       }

                       int park = -1;
                        if (modelStructure.getTripModeIsSovOrHov(modeAlt))
                        {
                            park = selectParkingLocation(household, tour, stop);
                            stop.setPark(park);
                            if (park > 0) lastDest = park;
                            float parkingCost = parkingCostSegmentIk[selectedIndex];
                            stop.setParkingCost(parkingCost);
 
                        }

                        smcTime += (System.nanoTime() - check);
                    } catch (Exception e)
                    {
                        logger.error(String.format(
                                "Exception caught processing %s stop location choice model.",
                                (stopLocDmuObj.getInboundStop() == 1 ? "inbound" : "outbound")));
                        logger.error("HHID=" + household.getHhId() + ", persNum="
                                + person.getPersonNum() + ", tour category="
                                + tour.getTourCategory() + ", tourPurpose="
                                + tour.getTourPrimaryPurpose() + ", tourId=" + tour.getTourId()
                                + ", tourMode=" + tour.getTourModeChoice());
                        logger.error("StopID=" + (stop.getStopId() + 1) + " of "
                                + (stops.length - 1) + " stops, inbound=" + stop.isInboundStop()
                                + ", stopPurpose=" + stop.getDestPurpose() + ", stopDepart="
                                + stop.getStopPeriod() + ", stopOrig=" + stop.getOrig()
                                + ", stopDest=" + stop.getDest());
                        logger.error(String
                                .format("origMgra=%d, destMgra=%d, newOrig=%d, lastDest=%d, modeAlt=%d, selectedIndex=%d, choice=%d.",
                                        origMgra, destMgra, newOrig, lastDest, modeAlt,
                                        selectedIndex, choice));
                        throw new RuntimeException(e);
                    }

                    stop.setMode(modeAlt);
                    stop.setModeLogsum(modeLogsum);
                    stop.setValueOfTime(vot);

                    // if the trip is a transit mode, set the boarding and
                    // alighting tap pairs in the stop object based on the ik
                    // segment pairs
                    if ( modelStructure.getTripModeIsWalkTransit(modeAlt) | modelStructure.getTripModeIsPnrTransit(modeAlt) || modelStructure.getTripModeIsKnrTransit(modeAlt) ) {

	                	int accEgr = -1;
                    	if(modelStructure.getTripModeIsWalkTransit(modeAlt)) {
                    		accEgr = WTW;
                    	} else { 
                    		if (stop.isInboundStop()) {
                    			accEgr = WTD;
                    		} else {
                    			accEgr = DTW;
                    		}
                    	}
                    	
	                    if ( segmentIkBestTapPairs[selectedIndex] == null ) {
	                        stop.setBoardTap( 0 );
	                        stop.setAlightTap( 0 );
	                        stop.setSet( 0 );
	                    }
	                    else {
	                    	
	                    	//pick transit path from N-paths
                        	double rn = household.getHhRandom().nextDouble();
                        	int pathindex = logsumHelper.chooseTripPath(rn, segmentIkBestTapPairs[selectedIndex][accEgr], household.getDebugChoiceModels(), smcLogger);
                        	
                            stop.setBoardTap( (int)segmentIkBestTapPairs[selectedIndex][accEgr][pathindex][0] );
                            stop.setAlightTap( (int)segmentIkBestTapPairs[selectedIndex][accEgr][pathindex][1] );
                            stop.setSet( (int)segmentIkBestTapPairs[selectedIndex][accEgr][pathindex][2]  );
	                        
	                    }
                    
                    }

                    oldSelectedIndex = selectedIndex;

                } else
                {

                    // last stop on half-tour, so dest is the half-tour final
                    // dest, and oldSelectedIndex was
                    // the selectedIndex determined for the previous stop
                    // location choice.
                    stop.setDest(destMgra);

                    if (household.getDebugChoiceModels())
                    	{
                    	if (tour.getTourCategory().equalsIgnoreCase(
                            ModelStructure.JOINT_NON_MANDATORY_CATEGORY))
                    	{
                    		smcLogger
                                .info("Monte Carlo selection for determining Mode Choice from KJ Probabilities for "
                                        + (stop.isInboundStop() ? "INBOUND" : "OUTBOUND")
                                        + " joint tour stop.");
                    		smcLogger.info("HHID=" + household.getHhId() + ", persNum=" + "N/A"
                                + ", tourPurpose=" + tour.getTourPrimaryPurpose() + ", tourId="
                                + tour.getTourId() + ", tourMode=" + tour.getTourModeChoice());
                    		smcLogger.info("StopID=End of "
                                + (stop.isInboundStop() ? "INBOUND" : "OUTBOUND")
                                + " half-tour, stopPurpose=" + stop.getDestPurpose()
                                + ", stopDepart=" + stop.getStopPeriod() + ", stopOrig="
                                + stop.getOrig() + ", stopDest=" + stop.getDest());
                    	} else
                    	{
                    		smcLogger
                                .info("Monte Carlo selection for determining Mode Choice from KJ Probabilities for "
                                        + (stop.isInboundStop() ? "INBOUND" : "OUTBOUND")
                                        + " stop.");
                    		smcLogger.info("HHID=" + household.getHhId() + ", persNum="
                                + person.getPersonNum() + ", tourPurpose="
                                + tour.getTourPrimaryPurpose() + ", tourId=" + tour.getTourId()
                                + ", tourMode=" + tour.getTourModeChoice());
                    		smcLogger.info("StopID=End of "
                                + (stop.isInboundStop() ? "INBOUND" : "OUTBOUND")
                                + " half-tour, stopPurpose=" + stop.getDestPurpose()
                                + ", stopDepart=" + stop.getStopPeriod() + ", stopOrig="
                                + stop.getOrig() + ", stopDest=" + stop.getDest());
                    	}
                    }
                    check = System.nanoTime();
                    modeAlt = selectModeFromProbabilities(stop,
                            mcCumProbsSegmentKj[oldSelectedIndex]);
                    modeLogsum = (float) mcLogsumsSegmentKj[oldSelectedIndex];

                    if (modeAlt < 0)
                    {
                        logger.error("error getting trip mode choice for KJ proportions, i=" + i);
                        logger.error("HHID=" + household.getHhId() + ", persNum="
                                + person.getPersonNum() + ", tourPurpose="
                                + tour.getTourPrimaryPurpose() + ", tourId=" + tour.getTourId()
                                + ", tourMode=" + tour.getTourModeChoice());
                        logger.error("StopID=End of "
                                + (stop.isInboundStop() ? "INBOUND" : "OUTBOUND")
                                + " half-tour, stopPurpose=" + stop.getDestPurpose()
                                + ", stopDepart=" + stop.getStopPeriod() + ", stopOrig="
                                + stop.getOrig() + ", stopDest=" + stop.getDest());
                        throw new RuntimeException();
                    }

                    //value of time; lookup vot, votS2, or votS3 depending on chosen mode
                    if(modelStructure.getTripModeIsS2(modeAlt)){
                        vot = mcVOTsSegmentKj[oldSelectedIndex][1];
                    }else if (modelStructure.getTripModeIsS3(modeAlt)){
                        vot = mcVOTsSegmentKj[oldSelectedIndex][2];
                   }else{
                        vot = mcVOTsSegmentKj[oldSelectedIndex][0];
                   }


                    if (modelStructure.getTripModeIsSovOrHov(modeAlt)) {
                    	float parkingCost = parkingCostSegmentKj[oldSelectedIndex];
                    	stop.setParkingCost(parkingCost);
                    }
                    // last stop on tour, so if inbound, only need park location
                    // choice if tour is work-based subtour;
                    // otherwise dest is home.
                    int park = -1;
                    if (directionIsInbound)
                    {
                        if (tour.getTourCategory()
                                .equalsIgnoreCase(ModelStructure.AT_WORK_CATEGORY))
                        {
                            if (modelStructure.getTripModeIsSovOrHov(modeAlt))
                            {
                                park = selectParkingLocation(household, tour, stop);
                                stop.setPark(park);
                            }
                        }
                    } else
                    {
                        if (modelStructure.getTripModeIsSovOrHov(modeAlt))
                        {
                            park = selectParkingLocation(household, tour, stop);
                            stop.setPark(park);
                        }
                    }

                    smcTime += (System.nanoTime() - check);

                    stop.setMode(modeAlt);
                    stop.setModeLogsum(modeLogsum);
                    stop.setValueOfTime(vot);

                    // if the last trip is a transit mode, set the boarding and
                    // alighting tap pairs in the stop object based on the kj
                    // segment pairs
	                if ( modelStructure.getTripModeIsWalkTransit(modeAlt) || modelStructure.getTripModeIsPnrTransit(modeAlt) || modelStructure.getTripModeIsKnrTransit(modeAlt) ) {
	                	
	                	int accEgr = -1;
                    	if(modelStructure.getTripModeIsWalkTransit(modeAlt)) {
                    		accEgr = WTW;
                    	} else { 
                    		if (stop.isInboundStop()) {
                    			accEgr = WTD;
                    		} else {
                    			accEgr = DTW;
                    		}
                    	}
                    	
	                    if ( segmentKjBestTapPairs[oldSelectedIndex] == null ) {
	                        stop.setBoardTap( 0 );
	                        stop.setAlightTap( 0 );
	                        stop.setSet( 0 );
	                    }
	                    else {

	                    	//pick transit path from N-paths
                        	float rn = (float)household.getHhRandom().nextDouble();
                        	int pathindex = logsumHelper.chooseTripPath(rn, segmentKjBestTapPairs[oldSelectedIndex][accEgr], household.getDebugChoiceModels(), smcLogger);
                        	
                            stop.setBoardTap( (int)segmentKjBestTapPairs[oldSelectedIndex][accEgr][pathindex][0] );
                            stop.setAlightTap( (int)segmentKjBestTapPairs[oldSelectedIndex][accEgr][pathindex][1] );
                            stop.setSet( (int)segmentKjBestTapPairs[oldSelectedIndex][accEgr][pathindex][2] );
                        
	                    }
	                
	                }

                }

            }

        } else
        { // create a stop object to hold attributes for orig, dest, mode,
          // departtime, etc.
          // for the half-tour with no stops.

            check = System.nanoTime();

            // create a Stop object for use in applying trip mode choice for
            // this half tour without stops
            String origStopPurpose = "";
            String destStopPurpose = "";
            if (!directionIsInbound)
            {
                origStopPurpose = tour.getTourCategory().equalsIgnoreCase(
                        ModelStructure.AT_WORK_CATEGORY) ? "Work" : "Home";
                destStopPurpose = tour.getTourPrimaryPurpose();
            } else
            {
                origStopPurpose = tour.getTourPrimaryPurpose();
                destStopPurpose = tour.getTourCategory().equalsIgnoreCase(
                        ModelStructure.AT_WORK_CATEGORY) ? "Work" : "Home";
            }

            Stop stop = null;
            try
            {
                stop = tour.createStop(origStopPurpose, destStopPurpose,
                        directionIsInbound,
                        tour.getTourCategory().equalsIgnoreCase(ModelStructure.AT_WORK_CATEGORY));
            } catch (Exception e)
            {
                logger.info("exception creating stop.");
            }

            stop.setOrig(origMgra);
            stop.setDest(destMgra);

            if (directionIsInbound) stop.setStopPeriod(tour.getTourArrivePeriod());
            else stop.setStopPeriod(tour.getTourDepartPeriod());

            int modeAlt = getHalfTourModeChoice(stop);
            if (modeAlt < 0)
            {
                logger.info("error getting trip mode choice for half-tour with no stops.");
                logger.info("HHID=" + household.getHhId() + ", tourPurpose="
                        + tour.getTourPrimaryPurpose() + ", tourId=" + tour.getTourId());
                logger.info("StopID=" + (stop.getStopId() + 1) + " of no stops, inbound="
                        + stop.isInboundStop() + ", stopPurpose=" + stop.getDestPurpose()
                        + ", stopDepart=" + stop.getStopPeriod() + ", stopOrig=" + stop.getOrig()
                        + ", stopDest=" + stop.getDest());

                modeAlt = stop.getTour().getTourModeChoice();
                // throw new RuntimeException();
            }

            stop.setMode(modeAlt);

            double[][] bestTaps = null;
            if ( modelStructure.getTripModeIsWalkTransit(modeAlt) ) {
                if ( directionIsInbound )
                    bestTaps = tour.getBestWtwTapPairsIn();
                else
                    bestTaps = tour.getBestWtwTapPairsOut();
            }
            else if ( modelStructure.getTripModeIsPnrTransit(modeAlt) || modelStructure.getTripModeIsKnrTransit(modeAlt) ) {
                if ( directionIsInbound )
                    bestTaps = tour.getBestWtdTapPairsIn();
                else
                    bestTaps = tour.getBestDtwTapPairsOut();
            }

            if ( bestTaps == null ) {
                stop.setBoardTap( 0 );
                stop.setAlightTap( 0 );
                stop.setSet( 0 );
            }
            else {
                
            	// set taps
                if ( modelStructure.getTripModeIsWalkTransit(modeAlt) || modelStructure.getTripModeIsPnrTransit(modeAlt) || modelStructure.getTripModeIsKnrTransit(modeAlt) ) {

                	//pick transit path from N-paths
                	float rn = (float)household.getHhRandom().nextDouble();
                	int pathindex = logsumHelper.chooseTripPath(rn, bestTaps, household.getDebugChoiceModels(), smcLogger);
                	
                    stop.setBoardTap( (int)bestTaps[pathindex][0] );
                    stop.setAlightTap( (int)bestTaps[pathindex][1] );
                    stop.setSet( (int)bestTaps[pathindex][2] );

                }
            
            }

            // inbound half-tour, only need park location choice if tour is
            // work-based subtour;
            // otherwise dest is home.
            int park = -1;
            if (directionIsInbound)
            {
                if (tour.getTourCategory().equalsIgnoreCase(ModelStructure.AT_WORK_CATEGORY))
                {
                    if (modelStructure.getTripModeIsSovOrHov(modeAlt))
                    {
                        park = selectParkingLocation(household, tour, stop);
                        stop.setPark(park);
                    }
                }
            } else
            {
                if (modelStructure.getTripModeIsSovOrHov(modeAlt))
                {
                    park = selectParkingLocation(household, tour, stop);
                    stop.setPark(park);
                }
            }

            smcTime += (System.nanoTime() - check);
        }

    }

    private int selectDestination(Stop s, int departPeriodToStop, int departPeriodFromStop)
    {

        Logger modelLogger = slcLogger;

        int[] loggingSample = null;
        int[] debugLoggingSample = null;
        // int[] debugLoggingSample = { 0, 16569 };
        // int[] debugLoggingSample = { 0, 4886, 16859, 18355, 3222, 14879,
        // 26894, 16512, 9908, 18287, 14989 };

        Tour tour = s.getTour();
        Person person = tour.getPersonObject();
        Household household = person.getHouseholdObject();

        if (household.getDebugChoiceModels())
        {
            household.logHouseholdObject(
                    "Pre Stop Location Choice for trip: HH_" + household.getHhId() + ", Pers_"
                            + tour.getPersonObject().getPersonNum() + ", Tour Purpose_"
                            + tour.getTourPurpose() + ", Tour_" + tour.getTourId()
                            + ", Tour Purpose_" + tour.getTourPurpose() + ", Stop_"
                            + (s.getStopId() + 1), modelLogger);
            household.logPersonObject("Pre Stop Location Choice for person "
                    + tour.getPersonObject().getPersonNum(), modelLogger, tour.getPersonObject());
            household.logTourObject("Pre Stop Location Choice for tour " + tour.getTourId(),
                    modelLogger, tour.getPersonObject(), tour);
            household.logStopObject("Pre Stop Location Choice for stop " + (s.getStopId() + 1),
                    modelLogger, s, modelStructure);

            loggingSample = debugLoggingSample;
        }

        int numAltsInSample = -1;

        stopLocDmuObj.setTourModeIndex(tour.getTourModeChoice());

        // set the size terms array for the stop purpose in the dmu object
        stopLocDmuObj
                .setLogSize(getLnSlcSizeTermsForStopPurpose(s.getStopPurposeIndex(), household));

        // get the array of distances from the stop origin mgra to all MGRAs and
        // set in the dmu object
        anm.getDistancesFromMgra(s.getOrig(), distanceFromStopOrigToAllMgras,
                modelStructure.getTourModeIsSovOrHov(tour.getTourModeChoice()));
        stopLocDmuObj.setDistancesFromOrigMgra(distanceFromStopOrigToAllMgras);

        
        // bike logsums from origin to all destinations
        if(modelStructure.getTourModeIsBike(tour.getTourModeChoice())){
        
            Arrays.fill(bikeLogsumFromStopOrigToAllMgras, 0);
        	segment = new BikeLogsumSegment(person.getPersonIsFemale() == 1,tour.getTourPrimaryPurposeIndex() <= 3,s.isInboundStop());

            for (int dMgra = 1; dMgra <= mgraManager.getMaxMgra(); dMgra++)
            {
            	bikeLogsumFromStopOrigToAllMgras[dMgra] = bls.getLogsum(segment,s.getOrig(),dMgra);
            }
            stopLocDmuObj.setBikeLogsumsFromOrigMgra(bikeLogsumFromStopOrigToAllMgras);
        }
        
        
        
        // if tour mode is transit, set availablity of location alternatives
        // based on transit accessibility relative to best transit TAP pair for
        // tour
        if (modelStructure.getTourModeIsTransit(tour.getTourModeChoice()))
        {

            Arrays.fill(sampleMgraInBoardingTapShed, false);
            Arrays.fill(sampleMgraInAlightingTapShed, false);

            int numAvailableAlternatives = setSoaAvailabilityForTransitTour(s, tour, household.getDebugChoiceModels());
            if (numAvailableAlternatives == 0)
            {
                logger.error("no available locations - empty sample.");
                logger.error("best tap pair which is empty: " +  Arrays.deepToString(s.isInboundStop() ? tour.getBestWtwTapPairsIn() : tour.getBestWtwTapPairsOut()));
                throw new RuntimeException();
            }
        }

        // get the array of distances to the half-tour final destination mgra
        // from all MGRAs and set in the dmu object
        if (s.isInboundStop())
        {
            // if inbound, final half-tour destination is the tour origin
            anm.getDistancesToMgra(tour.getTourOrigMgra(), distanceToFinalDestFromAllMgras,
                    modelStructure.getTourModeIsSovOrHov(tour.getTourModeChoice()));
            stopLocDmuObj.setDistancesToDestMgra(distanceToFinalDestFromAllMgras);
            

            // set the distance from the stop origin to the final half-tour
            // destination
            stopLocDmuObj
                    .setOrigDestDistance(distanceFromStopOrigToAllMgras[tour.getTourOrigMgra()]);

        
            // bike logsums from all MGRAs back to tour origin
            if(modelStructure.getTourModeIsBike(tour.getTourModeChoice())){
            
                Arrays.fill(bikeLogsumToFinalDestFromAllMgras, 0);
            	segment = new BikeLogsumSegment(person.getPersonIsFemale() == 1,tour.getTourPrimaryPurposeIndex() <= 3,s.isInboundStop());

                for (int oMgra = 1; oMgra <= mgraManager.getMaxMgra(); oMgra++)
                {
                	bikeLogsumToFinalDestFromAllMgras[oMgra] = bls.getLogsum(segment,oMgra,tour.getTourOrigMgra());
                }
                stopLocDmuObj.setBikeLogsumsToDestMgra(bikeLogsumToFinalDestFromAllMgras);
            }

        
        
        
        
        } else
        {
            // if outbound, final half-tour destination is the tour destination
            anm.getDistancesToMgra(tour.getTourDestMgra(), distanceToFinalDestFromAllMgras,
                    modelStructure.getTourModeIsSovOrHov(tour.getTourModeChoice()));
            stopLocDmuObj.setDistancesToDestMgra(distanceToFinalDestFromAllMgras);

            // set the distance from the stop origin to the final half-tour
            // destination
            stopLocDmuObj
                    .setOrigDestDistance(distanceFromStopOrigToAllMgras[tour.getTourDestMgra()]);
      
            // bike logsums from all MGRAs back to tour origin
            if(modelStructure.getTourModeIsBike(tour.getTourModeChoice())){
            
                Arrays.fill(bikeLogsumToFinalDestFromAllMgras, 0);
            	segment = new BikeLogsumSegment(person.getPersonIsFemale() == 1,tour.getTourPrimaryPurposeIndex() <= 3,s.isInboundStop());

                for (int oMgra = 1; oMgra <= mgraManager.getMaxMgra(); oMgra++)
                {
                	bikeLogsumToFinalDestFromAllMgras[oMgra] = bls.getLogsum(segment,oMgra,tour.getTourDestMgra());
                }
                stopLocDmuObj.setBikeLogsumsToDestMgra(bikeLogsumToFinalDestFromAllMgras);
            }
            

        
        
        }

        if (useNewSoaMethod)
        {
            if (modelStructure.getTourModeIsSovOrHov(tour.getTourModeChoice())) selectSampleOfAlternativesAutoTourNew(
                    s, tour, person, household, loggingSample);
            else selectSampleOfAlternativesOther(s, tour, person, household, loggingSample);

            numAltsInSample = dcTwoStageModelObject.getNumberofUniqueMgrasInSample();
        } else
        {
            if (modelStructure.getTourModeIsSovOrHov(tour.getTourModeChoice())) selectSampleOfAlternativesAutoTour(
                    s, tour, person, household, loggingSample);
            else selectSampleOfAlternativesOther(s, tour, person, household, loggingSample);

            numAltsInSample = altFreqMap.size();
        }

        String choiceModelDescription = "";
        String decisionMakerLabel = "";
        String loggingHeader = "";
        String separator = "";

        if (household.getDebugChoiceModels())
        {

            choiceModelDescription = "Stop Location Choice";
            decisionMakerLabel = String
                    .format("HH=%d, PersonNum=%d, PersonType=%s, TourPurpose=%s, TourMode=%d, TourId=%d, StopPurpose=%s, StopId=%d",
                            household.getHhId(), person.getPersonNum(), person.getPersonType(),
                            tour.getTourPurpose(), tour.getTourModeChoice(), tour.getTourId(),
                            s.getDestPurpose(), (s.getStopId() + 1));
            loggingHeader = String.format("%s for %s", choiceModelDescription, decisionMakerLabel);

            modelLogger.info(" ");
            for (int k = 0; k < loggingHeader.length(); k++)
                separator += "+";
            modelLogger.info(loggingHeader);
            modelLogger.info(separator);
            modelLogger.info("");
            modelLogger.info("");

        }

        setupStopLocationChoiceAlternativeArrays(numAltsInSample, s, departPeriodToStop,departPeriodFromStop);

        int slcModelIndex = -1;
        if (tour.getTourCategory().equalsIgnoreCase(ModelStructure.MANDATORY_CATEGORY)) slcModelIndex = MAND_SLC_MODEL_INDEX;
        else if (tour.getTourPrimaryPurposeIndex() == ModelStructure.ESCORT_PRIMARY_PURPOSE_INDEX
                || tour.getTourPrimaryPurposeIndex() == ModelStructure.SHOPPING_PRIMARY_PURPOSE_INDEX
                || tour.getTourPrimaryPurposeIndex() == ModelStructure.OTH_MAINT_PRIMARY_PURPOSE_INDEX) slcModelIndex = MAINT_SLC_MODEL_INDEX;
        else slcModelIndex = DISCR_SLC_MODEL_INDEX;

        float logsum = (float) slcModelArray[slcModelIndex].computeUtilities(stopLocDmuObj,
                stopLocDmuObj.getDmuIndexValues(), sampleAvailability, inSample);

        if(s.isInboundStop())
        	tour.addInboundStopDestinationLogsum(logsum);
        else
        	tour.addOutboundStopDestinationLogsum(logsum);
        
        Random hhRandom = household.getHhRandom();
        int randomCount = household.getHhRandomCount();
        double rn = hhRandom.nextDouble();

        // if the choice model has at least one available alternative, make
        // choice.
        int chosen = -1;
        int selectedIndex = -1;
        if (slcModelArray[slcModelIndex].getAvailabilityCount() > 0)
        {
            chosen = slcModelArray[slcModelIndex].getChoiceResult(rn);
            selectedIndex = chosen;
        }else{	        
	        //wu's tempory fix to set chosen stop alternative to origin mgra if no alternative is available-8/27/2014        
	        //instead of this method, seems selectDestinationWithTiming(Stop s) is called (similar change made there too)
	        //tempory fix is put in here just in case.
	        chosen=tour.getTourOrigMgra();
        }

        // write choice model alternative info to log file
        if (household.getDebugChoiceModels() || chosen < 0)
        {

            if (chosen < 0)
            {

                modelLogger
                        .error("ERROR selecting stop location choice due to no alternatives available.");
                modelLogger
                        .error("setting debug to true and recomputing sample of alternatives selection.");
                modelLogger
                        .error(String
                                .format("HH=%d, PersonNum=%d, PersonType=%s, TourPurpose=%s, TourMode=%d, TourId=%d, StopPurpose=%s, StopId=%d, StopOrig=%d",
                                        household.getHhId(), person.getPersonNum(),
                                        person.getPersonType(), tour.getTourPurpose(),
                                        tour.getTourModeChoice(), tour.getTourId(),
                                        s.getDestPurpose(), (s.getStopId() + 1), s.getOrig()));

                choiceModelDescription = "Stop Location Choice";
                decisionMakerLabel = String
                        .format("HH=%d, PersonNum=%d, PersonType=%s, TourPurpose=%s, TourMode=%d, TourId=%d, StopPurpose=%s, StopId=%d, StopOrig=%d",
                                household.getHhId(), person.getPersonNum(), person.getPersonType(),
                                tour.getTourPurpose(), tour.getTourModeChoice(), tour.getTourId(),
                                s.getDestPurpose(), (s.getStopId() + 1), s.getOrig());
                loggingHeader = String.format("%s for %s", choiceModelDescription,
                        decisionMakerLabel);

                modelLogger.error(" ");
                for (int k = 0; k < loggingHeader.length(); k++)
                    separator += "+";
                modelLogger.error(loggingHeader);
                modelLogger.error(separator);
                modelLogger.error("");
                modelLogger.error("");

                // utilities and probabilities are 0 based.
                double[] utilities = slcModelArray[slcModelIndex].getUtilities();
                double[] probabilities = slcModelArray[slcModelIndex].getProbabilities();

                // availabilities is 1 based.
                boolean[] availabilities = slcModelArray[slcModelIndex].getAvailabilities();

                String personTypeString = person.getPersonType();
                int personNum = person.getPersonNum();

                modelLogger
                        .error("Person num: " + personNum + ", Person type: " + personTypeString);
                modelLogger
                        .error("Alternative             Availability           Utility       Probability           CumProb");
                modelLogger
                        .error("---------------------   ------------       -----------    --------------    --------------");

                double cumProb = 0.0;
                for (int j = 1; j <= numAltsInSample; j++)
                {

                    int alt = finalSample[j];

                    if (j == chosen) selectedIndex = j;

                    cumProb += probabilities[j - 1];
                    String altString = String.format("%-3d %5d", j, alt);
                    modelLogger.error(String.format("%-21s%15s%18.6e%18.6e%18.6e", altString,
                            availabilities[j], utilities[j - 1], probabilities[j - 1], cumProb));
                }

                modelLogger.error(" ");
                String altString = String.format("%-3d %5d", selectedIndex, -1);
                modelLogger.error(String.format("Choice: %s, with rn=%.8f, randomCount=%d",
                        altString, rn, randomCount));

                modelLogger.error(separator);
                modelLogger.error("");
                modelLogger.error("");

                slcModelArray[slcModelIndex].logAlternativesInfo(choiceModelDescription,
                        decisionMakerLabel);
                slcModelArray[slcModelIndex].logSelectionInfo(choiceModelDescription,
                        decisionMakerLabel, rn, chosen);

                // write UEC calculation results to separate model specific log
                // file
                slcModelArray[slcModelIndex].logUECResults(modelLogger, loggingHeader);

                logger.error(String
                        .format("Error for HHID=%d, PersonNum=%d, no available %s stop destination choice alternatives to choose from in choiceModelApplication.",
                                tour.getHhId(), tour.getPersonObject().getPersonNum(),
                                tour.getTourPurpose()));
                throw new RuntimeException();

            }

            // utilities and probabilities are 0 based.
            double[] utilities = slcModelArray[slcModelIndex].getUtilities();
            double[] probabilities = slcModelArray[slcModelIndex].getProbabilities();

            // availabilities is 1 based.
            boolean[] availabilities = slcModelArray[slcModelIndex].getAvailabilities();

            String personTypeString = person.getPersonType();
            int personNum = person.getPersonNum();

            modelLogger.info("Person num: " + personNum + ", Person type: " + personTypeString);
            modelLogger
                    .info("Alternative             Availability           Utility       Probability           CumProb");
            modelLogger
                    .info("---------------------   ------------       -----------    --------------    --------------");

            double cumProb = 0.0;
            for (int j = 1; j <= numAltsInSample; j++)
            {

                int alt = finalSample[j];

                if (j == chosen) selectedIndex = j;

                cumProb += probabilities[j - 1];
                String altString = String.format("%-3d %5d", j, alt);
                modelLogger.info(String.format("%-21s%15s%18.6e%18.6e%18.6e", altString,
                        availabilities[j], utilities[j - 1], probabilities[j - 1], cumProb));
            }

            modelLogger.info(" ");
            String altString = String.format("%-3d %5d", selectedIndex, finalSample[selectedIndex]);
            modelLogger.info(String.format("Choice: %s, with rn=%.8f, randomCount=%d", altString,
                    rn, randomCount));

            modelLogger.info(separator);
            modelLogger.info("");
            modelLogger.info("");

            slcModelArray[slcModelIndex].logAlternativesInfo(choiceModelDescription,
                    decisionMakerLabel);
            slcModelArray[slcModelIndex].logSelectionInfo(choiceModelDescription,
                    decisionMakerLabel, rn, chosen);

            // write UEC calculation results to separate model specific log file
            slcModelArray[slcModelIndex].logUECResults(modelLogger, loggingHeader);

        }

        return selectedIndex;
    }

    private int selectDestinationWithTiming(Stop s,int departPeriodToStop,int departPeriodFromStop)
    {

        Logger modelLogger = slcLogger;

        int[] loggingSample = null;
        int[] debugLoggingSample = null;
        // int[] debugLoggingSample = { 0, 16569 };
        // int[] debugLoggingSample = { 0, 4886, 16859, 18355, 3222, 14879,
        // 26894, 16512, 9908, 18287, 14989 };

        Tour tour = s.getTour();
        Person person = tour.getPersonObject();
        Household household = person.getHouseholdObject();

        if (household.getDebugChoiceModels())
        {
            household.logHouseholdObject(
                    "Pre Stop Location Choice for trip: HH_" + household.getHhId() + ", Pers_"
                            + tour.getPersonObject().getPersonNum() + ", Tour Purpose_"
                            + tour.getTourPurpose() + ", Tour_" + tour.getTourId()
                            + ", Tour Purpose_" + tour.getTourPurpose() + ", Stop_"
                            + (s.getStopId() + 1), modelLogger);
            household.logPersonObject("Pre Stop Location Choice for person "
                    + tour.getPersonObject().getPersonNum(), modelLogger, tour.getPersonObject());
            household.logTourObject("Pre Stop Location Choice for tour " + tour.getTourId(),
                    modelLogger, tour.getPersonObject(), tour);
            household.logStopObject("Pre Stop Location Choice for stop " + (s.getStopId() + 1),
                    modelLogger, s, modelStructure);

            loggingSample = debugLoggingSample;
        }

        int numAltsInSample = -1;

        stopLocDmuObj.setTourModeIndex(tour.getTourModeChoice());

        // set the size terms array for the stop purpose in the dmu object
        stopLocDmuObj
                .setLogSize(getLnSlcSizeTermsForStopPurpose(s.getStopPurposeIndex(), household));

        // get the array of distances from the stop origin mgra to all MGRAs and
        // set in the dmu object
        anm.getDistancesFromMgra(s.getOrig(), distanceFromStopOrigToAllMgras,
                modelStructure.getTourModeIsSovOrHov(tour.getTourModeChoice()));
        stopLocDmuObj.setDistancesFromOrigMgra(distanceFromStopOrigToAllMgras);

        
        // bike logsums from origin to all destinations
        if(modelStructure.getTourModeIsBike(tour.getTourModeChoice())){
        
            Arrays.fill(bikeLogsumFromStopOrigToAllMgras, 0);
        	segment = new BikeLogsumSegment(person.getPersonIsFemale() == 1,tour.getTourPrimaryPurposeIndex() <= 3,s.isInboundStop());

            for (int dMgra = 1; dMgra <= mgraManager.getMaxMgra(); dMgra++)
            {
            	bikeLogsumFromStopOrigToAllMgras[dMgra] = bls.getLogsum(segment,s.getOrig(),dMgra);
            }
            stopLocDmuObj.setBikeLogsumsFromOrigMgra(bikeLogsumFromStopOrigToAllMgras);
        }

        // if tour mode is transit, set availablity of location alternatives
        // based on transit accessibility relative to best transit TAP pair for
        // tour
        if (modelStructure.getTourModeIsTransit(tour.getTourModeChoice()))
        {

            Arrays.fill(sampleMgraInBoardingTapShed, false);
            Arrays.fill(sampleMgraInAlightingTapShed, false);

            int numAvailableAlternatives = setSoaAvailabilityForTransitTour(s, tour, household.getDebugChoiceModels());
            if (numAvailableAlternatives == 0)
            {
                logger.error("no available locations - empty sample.");
                logger.error("best tap pair which is empty: " +  Arrays.deepToString(s.isInboundStop() ? tour.getBestWtwTapPairsIn() : tour.getBestWtwTapPairsOut()));
                throw new RuntimeException();
            }
        }

        // get the array of distances to the half-tour final destination mgra
        // from all MGRAs and set in the dmu object
        if (s.isInboundStop())
        {
            // if inbound, final half-tour destination is the tour origin
            anm.getDistancesToMgra(tour.getTourOrigMgra(), distanceToFinalDestFromAllMgras,
                    modelStructure.getTourModeIsSovOrHov(tour.getTourModeChoice()));
            stopLocDmuObj.setDistancesToDestMgra(distanceToFinalDestFromAllMgras);

            // set the distance from the stop origin to the final half-tour
            // destination
            stopLocDmuObj
                    .setOrigDestDistance(distanceFromStopOrigToAllMgras[tour.getTourOrigMgra()]);

            // bike logsums from all MGRAs back to tour origin
            if(modelStructure.getTourModeIsBike(tour.getTourModeChoice())){
            
                Arrays.fill(bikeLogsumToFinalDestFromAllMgras, 0);
            	segment = new BikeLogsumSegment(person.getPersonIsFemale() == 1,tour.getTourPrimaryPurposeIndex() <= 3,s.isInboundStop());

                for (int oMgra = 1; oMgra <= mgraManager.getMaxMgra(); oMgra++)
                {
                	bikeLogsumToFinalDestFromAllMgras[oMgra] = bls.getLogsum(segment,oMgra,tour.getTourOrigMgra());
                }
                stopLocDmuObj.setBikeLogsumsToDestMgra(bikeLogsumToFinalDestFromAllMgras);
            }

        
        } else
        {
            // if outbound, final half-tour destination is the tour destination
            anm.getDistancesToMgra(tour.getTourDestMgra(), distanceToFinalDestFromAllMgras,
                    modelStructure.getTourModeIsSovOrHov(tour.getTourModeChoice()));
            stopLocDmuObj.setDistancesToDestMgra(distanceToFinalDestFromAllMgras);

            // set the distance from the stop origin to the final half-tour
            // destination
            stopLocDmuObj
                    .setOrigDestDistance(distanceFromStopOrigToAllMgras[tour.getTourDestMgra()]);

            // bike logsums from all MGRAs back to tour origin
            if(modelStructure.getTourModeIsBike(tour.getTourModeChoice())){
            
                Arrays.fill(bikeLogsumToFinalDestFromAllMgras, 0);
            	segment = new BikeLogsumSegment(person.getPersonIsFemale() == 1,tour.getTourPrimaryPurposeIndex() <= 3,s.isInboundStop());

                for (int oMgra = 1; oMgra <= mgraManager.getMaxMgra(); oMgra++)
                {
                	bikeLogsumToFinalDestFromAllMgras[oMgra] = bls.getLogsum(segment,oMgra,tour.getTourDestMgra());
                }
                stopLocDmuObj.setBikeLogsumsToDestMgra(bikeLogsumToFinalDestFromAllMgras);
            }

        
        }

        long check = System.nanoTime();
        if (useNewSoaMethod)
        {
            if (modelStructure.getTourModeIsSovOrHov(tour.getTourModeChoice()))
            {
                selectSampleOfAlternativesAutoTourNew(s, tour, person, household, loggingSample);
                soaAutoTime += (System.nanoTime() - check);
                numAltsInSample = dcTwoStageModelObject.getNumberofUniqueMgrasInSample();
            } else
            {
                selectSampleOfAlternativesOther(s, tour, person, household, loggingSample);
                soaOtherTime += (System.nanoTime() - check);
                numAltsInSample = altFreqMap.size();
            }
        } else
        {
            if (modelStructure.getTourModeIsSovOrHov(tour.getTourModeChoice()))
            {
                selectSampleOfAlternativesAutoTour(s, tour, person, household, loggingSample);
                soaAutoTime += (System.nanoTime() - check);
            } else
            {
                selectSampleOfAlternativesOther(s, tour, person, household, loggingSample);
                soaOtherTime += (System.nanoTime() - check);
            }
            numAltsInSample = altFreqMap.size();
        }

        String choiceModelDescription = "";
        String decisionMakerLabel = "";
        String loggingHeader = "";
        String separator = "";

        if (household.getDebugChoiceModels())
        {

            choiceModelDescription = "Stop Location Choice";
            decisionMakerLabel = String
                    .format("HH=%d, PersonNum=%d, PersonType=%s, TourPurpose=%s, TourMode=%d, TourId=%d, StopPurpose=%s, StopId=%d",
                            household.getHhId(), person.getPersonNum(), person.getPersonType(),
                            tour.getTourPurpose(), tour.getTourModeChoice(), tour.getTourId(),
                            s.getDestPurpose(), (s.getStopId() + 1));
            loggingHeader = String.format("%s for %s", choiceModelDescription, decisionMakerLabel);

            modelLogger.info(" ");
            for (int k = 0; k < loggingHeader.length(); k++)
                separator += "+";
            modelLogger.info(loggingHeader);
            modelLogger.info(separator);
            modelLogger.info("");
            modelLogger.info("");

        }

        check = System.nanoTime();
        setupStopLocationChoiceAlternativeArrays(numAltsInSample, s,departPeriodToStop,departPeriodFromStop);
        slsTime += (System.nanoTime() - check);

        int slcModelIndex = -1;
        if (tour.getTourCategory().equalsIgnoreCase(ModelStructure.MANDATORY_CATEGORY)) slcModelIndex = MAND_SLC_MODEL_INDEX;
        else if (tour.getTourPrimaryPurposeIndex() == ModelStructure.ESCORT_PRIMARY_PURPOSE_INDEX
                || tour.getTourPrimaryPurposeIndex() == ModelStructure.SHOPPING_PRIMARY_PURPOSE_INDEX
                || tour.getTourPrimaryPurposeIndex() == ModelStructure.OTH_MAINT_PRIMARY_PURPOSE_INDEX) slcModelIndex = MAINT_SLC_MODEL_INDEX;
        else slcModelIndex = DISCR_SLC_MODEL_INDEX;

        float logsum = (float) slcModelArray[slcModelIndex].computeUtilities(stopLocDmuObj,
                stopLocDmuObj.getDmuIndexValues(), sampleAvailability, inSample);
        if(s.isInboundStop())
        	tour.addInboundStopDestinationLogsum(logsum);
        else
        	tour.addOutboundStopDestinationLogsum(logsum);
        

        Random hhRandom = household.getHhRandom();
        int randomCount = household.getHhRandomCount();
        double rn = hhRandom.nextDouble();

        // if the choice model has at least one available alternative, make
        // choice.
        int chosen = -1;
        int selectedIndex = -1;
        if (slcModelArray[slcModelIndex].getAvailabilityCount() > 0)
        {
            selectedIndex = slcModelArray[slcModelIndex].getChoiceResult(rn);
            chosen = finalSample[selectedIndex];
        }else{        
	       //wu's tempory fix to set chosen stop alternative to origin mgra if no alternative is available-8/27/2014 
	        chosen=tour.getTourOrigMgra();
        }

        // write choice model alternative info to log file
        if (household.getDebugChoiceModels() || chosen < 0)
        {

            if (chosen < 0)
            {

                modelLogger
                        .error("ERROR selecting stop location choice due to no alternatives available.");
                modelLogger
                        .error("setting debug to true and recomputing sample of alternatives selection.");
                modelLogger
                        .error(String
                                .format("HH=%d, PersonNum=%d, PersonType=%s, TourPurpose=%s, TourMode=%d, TourId=%d, StopPurpose=%s, StopId=%d, StopOrig=%d",
                                        household.getHhId(), person.getPersonNum(),
                                        person.getPersonType(), tour.getTourPurpose(),
                                        tour.getTourModeChoice(), tour.getTourId(),
                                        s.getDestPurpose(), (s.getStopId() + 1), s.getOrig()));

                choiceModelDescription = "Stop Location Choice";
                decisionMakerLabel = String
                        .format("HH=%d, PersonNum=%d, PersonType=%s, TourPurpose=%s, TourMode=%d, TourId=%d, StopPurpose=%s, StopId=%d, StopOrig=%d",
                                household.getHhId(), person.getPersonNum(), person.getPersonType(),
                                tour.getTourPurpose(), tour.getTourModeChoice(), tour.getTourId(),
                                s.getDestPurpose(), (s.getStopId() + 1), s.getOrig());
                loggingHeader = String.format("%s for %s", choiceModelDescription,
                        decisionMakerLabel);

                modelLogger.error(" ");
                for (int k = 0; k < loggingHeader.length(); k++)
                    separator += "+";
                modelLogger.error(loggingHeader);
                modelLogger.error(separator);
                modelLogger.error("");
                modelLogger.error("");

                // utilities and probabilities are 0 based.
                double[] utilities = slcModelArray[slcModelIndex].getUtilities();
                double[] probabilities = slcModelArray[slcModelIndex].getProbabilities();

                // availabilities is 1 based.
                boolean[] availabilities = slcModelArray[slcModelIndex].getAvailabilities();

                String personTypeString = person.getPersonType();
                int personNum = person.getPersonNum();

                modelLogger
                        .error("Person num: " + personNum + ", Person type: " + personTypeString);
                modelLogger
                        .error("Alternative             Availability           Utility       Probability           CumProb");
                modelLogger
                        .error("---------------------   ------------       -----------    --------------    --------------");

                double cumProb = 0.0;
                for (int j = 1; j <= numAltsInSample; j++)
                {

                    int alt = finalSample[j];

                    if (j == chosen) selectedIndex = j;

                    cumProb += probabilities[j - 1];
                    String altString = String.format("%-3d %5d", j, alt);
                    modelLogger.error(String.format("%-21s%15s%18.6e%18.6e%18.6e", altString,
                            availabilities[j], utilities[j - 1], probabilities[j - 1], cumProb));
                }

                modelLogger.error(" ");
                String altString = String.format("%-3d %5d", selectedIndex, -1);
                modelLogger.error(String.format("Choice: %s, with rn=%.8f, randomCount=%d",
                        altString, rn, randomCount));

                modelLogger.error(separator);
                modelLogger.error("");
                modelLogger.error("");

                slcModelArray[slcModelIndex].logAlternativesInfo(choiceModelDescription,
                        decisionMakerLabel);
                slcModelArray[slcModelIndex].logSelectionInfo(choiceModelDescription,
                        decisionMakerLabel, rn, chosen);

                // write UEC calculation results to separate model specific log
                // file
                slcModelArray[slcModelIndex].logUECResults(modelLogger, loggingHeader);

                logger.error(String
                        .format("Error for HHID=%d, PersonNum=%d, no available %s stop destination choice alternatives to choose from in choiceModelApplication.",
                                tour.getHhId(), tour.getPersonObject().getPersonNum(),
                                tour.getTourPurpose()));
                throw new RuntimeException();

            }

            // utilities and probabilities are 0 based.
            double[] utilities = slcModelArray[slcModelIndex].getUtilities();
            double[] probabilities = slcModelArray[slcModelIndex].getProbabilities();

            // availabilities is 1 based.
            boolean[] availabilities = slcModelArray[slcModelIndex].getAvailabilities();

            String personTypeString = person.getPersonType();
            int personNum = person.getPersonNum();

            modelLogger.info("Person num: " + personNum + ", Person type: " + personTypeString);
            modelLogger
                    .info("Alternative             Availability           Utility       Probability           CumProb");
            modelLogger
                    .info("---------------------   ------------       -----------    --------------    --------------");

            double cumProb = 0.0;
            for (int j = 1; j <= numAltsInSample; j++)
            {

                int alt = finalSample[j];

                if (j == chosen) selectedIndex = j;

                cumProb += probabilities[j - 1];
                String altString = String.format("%-3d %5d", j, alt);
                modelLogger.info(String.format("%-21s%15s%18.6e%18.6e%18.6e", altString,
                        availabilities[j], utilities[j - 1], probabilities[j - 1], cumProb));
            }

            modelLogger.info(" ");
            String altString = String.format("%-3d %5d", selectedIndex, finalSample[selectedIndex]);
            modelLogger.info(String.format("Choice: %s, with rn=%.8f, randomCount=%d", altString,
                    rn, randomCount));

            modelLogger.info(separator);
            modelLogger.info("");
            modelLogger.info("");

            slcModelArray[slcModelIndex].logAlternativesInfo(choiceModelDescription,
                    decisionMakerLabel);
            slcModelArray[slcModelIndex].logSelectionInfo(choiceModelDescription,
                    decisionMakerLabel, rn, chosen);

            // write UEC calculation results to separate model specific log file
            slcModelArray[slcModelIndex].logUECResults(modelLogger, loggingHeader);

        }

        return selectedIndex;
    }

    private void setupStopLocationChoiceAlternativeArrays(int numAltsInSample, Stop s,int departPeriodToStop, int departPeriodFromStop)
    {

        stopLocDmuObj.setNumberInSample(numAltsInSample);
        stopLocDmuObj.setSampleOfAlternatives(finalSample);
        stopLocDmuObj.setSlcSoaCorrections(sampleCorrectionFactors);

        // create arrays for ik and kj mode choice logsums for the stop origin,
        // the sample stop location, and the half-tour final destination.
        setupLogsumCalculation(s);

        int category = PURPOSE_CATEGORIES[s.getTour().getTourPrimaryPurposeIndex()];
        ChoiceModelApplication mcModel = mcModelArray[category];
        
        Household household = s.getTour().getPersonObject().getHouseholdObject();
        double income = (double) household.getIncomeInDollars();
        double ivtCoeff    = ivtCoeffs[category];
        double incomeCoeff = incomeCoeffs[category];
        double incomeExpon = incomeExponents[category];
        double costCoeff = calculateCostCoefficient(income, incomeCoeff,incomeExpon);
        double timeFactor = 1.0f;
        if(s.getTour().getTourCategory().equalsIgnoreCase(ModelStructure.JOINT_NON_MANDATORY_CATEGORY))
        	timeFactor = mcDmuObject.getJointTourTimeFactor();
        else if(s.getTour().getTourPrimaryPurposeIndex()==ModelStructure.WORK_PRIMARY_PURPOSE_INDEX)
        	timeFactor = mcDmuObject.getWorkTimeFactor();
        else
        	timeFactor = mcDmuObject.getNonWorkTimeFactor();
        
        mcDmuObject.setIvtCoeff(ivtCoeff * timeFactor);
        mcDmuObject.setCostCoeff(costCoeff);

        int halfTourFinalDest = s.isInboundStop() ? s.getTour().getTourOrigMgra() : s.getTour()
                .getTourDestMgra();

        // set the land use data items in the DMU for the stop origin
        mcDmuObject.setOrigDuDen(mgraManager.getDuDenValue(s.getOrig()));
        mcDmuObject.setOrigEmpDen(mgraManager.getEmpDenValue(s.getOrig()));
        mcDmuObject.setOrigTotInt(mgraManager.getTotIntValue(s.getOrig()));

        for (int i = 1; i <= numAltsInSample; i++)
        {

            int altMgra = finalSample[i];
            mcDmuObject.getDmuIndexValues().setDestZone(altMgra);
            
            // set distances to/from stop anchor points to stop location alternative.
            ikDistance[i] = distanceFromStopOrigToAllMgras[altMgra];
            kjDistance[i] = distanceToFinalDestFromAllMgras[altMgra];

            // set distances from tour anchor points to stop location
            // alternative.
            okDistance[i] = tourOrigToAllMgraDistances[altMgra];
            kdDistance[i] = tourDestToAllMgraDistances[altMgra];

            // set the land use data items in the DMU for the sample location
            mcDmuObject.setDestDuDen(mgraManager.getDuDenValue(altMgra));
            mcDmuObject.setDestEmpDen(mgraManager.getEmpDenValue(altMgra));
            mcDmuObject.setDestTotInt(mgraManager.getTotIntValue(altMgra));

            mcDmuObject.setATazTerminalTime(tazs.getDestinationTazTerminalTime(mgraManager
                    .getTaz(altMgra)));

            // for walk-transit tours - if half-tour direction is outbound and
            // stop alternative is in the walk shed, walk and walk-transit
            // should be allowed for ik segments
            // if half-tour direction is inbound and stop alternative is in the
            // walk shed, walk and walk-transit should be allowed for kj
            // segments
            // if half-tour direction is outbound and stop alternative is in the
            // walk shed, walk and walk-transit should be allowed for kj
            // segments
            // if half-tour direction is inbound and stop alternative is in the
            // walk shed, walk and walk-transit should be allowed for ik
            // segments

            // for drive-transit tours - if half-tour direction is outbound and
            // stop alternative is in the drive shed, auto should be allowed for
            // ik segments
            // if half-tour direction is inbound and stop alternative is in the
            // drive shed, auto should be allowed for kj segments
            // if half-tour direction is outbound and stop alternative is in the
            // walk shed, walk and walk-transit should be allowed for kj
            // segments
            // if half-tour direction is inbound and stop alternative is in the
            // walk shed, walk and walk-transit should be allowed for ik
            // segments

            // set values for walk-transit and drive-transit tours according to
            // logic for IK segments
            mcDmuObject.setAutoModeRequiredForTripSegment(false);
            mcDmuObject.setWalkModeAllowedForTripSegment(false);

            mcDmuObject.setSegmentIsIk(true);

            double ikSegment = -999;
            // drive transit tours are handled differently than walk transit
            // tours
            if (modelStructure.getTourModeIsDriveTransit(s.getTour().getTourModeChoice()))
            {

                // if the direction is outbound
                if (!s.isInboundStop())
                {

            		// if the sampled mgra is in the outbound half-tour boarding tap shed (near tour origin)
            		if ( sampleMgraInBoardingTapShed[altMgra] ) {
            			logsumHelper.setWalkTransitLogSumUnavailable( mcDmuObject );
            			logsumHelper.setDriveTransitLogSumUnavailable( mcDmuObject, s.isInboundStop() );
            		}

            		// if the sampled mgra is in the outbound half-tour alighting tap shed (near tour primary destination)
            		if ( sampleMgraInAlightingTapShed[altMgra] ) {
            			logsumHelper.setWalkTransitLogSumUnavailable( mcDmuObject );
            			logsumHelper.setDtwTripMcDmuAttributes(mcDmuObject,s.getOrig(),altMgra,departPeriodToStop,s.getTour().getPersonObject().getHouseholdObject().getDebugChoiceModels());
            		}

            
            		// if the trip origin and sampled mgra are in the outbound half-tour alighting tap shed (near tour origin)
            		if ( sampleMgraInAlightingTapShed[s.getOrig()] && sampleMgraInAlightingTapShed[altMgra] ) {
            			logsumHelper.setWtwTripMcDmuAttributes(mcDmuObject, s.getOrig(), altMgra, departPeriodToStop,s.getTour().getPersonObject().getHouseholdObject().getDebugChoiceModels());
            			logsumHelper.setDriveTransitLogSumUnavailable( mcDmuObject, s.isInboundStop() );
            		}

                } else
                {
            		// if the sampled mgra is in the inbound half-tour boarding tap shed (near tour primary destination)
            		if ( sampleMgraInBoardingTapShed[altMgra] ) {
            			logsumHelper.setWtwTripMcDmuAttributes( mcDmuObject, s.getOrig(), altMgra, departPeriodToStop, s.getTour().getPersonObject().getHouseholdObject().getDebugChoiceModels() );
            			logsumHelper.setDriveTransitLogSumUnavailable( mcDmuObject, s.isInboundStop() );
            		}

            		// if the sampled mgra is in the inbound half-tour alighting tap shed (near tour origin)
            		if ( sampleMgraInAlightingTapShed[altMgra] ) {
            			logsumHelper.setWalkTransitLogSumUnavailable( mcDmuObject );
            			logsumHelper.setWtdTripMcDmuAttributes(mcDmuObject,s.getOrig(),altMgra,departPeriodToStop,s.getTour().getPersonObject().getHouseholdObject().getDebugChoiceModels());
            		}

            		// if the trip origin and sampled mgra are in the inbound half-tour alighting tap shed (near tour origin)
            		if ( sampleMgraInAlightingTapShed[s.getOrig()] && sampleMgraInAlightingTapShed[altMgra] ) {
            			logsumHelper.setWalkTransitLogSumUnavailable( mcDmuObject );
            			logsumHelper.setDriveTransitLogSumUnavailable( mcDmuObject, s.isInboundStop() );
            		}

                }

            } else if (modelStructure.getTourModeIsWalkTransit(s.getTour().getTourModeChoice()))
            { // tour mode is walk-transit

                logsumHelper.setWtwTripMcDmuAttributes(mcDmuObject, s.getOrig(), altMgra,
                        departPeriodToStop, s.getTour().getPersonObject().getHouseholdObject()
                                .getDebugChoiceModels());

            } else
            {
    			logsumHelper.setWalkTransitLogSumUnavailable( mcDmuObject );
    			logsumHelper.setDriveTransitLogSumUnavailable( mcDmuObject, s.isInboundStop() );
            }
            ikSegment = logsumHelper.calculateTripMcLogsum(s.getOrig(), altMgra, departPeriodToStop,
                    mcModel, mcDmuObject, slcLogger);

            if (ikSegment < -900)
            {
                slcLogger.error("ERROR calculating trip mode choice logsum for "
                        + (s.isInboundStop() ? "inbound" : "outbound")
                        + " stop location choice - ikLogsum = " + ikSegment + ".");
                slcLogger
                        .error("setting debug to true and recomputing ik segment logsum in order to log utility expression results.");

                if (s.isInboundStop()) slcLogger
                        .error(String
                                .format("HH=%d, PersonNum=%d, PersonType=%s, TourPurpose=%s, TourMode=%d, TourId=%d, TourOrigMGRA=%d, TourDestMGRA=%d, StopPurpose=%s, StopDirection=%s, StopId=%d, NumIBStops=%d, StopOrig=%d, AltStopLoc=%d",
                                        s.getTour().getPersonObject().getHouseholdObject()
                                                .getHhId(), s.getTour().getPersonObject()
                                                .getPersonNum(), s.getTour().getPersonObject()
                                                .getPersonType(), s.getTour().getTourPurpose(), s
                                                .getTour().getTourModeChoice(), s.getTour()
                                                .getTourId(), s.getTour().getTourOrigMgra(),s.getTour().getTourDestMgra(),s.getDestPurpose(), "inbound", (s
                                                .getStopId() + 1),
                                        s.getTour().getNumInboundStops() - 1, s.getOrig(), altMgra));
                else slcLogger
                        .error(String
                                .format("HH=%d, PersonNum=%d, PersonType=%s, TourPurpose=%s, TourMode=%d, TourId=%d,TourOrigMGRA=%d,TourDestMGRA=%d,StopPurpose=%s, StopDirection=%s, StopId=%d, NumOBStops=%d, StopOrig=%d, AltStopLoc=%d",
                                        s.getTour().getPersonObject().getHouseholdObject()
                                                .getHhId(), s.getTour().getPersonObject()
                                                .getPersonNum(), s.getTour().getPersonObject()
                                                .getPersonType(), s.getTour().getTourPurpose(), s
                                                .getTour().getTourModeChoice(), s.getTour()
                                                .getTourId(),s.getTour().getTourOrigMgra(),s.getTour().getTourDestMgra(),s.getDestPurpose(), "outbound", (s
                                                .getStopId() + 1), s.getTour()
                                                .getNumOutboundStops() - 1, s.getOrig(), altMgra));

                mcDmuObject.getDmuIndexValues().setDebug(true);
                mcDmuObject.getHouseholdObject().setDebugChoiceModels(true);
                /* suppress log: Wu
                mcDmuObject.getHouseholdObject().setDebugChoiceModels(true);
                */
                mcDmuObject.getDmuIndexValues().setHHIndex(
                        s.getTour().getPersonObject().getHouseholdObject().getHhId());
                ikSegment = logsumHelper.calculateTripMcLogsum(s.getOrig(), altMgra,
                        departPeriodToStop, mcModel, mcDmuObject, slcLogger);
                mcDmuObject.getDmuIndexValues().setDebug(false);
                mcDmuObject.getHouseholdObject().setDebugChoiceModels(false);

            }

            // store the mode choice probabilities for the segment
            mcCumProbsSegmentIk[i] = logsumHelper.getStoredSegmentCumulativeProbabilities();
            mcVOTsSegmentIk[i] = logsumHelper.getStoredSegmentVOTs();
            parkingCostSegmentIk[i] = logsumHelper.getTripModeChoiceSegmentStoredParkingCost();
            
            // Store the mode choice logsum for the segment
            mcLogsumsSegmentIk[i] = ikSegment;

            // store the best tap pairs for the segment
            for(int j=0; j<ACC_EGR.length; j++) {
            	if(j==WTW) {
            		segmentIkBestTapPairs[i][j] = logsumHelper.getBestWtwTripTaps();
            	} else if (j==WTD) {
            		segmentIkBestTapPairs[i][j] = logsumHelper.getBestWtdTripTaps();
            	} else {
            		segmentIkBestTapPairs[i][j] = logsumHelper.getBestDtwTripTaps();
            	}
            }
            
            // set values for walk-transit and drive-transit tours according to
            // logic for KJ segments
            mcDmuObject.setAutoModeRequiredForTripSegment(false);
            mcDmuObject.setWalkModeAllowedForTripSegment(false);

            mcDmuObject.setSegmentIsIk(false);
            // if ( sampleMgraInWalkTransitWalkShed[altMgra] )
            // mcDmuObject.setWalkModeAllowedForTripSegment( true );
            // if ( sampleMgraInDriveTransitWalkShed[altMgra] )
            // mcDmuObject.setWalkModeAllowedForTripSegment( true );

            // if a stop alternative is in the drive shed of a tap, and it's in
            // the inbound direction, the KJ mode HAS TO BE auto.
            // if ( sampleMgraInDriveTransitDriveShed[altMgra] &&
            // s.isInboundStop() )
            // mcDmuObject.setAutoModeRequiredForTripSegment( true );

            double kjSegment = -999;
            // drive transit tours are handled differently than walk transit
            // tours
            if (modelStructure.getTourModeIsDriveTransit(s.getTour().getTourModeChoice()))
            {

                // if the direction is outbound
                if (!s.isInboundStop())
                {

            		if ( sampleMgraInBoardingTapShed[altMgra] ) {
            			logsumHelper.setWalkTransitLogSumUnavailable( mcDmuObject );
            			logsumHelper.setDtwTripMcDmuAttributes(mcDmuObject,altMgra,halfTourFinalDest,departPeriodFromStop,s.getTour().getPersonObject().getHouseholdObject().getDebugChoiceModels());
            		}

            		// if the trip origin is in the outbound half-tour alighting tap shed (close to tour primary destination)
            		if ( sampleMgraInAlightingTapShed[altMgra] ) {
            			logsumHelper.setWtwTripMcDmuAttributes( mcDmuObject, altMgra, halfTourFinalDest, departPeriodFromStop, s.getTour().getPersonObject().getHouseholdObject().getDebugChoiceModels() );
            			logsumHelper.setDriveTransitLogSumUnavailable( mcDmuObject, s.isInboundStop() );
            		}
            		            		
            	}
            	else {
            		
            		if ( sampleMgraInBoardingTapShed[altMgra] ) {
            			logsumHelper.setWalkTransitLogSumUnavailable( mcDmuObject );
            			logsumHelper.setWtdTripMcDmuAttributes(mcDmuObject,altMgra,halfTourFinalDest,departPeriodFromStop,s.getTour().getPersonObject().getHouseholdObject().getDebugChoiceModels());
            		}
            		
            		// if the trip origin is in the inbound half-tour alighting tap shed (close to tour origin)
            		if ( sampleMgraInAlightingTapShed[altMgra] ) {
            			logsumHelper.setWtwTripMcDmuAttributes( mcDmuObject, altMgra, halfTourFinalDest, departPeriodFromStop, s.getTour().getPersonObject().getHouseholdObject().getDebugChoiceModels() );
            			logsumHelper.setDriveTransitLogSumUnavailable( mcDmuObject, s.isInboundStop() );
            		}

            	}

            } else if (modelStructure.getTourModeIsWalkTransit(s.getTour().getTourModeChoice()))
            { // tour mode is walk-transit

                logsumHelper.setWtwTripMcDmuAttributes(mcDmuObject, altMgra, halfTourFinalDest,
                		departPeriodFromStop, s.getTour().getPersonObject().getHouseholdObject()
                                .getDebugChoiceModels());

            } else
            {
    			logsumHelper.setWalkTransitLogSumUnavailable( mcDmuObject );
    			logsumHelper.setDriveTransitLogSumUnavailable( mcDmuObject, s.isInboundStop() );
            }
            kjSegment = logsumHelper.calculateTripMcLogsum(altMgra, halfTourFinalDest,
            		departPeriodFromStop, mcModel, mcDmuObject, slcLogger);

            if (kjSegment < -900)
            {
                slcLogger.error("ERROR calculating trip mode choice logsum for "
                        + (s.isInboundStop() ? "inbound" : "outbound")
                        + " stop location choice - kjLogsum = " + kjSegment + ".");
                slcLogger
                        .error("setting debug to true and recomputing kj segment logsum in order to log utility expression results.");

                if (s.isInboundStop()) slcLogger
                        .error(String
                                .format("HH=%d, PersonNum=%d, PersonType=%s, TourPurpose=%s, TourMode=%d, TourId=%d, TourOrigMGRA=%d,TourDestMGRA=%d,StopPurpose=%s, StopDirection=%s, StopId=%d, NumIBStops=%d, AltStopLoc=%d, HalfTourDest=%d",
                                        s.getTour().getPersonObject().getHouseholdObject()
                                                .getHhId(), s.getTour().getPersonObject()
                                                .getPersonNum(), s.getTour().getPersonObject()
                                                .getPersonType(), s.getTour().getTourPurpose(), s
                                                .getTour().getTourModeChoice(), s.getTour()
                                                .getTourId(), s.getTour().getTourOrigMgra(),s.getTour().getTourDestMgra(),s.getDestPurpose(), "inbound", (s
                                                .getStopId() + 1),
                                        s.getTour().getNumInboundStops() - 1, altMgra,
                                        halfTourFinalDest));
                else slcLogger
                        .error(String
                                .format("HH=%d, PersonNum=%d, PersonType=%s, TourPurpose=%s, TourMode=%d, TourId=%d, TourOrigMGRA=%d,TourDestMGRA=%d,StopPurpose=%s, StopDirection=%s, StopId=%d, NumOBStops=%d, AltStopLoc=%d, HalfTourDest=%d",
                                        s.getTour().getPersonObject().getHouseholdObject()
                                                .getHhId(), s.getTour().getPersonObject()
                                                .getPersonNum(), s.getTour().getPersonObject()
                                                .getPersonType(), s.getTour().getTourPurpose(), s
                                                .getTour().getTourModeChoice(), s.getTour()
                                                .getTourId(), s.getTour().getTourOrigMgra(),s.getTour().getTourDestMgra(),s.getDestPurpose(), "outbound", (s
                                                .getStopId() + 1), s.getTour()
                                                .getNumOutboundStops() - 1, altMgra,
                                        halfTourFinalDest));
                
                mcDmuObject.getDmuIndexValues().setDebug(true);
                mcDmuObject.getHouseholdObject().setDebugChoiceModels(true);
                /* suppress log: Wu
                mcDmuObject.getHouseholdObject().setDebugChoiceModels(true);
                */
                mcDmuObject.getDmuIndexValues().setHHIndex(
                        s.getTour().getPersonObject().getHouseholdObject().getHhId());
                kjSegment = logsumHelper.calculateTripMcLogsum(altMgra, halfTourFinalDest,
                		departPeriodFromStop, mcModel, mcDmuObject, slcLogger);
                mcDmuObject.getDmuIndexValues().setDebug(false);
                mcDmuObject.getHouseholdObject().setDebugChoiceModels(false);
            }

            // store the mode choice probabilities for the segment
            mcCumProbsSegmentKj[i] = logsumHelper.getStoredSegmentCumulativeProbabilities();
            mcVOTsSegmentKj[i] = logsumHelper.getStoredSegmentVOTs();
            parkingCostSegmentKj[i] = logsumHelper.getTripModeChoiceSegmentStoredParkingCost();
            
            // store the mode choice logsum for the segment
            mcLogsumsSegmentKj[i] = kjSegment;

            // store the best tap pairs for the segment
            for(int j=0; j<ACC_EGR.length; j++) {
            	if(j==WTW) {
            		segmentKjBestTapPairs[i][j] = logsumHelper.getBestWtwTripTaps();
            	} else if (j==WTD) {
            		segmentKjBestTapPairs[i][j] = logsumHelper.getBestWtdTripTaps();
            	} else {
            		segmentKjBestTapPairs[i][j] = logsumHelper.getBestDtwTripTaps();
            	}
            }

            tripModeChoiceLogsums[i] = ikSegment + kjSegment;
        }

        stopLocDmuObj.setDistancesFromTourOrigMgra(okDistance);
        stopLocDmuObj.setDistancesToTourDestMgra(kdDistance);

        stopLocDmuObj.setDistancesFromOrigMgra(ikDistance);
        stopLocDmuObj.setDistancesToDestMgra(kjDistance);

        stopLocDmuObj.setMcLogsums(tripModeChoiceLogsums);
    }

    private void selectSampleOfAlternativesAutoTourNew(Stop s, Tour tour, Person person,
            Household household, int[] loggingSample)
    {

        int slcSegment = s.getStopPurposeIndex();
        int slcOrigTaz = mgraManager.getTaz(s.getOrig());
        int slcDestTaz = -1;
        if (s.isInboundStop()) slcDestTaz = mgraManager.getTaz(tour.getTourOrigMgra());
        else slcDestTaz = mgraManager.getTaz(tour.getTourDestMgra());

        // get sample of locations and correction factors for sample using the
        // alternate method
        dcTwoStageModelObject.chooseSlcSample(slcOrigTaz, slcDestTaz, slcSegment, sampleSize,
                household.getHhRandom(), household.getDebugChoiceModels());
        int[] tempSample = dcTwoStageModelObject.getUniqueSampleMgras();
        double[] tempFactors = dcTwoStageModelObject.getUniqueSampleMgraCorrectionFactors();
        int numUniqueAlts = dcTwoStageModelObject.getNumberofUniqueMgrasInSample();

        Arrays.fill(sampleAvailability, true);
        Arrays.fill(inSample, 1);

        for (int i = 0; i < numUniqueAlts; i++)
        {
            finalSample[i + 1] = tempSample[i];
            sampleCorrectionFactors[i + 1] = tempFactors[i];
        }
        for (int i = numUniqueAlts + 1; i < finalSample.length; i++)
        {
            finalSample[i] = -1;
            sampleCorrectionFactors[i] = Double.NaN;
            sampleAvailability[i] = false;
            inSample[i] = 0;
        }

    }

    private void selectSampleOfAlternativesAutoTour(Stop s, Tour tour, Person person,
            Household household, int[] loggingSample)
    {

        Logger soaLogger = Logger.getLogger("slcSoaLogger");

        altFreqMap.clear();

        String choiceModelDescription = "";
        String decisionMakerLabel = "";
        String loggingHeader = "";

        ChoiceModelApplication cm = slcSoaModel[OTHER_STOP_LOC_SOA_SHEET_INDEX];

        if (household.getDebugChoiceModels())
        {
            choiceModelDescription = String
                    .format("Stop Location SOA Choice Model for: stop purpose=%s, direction=%s, stopId=%d, stopOrig=%d",
                            s.getDestPurpose(), s.isInboundStop() ? "inbound" : "outbound",
                            (s.getStopId() + 1), s.getOrig());
            decisionMakerLabel = String
                    .format("HH=%d, persNum=%d, persType=%s, tourId=%d, tourPurpose=%s, tourOrig=%d, tourDest=%d, tourMode=%d",
                            household.getHhId(), person.getPersonNum(), person.getPersonType(),
                            tour.getTourId(), tour.getTourPrimaryPurpose(), tour.getTourOrigMgra(),
                            tour.getTourDestMgra(), tour.getTourModeChoice());
            cm.choiceModelUtilityTraceLoggerHeading(choiceModelDescription, decisionMakerLabel);
        }

        IndexValues dmuIndex = stopLocDmuObj.getDmuIndexValues();
        dmuIndex.setDebug(household.getDebugChoiceModels());

        // stopLocDmuObj.setTourModeIndex( tour.getTourModeChoice() );
        //
        // // set the size terms array for the stop purpose in the dmu object
        // stopLocDmuObj.setLogSize(
        // getLnSlcSizeTermsForStopPurpose(s.getStopPurposeIndex(), household)
        // );
        //
        // // get the array of distances from the stop origin mgra to all MGRAs
        // and set in the dmu object
        // anm.getDistancesFromMgra( s.getOrig(),
        // distanceFromStopOrigToAllMgras, modelStructure.getTourModeIsSovOrHov(
        // tour.getTourModeChoice() ) );
        // stopLocDmuObj.setDistancesFromOrigMgra(
        // distanceFromStopOrigToAllMgras );
        //
        // // get the array of distances to the half-tour final destination mgra
        // from all MGRAs and set in the dmu object
        if (s.isInboundStop())
        {
            // // if inbound, final half-tour destination is the tour origin
            // anm.getDistancesToMgra( tour.getTourOrigMgra(),
            // distanceToFinalDestFromAllMgras,
            // modelStructure.getTourModeIsSovOrHov( tour.getTourModeChoice() )
            // );
            // stopLocDmuObj.setDistancesToDestMgra(
            // distanceToFinalDestFromAllMgras );
            //
            // // set the distance from the stop origin to the final half-tour
            // destination
            // stopLocDmuObj.setOrigDestDistance(
            // distanceFromStopOrigToAllMgras[tour.getTourOrigMgra()] );
            anm.getDistancesToMgra(tour.getTourOrigMgra(), distanceToFinalDestFromAllMgras,
                    modelStructure.getTourModeIsSovOrHov(tour.getTourModeChoice()));
            stopLocDmuObj.setDistancesToDestMgra(distanceToFinalDestFromAllMgras);
            //
            // // set the distance from the stop origin to the final half-tour
            // destination
            stopLocDmuObj
                    .setOrigDestDistance(distanceFromStopOrigToAllMgras[tour.getTourOrigMgra()]);
            //
            // // not used in UEC to reference matrices, but may be for
            // debugging using $ORIG and $DEST as an expression
            dmuIndex.setOriginZone(mgraManager.getTaz(s.getOrig()));
            dmuIndex.setDestZone(mgraManager.getTaz(tour.getTourOrigMgra()));
        } else
        {
            // // if outbound, final half-tour destination is the tour
            // destination
            // anm.getDistancesToMgra( tour.getTourDestMgra(),
            // distanceToFinalDestFromAllMgras,
            // modelStructure.getTourModeIsSovOrHov( tour.getTourModeChoice() )
            // );
            // stopLocDmuObj.setDistancesToDestMgra(
            // distanceToFinalDestFromAllMgras );
            //
            // // set the distance from the stop origin to the final half-tour
            // destination
            // stopLocDmuObj.setOrigDestDistance(
            // distanceFromStopOrigToAllMgras[tour.getTourDestMgra()]);
            anm.getDistancesToMgra(tour.getTourDestMgra(), distanceToFinalDestFromAllMgras,
                    modelStructure.getTourModeIsSovOrHov(tour.getTourModeChoice()));
            stopLocDmuObj.setDistancesToDestMgra(distanceToFinalDestFromAllMgras);
            //
            // // set the distance from the stop origin to the final half-tour
            // destination
            stopLocDmuObj
                    .setOrigDestDistance(distanceFromStopOrigToAllMgras[tour.getTourDestMgra()]);
            //
            // // not used in UEC to reference matrices, but may be for
            // debugging using $ORIG and $DEST as an expression
            dmuIndex.setOriginZone(mgraManager.getTaz(s.getOrig()));
            dmuIndex.setDestZone(mgraManager.getTaz(tour.getTourDestMgra()));
        }

        cm.computeUtilities(stopLocDmuObj, dmuIndex, soaAvailability, soaSample);
        double[] probabilitiesList = cm.getProbabilities();
        double[] cumProbabilitiesList = cm.getCumulativeProbabilities();

        // debug output
        if (household.getDebugChoiceModels())
        {

            // write choice model alternative info to debug log file
            cm.logAlternativesInfo(choiceModelDescription, decisionMakerLabel);

            // write UEC calculation results to separate model specific log file
            loggingHeader = choiceModelDescription + ", " + decisionMakerLabel;

            if (loggingSample == null)
            {
                cm.logUECResultsSpecificAlts(soaLogger, loggingHeader, new int[] {0, s.getOrig(),
                        tour.getTourOrigMgra(), tour.getTourDestMgra()});
                // cm.logUECResults( soaLogger, loggingHeader, 10 );
            } else
            {
                cm.logUECResultsSpecificAlts(soaLogger, loggingHeader, loggingSample);
            }

        }

        // loop over sampleSize, select alternatives based on probabilitiesList,
        // and count frequency of alternatives chosen.
        // may include duplicate alternative selections.

        Random hhRandom = household.getHhRandom();
        int rnCount = household.getHhRandomCount();
        // when household.getHhRandom() was applied, the random count was
        // incremented, assuming a random number would be drawn right away.
        // so let's decrement by 1, then increment the count each time a random
        // number is actually drawn in this method.
        rnCount--;

        int chosenAlt = -1;
        for (int i = 0; i < sampleSize; i++)
        {

            double rn = hhRandom.nextDouble();
            rnCount++;
            chosenAlt = Util.binarySearchDouble(cumProbabilitiesList, rn) + 1;

            // write choice model alternative info to log file
            if (household.getDebugChoiceModels())
            {
                cm.logSelectionInfo(loggingHeader, String.format("rnCount=%d", rnCount), rn,
                        chosenAlt);
            }

            int freq = 0;
            if (altFreqMap.containsKey(chosenAlt)) freq = altFreqMap.get(chosenAlt);
            altFreqMap.put(chosenAlt, (freq + 1));

        }

        // sampleSize random number draws were made from this Random object, so
        // update the count in the hh's Random.
        household.setHhRandomCount(rnCount);

        Arrays.fill(sampleAvailability, true);
        Arrays.fill(inSample, 1);

        // create arrays of the unique chosen alternatives and the frequency
        // with which those alternatives were chosen.
        Iterator<Integer> it = altFreqMap.keySet().iterator();
        int k = 0;
        while (it.hasNext())
        {

            int alt = it.next();
            int freq = altFreqMap.get(alt);

            double prob = 0;
            prob = probabilitiesList[alt - 1];

            finalSample[k + 1] = alt;
            sampleCorrectionFactors[k + 1] = Math.log((double) freq / prob);

            k++;
        }

        while (k < sampleSize)
        {
            finalSample[k + 1] = -1;
            sampleCorrectionFactors[k + 1] = Double.NaN;
            sampleAvailability[k + 1] = false;
            inSample[k + 1] = 0;
            k++;
        }

    }

    private void selectSampleOfAlternativesOther(Stop s, Tour tour, Person person,
            Household household, int[] loggingSample)
    {

        Logger soaLogger = Logger.getLogger("slcSoaLogger");

        altFreqMap.clear();

        String choiceModelDescription = "";
        String decisionMakerLabel = "";
        String loggingHeader = "";

        ChoiceModelApplication cm;
        if (modelStructure.getTourModeIsWalk(tour.getTourModeChoice())) cm = slcSoaModel[WALK_STOP_LOC_SOA_SHEET_INDEX];
        else if (modelStructure.getTourModeIsBike(tour.getTourModeChoice())) cm = slcSoaModel[BIKE_STOP_LOC_SOA_SHEET_INDEX];
        else cm = slcSoaModel[OTHER_STOP_LOC_SOA_SHEET_INDEX];

        if (household.getDebugChoiceModels())
        {
            choiceModelDescription = String
                    .format("Stop Location SOA Choice Model for: stop purpose=%s, direction=%s, stopId=%d, stopOrig=%d",
                            s.getDestPurpose(), s.isInboundStop() ? "inbound" : "outbound",
                            (s.getStopId() + 1), s.getOrig());
            decisionMakerLabel = String
                    .format("HH=%d, persNum=%d, persType=%s, tourId=%d, tourPurpose=%s, tourOrig=%d, tourDest=%d, tourMode=%d",
                            household.getHhId(), person.getPersonNum(), person.getPersonType(),
                            tour.getTourId(), tour.getTourPrimaryPurpose(), tour.getTourOrigMgra(),
                            tour.getTourDestMgra(), tour.getTourModeChoice());
            cm.choiceModelUtilityTraceLoggerHeading(choiceModelDescription, decisionMakerLabel);
        }

        IndexValues dmuIndex = stopLocDmuObj.getDmuIndexValues();
        dmuIndex.setDebug(household.getDebugChoiceModels());

        // stopLocDmuObj.setTourModeIndex( tour.getTourModeChoice() );
        //
        // // set the size terms array for the stop purpose in the dmu object
        // stopLocDmuObj.setLogSize(
        // getLnSlcSizeTermsForStopPurpose(s.getStopPurposeIndex(), household)
        // );
        //
        // // get the array of distances from the stop origin mgra to all MGRAs
        // and set in the dmu object
        // anm.getDistancesFromMgra( s.getOrig(),
        // distanceFromStopOrigToAllMgras, modelStructure.getTourModeIsSovOrHov(
        // tour.getTourModeChoice() ) );
        // stopLocDmuObj.setDistancesFromOrigMgra(
        // distanceFromStopOrigToAllMgras );
        //
        // // if tour mode is transit, set availablity of location alternatives
        // based on transit accessibility relative to best transit TAP pair for
        // tour
        // if ( modelStructure.getTourModeIsTransit( tour.getTourModeChoice() )
        // ) {
        // int numAvailableAlternatives = setSoaAvailabilityForTransitTour(s,
        // tour);
        // if ( numAvailableAlternatives == 0 ) {
        // logger.error( "no available locations - empty sample." );
        // throw new RuntimeException();
        // }
        // }
        //
        // // get the array of distances to the half-tour final destination mgra
        // from all MGRAs and set in the dmu object
        if (s.isInboundStop())
        {
            // // if inbound, final half-tour destination is the tour origin
            // anm.getDistancesToMgra( tour.getTourOrigMgra(),
            // distanceToFinalDestFromAllMgras,
            // modelStructure.getTourModeIsSovOrHov( tour.getTourModeChoice() )
            // );
            // stopLocDmuObj.setDistancesToDestMgra(
            // distanceToFinalDestFromAllMgras );
            //
            // // set the distance from the stop origin to the final half-tour
            // destination
            // stopLocDmuObj.setOrigDestDistance(
            // distanceFromStopOrigToAllMgras[tour.getTourOrigMgra()] );
            //
            // // not used in UEC to reference matrices, but may be for
            // debugging using $ORIG and $DEST as an expression
            dmuIndex.setOriginZone(mgraManager.getTaz(s.getOrig()));
            dmuIndex.setDestZone(mgraManager.getTaz(tour.getTourOrigMgra()));
        } else
        {
            // // if outbound, final half-tour destination is the tour
            // destination
            // anm.getDistancesToMgra( tour.getTourDestMgra(),
            // distanceToFinalDestFromAllMgras,
            // modelStructure.getTourModeIsSovOrHov( tour.getTourModeChoice() )
            // );
            // stopLocDmuObj.setDistancesToDestMgra(
            // distanceToFinalDestFromAllMgras );
            //
            // // set the distance from the stop origin to the final half-tour
            // destination
            // stopLocDmuObj.setOrigDestDistance(
            // distanceFromStopOrigToAllMgras[tour.getTourDestMgra()]);
            //
            // // not used in UEC to reference matrices, but may be for
            // debugging using $ORIG and $DEST as an expression
            dmuIndex.setOriginZone(mgraManager.getTaz(s.getOrig()));
            dmuIndex.setDestZone(mgraManager.getTaz(tour.getTourDestMgra()));
        }

        cm.computeUtilities(stopLocDmuObj, dmuIndex, soaAvailability, soaSample);
        double[] probabilitiesList = cm.getProbabilities();
        double[] cumProbabilitiesList = cm.getCumulativeProbabilities();

        // debug output
        if (household.getDebugChoiceModels())
        {

            // write choice model alternative info to debug log file
            cm.logAlternativesInfo(choiceModelDescription, decisionMakerLabel);

            // write UEC calculation results to separate model specific log file
            loggingHeader = choiceModelDescription + ", " + decisionMakerLabel;

            if (loggingSample == null)
            {
                cm.logUECResultsSpecificAlts(soaLogger, loggingHeader, new int[] {0, s.getOrig(),
                        tour.getTourOrigMgra(), tour.getTourDestMgra()});
                // cm.logUECResults( soaLogger, loggingHeader, 10 );
            } else
            {
                cm.logUECResultsSpecificAlts(soaLogger, loggingHeader, loggingSample);
            }

        }

        // loop over sampleSize, select alternatives based on probabilitiesList,
        // and count frequency of alternatives chosen.
        // may include duplicate alternative selections.

        Random hhRandom = household.getHhRandom();
        int rnCount = household.getHhRandomCount();
        // when household.getHhRandom() was applied, the random count was
        // incremented, assuming a random number would be drawn right away.
        // so let's decrement by 1, then increment the count each time a random
        // number is actually drawn in this method.
        rnCount--;

        // log degenerative cases
        if (cm.getAvailabilityCount() == 0)
        {
            Logger badSlcLogger = Logger.getLogger("badSlc");

            choiceModelDescription = String
                    .format("Stop Location SOA Choice Model for: stop purpose=%s, direction=%s, stopId=%d, stopOrig=%d",
                            s.getDestPurpose(), s.isInboundStop() ? "inbound" : "outbound",
                            (s.getStopId() + 1), s.getOrig());
            decisionMakerLabel = String
                    .format("HH=%d, persNum=%d, persType=%s, tourId=%d, tourPurpose=%s, tourOrig=%d, tourDest=%d, tourMode=%d",
                            household.getHhId(), person.getPersonNum(), person.getPersonType(),
                            tour.getTourId(), tour.getTourPrimaryPurpose(), tour.getTourOrigMgra(),
                            tour.getTourDestMgra(), tour.getTourModeChoice());
            loggingHeader = choiceModelDescription + ", " + decisionMakerLabel;

            badSlcLogger.info("....... Start Logging .......");
            badSlcLogger
                    .info("setting stop location sample to be an array with 1 element - just the stop origin mgra.");
            badSlcLogger.info("");

            household.logHouseholdObject(
                    "Stop Location Choice for trip: HH_" + household.getHhId() + ", Pers_"
                            + tour.getPersonObject().getPersonNum() + ", Tour Purpose_"
                            + tour.getTourPurpose() + ", Tour_" + tour.getTourId()
                            + ", Tour Purpose_" + tour.getTourPurpose() + ", Stop_"
                            + (s.getStopId() + 1), badSlcLogger);
            household.logPersonObject("Stop Location Choice for person "
                    + tour.getPersonObject().getPersonNum(), badSlcLogger, tour.getPersonObject());
            household.logTourObject("Stop Location Choice for tour " + tour.getTourId(),
                    badSlcLogger, tour.getPersonObject(), tour);
            household.logStopObject("Stop Location Choice for stop " + (s.getStopId() + 1),
                    badSlcLogger, s, modelStructure);

            badSlcLogger.info(decisionMakerLabel + " has no available alternatives for "
                    + choiceModelDescription + ".");
            badSlcLogger.info("Logging StopLocation SOA Choice utility calculations for: stopOrig="
                    + s.getOrig() + ", tourOrig=" + tour.getTourOrigMgra() + ", and tourDest="
                    + tour.getTourDestMgra() + ".");
            cm.logUECResultsSpecificAlts(badSlcLogger, loggingHeader, new int[] {0, s.getOrig(),
                    tour.getTourOrigMgra(), tour.getTourDestMgra()});

            int chosenAlt = s.getOrig();
            probabilitiesList[chosenAlt - 1] = 1.0;
            for (int j = chosenAlt - 1; j < cumProbabilitiesList.length; j++)
                cumProbabilitiesList[j] = 1.0;

            double sum = 0;
            double epsilon = .0000001;
            for (int j = 0; j < probabilitiesList.length; j++)
            {
                sum += probabilitiesList[j];
                if (!(Math.abs(sum - cumProbabilitiesList[j]) < epsilon) || sum > 1.0)
                {
                    badSlcLogger.info("error condition found!  sum=" + sum + ", j=" + j
                            + ", cumProbabilitiesList[j]=" + cumProbabilitiesList[j]);
                    badSlcLogger.info("....... End Logging .......");
                    throw new RuntimeException();
                }
            }

            badSlcLogger.info("....... End Logging .......");
            badSlcLogger.info("");
            badSlcLogger.info("");
        }

        int chosenAlt = -1;
        for (int i = 0; i < sampleSize; i++)
        {

            double rn = hhRandom.nextDouble();
            rnCount++;
            chosenAlt = Util.binarySearchDouble(cumProbabilitiesList, rn) + 1;

            // write choice model alternative info to log file
            if (household.getDebugChoiceModels())
            {
                cm.logSelectionInfo(loggingHeader, String.format("rnCount=%d", rnCount), rn,
                        chosenAlt);
            }

            int freq = 0;
            if (altFreqMap.containsKey(chosenAlt)) freq = altFreqMap.get(chosenAlt);
            altFreqMap.put(chosenAlt, (freq + 1));

        }

        // sampleSize random number draws were made from this Random object, so
        // update the count in the hh's Random.
        household.setHhRandomCount(rnCount);

        Arrays.fill(sampleAvailability, true);
        Arrays.fill(inSample, 1);

        // create arrays of the unique chosen alternatives and the frequency
        // with which those alternatives were chosen.
        Iterator<Integer> it = altFreqMap.keySet().iterator();
        int k = 0;
        while (it.hasNext())
        {

            int alt = it.next();
            int freq = altFreqMap.get(alt);

            double prob = 0;
            prob = probabilitiesList[alt - 1];

            finalSample[k + 1] = alt;
            sampleCorrectionFactors[k + 1] = Math.log((double) freq / prob);

            k++;
        }

        while (k < sampleSize)
        {
            finalSample[k + 1] = -1;
            sampleCorrectionFactors[k + 1] = Double.NaN;
            sampleAvailability[k + 1] = false;
            inSample[k + 1] = 0;
            k++;
        }

        // if the sample was determined for a transit tour, the sample and
        // availability arrays for the full set of SOA alternatives need to be
        // restored.
        if (modelStructure.getTourModeIsTransit(tour.getTourModeChoice()))
        {
            for (int i = 0; i < soaSample.length; i++)
            {
                soaSample[i] = soaSampleBackup[i];
                soaAvailability[i] = soaAvailabilityBackup[i];
            }
        }

    }

    private void setupLogsumCalculation(Stop s)
    {

        Tour t = s.getTour();
        Person p = t.getPersonObject();
        Household hh = p.getHouseholdObject();

        mcDmuObject.setHouseholdObject(hh);
        mcDmuObject.setPersonObject(p);
        mcDmuObject.setTourObject(t);

        int category = PURPOSE_CATEGORIES[s.getTour().getTourPrimaryPurposeIndex()];
        double income = (double) hh.getIncomeInDollars();
        double ivtCoeff    = ivtCoeffs[category];
        double incomeCoeff = incomeCoeffs[category];
        double incomeExpon = incomeExponents[category];
        double costCoeff = calculateCostCoefficient(income, incomeCoeff,incomeExpon);
        double timeFactor = 1.0f;
        if(t.getTourCategory().equalsIgnoreCase(ModelStructure.JOINT_NON_MANDATORY_CATEGORY))
        	timeFactor = mcDmuObject.getJointTourTimeFactor();
        else if(t.getTourPrimaryPurposeIndex()==ModelStructure.WORK_PRIMARY_PURPOSE_INDEX)
        	timeFactor = mcDmuObject.getWorkTimeFactor();
        else
        	timeFactor = mcDmuObject.getNonWorkTimeFactor();
        
        mcDmuObject.setIvtCoeff(ivtCoeff * timeFactor);
        mcDmuObject.setCostCoeff(costCoeff);

        int tourMode = t.getTourModeChoice();
        int origMgra = s.getOrig();

        mcDmuObject.getDmuIndexValues().setHHIndex(hh.getHhId());
        mcDmuObject.getDmuIndexValues().setZoneIndex(hh.getHhMgra());
        mcDmuObject.getDmuIndexValues().setOriginZone(origMgra);
        mcDmuObject.getDmuIndexValues().setDebug(hh.getDebugChoiceModels());

        mcDmuObject.setOutboundStops(t.getOutboundStops() == null ? 0
                : t.getOutboundStops().length - 1);
        mcDmuObject.setInboundStops(t.getInboundStops() == null ? 0
                : t.getInboundStops().length - 1);

        mcDmuObject.setTripOrigIsTourDest(s.isInboundStop() && s.getStopId() == 0 ? 1 : 0);
        mcDmuObject.setTripDestIsTourDest(!s.isInboundStop()
                && ((s.getStopId() + 1) == (t.getNumOutboundStops() - 1)) ? 1 : 0);
        
        mcDmuObject.setInbound(s.isInboundStop());

        mcDmuObject.setFirstTrip(0);
        mcDmuObject.setLastTrip(0);
        if (s.isInboundStop())
        {
            mcDmuObject.setOutboundHalfTourDirection(0);
            // compare stopId (0-based, so add 1) with number of stops (stops
            // array length - 1); if last stop, set flag to 1, otherwise 0.
            mcDmuObject.setLastTrip(((s.getStopId() + 1) == (t.getNumInboundStops() - 1)) ? 1 : 0);
        } else
        {
            mcDmuObject.setOutboundHalfTourDirection(1);
            // if first stopId (0-based), set flag to 1, otherwise 0.
            mcDmuObject.setFirstTrip(s.getStopId() == 0 ? 1 : 0);
        }

        mcDmuObject.setJointTour(t.getTourCategory().equalsIgnoreCase(
                ModelStructure.JOINT_NON_MANDATORY_CATEGORY) ? 1 : 0);
        mcDmuObject
                .setEscortTour(t.getTourPrimaryPurposeIndex() == ModelStructure.ESCORT_PRIMARY_PURPOSE_INDEX ? 1
                        : 0);

        mcDmuObject.setIncomeInDollars(hh.getIncomeInDollars());
        mcDmuObject.setAdults(hh.getNumPersons18plus());
        mcDmuObject.setAutos(hh.getAutosOwned());
        mcDmuObject.setAge(p.getAge());
        mcDmuObject.setHhSize(hh.getHhSize());
        mcDmuObject.setPersonIsFemale(p.getPersonIsFemale());

        mcDmuObject.setTourModeIsDA(modelStructure.getTourModeIsSov(tourMode) ? 1 : 0);
        mcDmuObject.setTourModeIsS2(modelStructure.getTourModeIsS2(tourMode) ? 1 : 0);
        mcDmuObject.setTourModeIsS3(modelStructure.getTourModeIsS3(tourMode) ? 1 : 0);
        mcDmuObject.setTourModeIsWalk(modelStructure.getTourModeIsWalk(tourMode) ? 1 : 0);
        mcDmuObject.setTourModeIsBike(modelStructure.getTourModeIsBike(tourMode) ? 1 : 0);
        mcDmuObject.setTourModeIsWTran(modelStructure.getTourModeIsWalkTransit(tourMode) ? 1 : 0);
        mcDmuObject.setTourModeIsPnr(modelStructure.getTourModeIsPnr(tourMode) ? 1 : 0);
        mcDmuObject.setTourModeIsKnr(modelStructure.getTourModeIsKnr(tourMode) ? 1 : 0);
        mcDmuObject.setTourModeIsSchBus(modelStructure.getTourModeIsSchoolBus(tourMode) ? 1 : 0);

        mcDmuObject
                .setPTazTerminalTime(tazs.getOriginTazTerminalTime(mgraManager.getTaz(origMgra)));

        mcDmuObject.setDepartPeriod(t.getTourDepartPeriod());
        mcDmuObject.setArrivePeriod(t.getTourArrivePeriod());
        mcDmuObject.setTripPeriod(s.getStopPeriod());

        double reimbursePct = mcDmuObject.getPersonObject().getParkingReimbursement();
        mcDmuObject.setReimburseProportion( reimbursePct );
        
        
        float popEmpDenOrig = (float) mgraManager.getPopEmpPerSqMi(origMgra);
        float waitTimeSingleTNC=0;
        float waitTimeSharedTNC=0;
        float waitTimeTaxi=0;
        
        Random hhRandom = hh.getHhRandom();
        double rnum = hhRandom.nextDouble();
        waitTimeSingleTNC = (float) tncTaxiWaitTimeCalculator.sampleFromSingleTNCWaitTimeDistribution(rnum, popEmpDenOrig);
        waitTimeSharedTNC = (float) tncTaxiWaitTimeCalculator.sampleFromSharedTNCWaitTimeDistribution(rnum, popEmpDenOrig);
        waitTimeTaxi = (float) tncTaxiWaitTimeCalculator.sampleFromTaxiWaitTimeDistribution(rnum, popEmpDenOrig);
        mcDmuObject.setWaitTimeSingleTNC(waitTimeSingleTNC);
        mcDmuObject.setWaitTimeSharedTNC(waitTimeSharedTNC);
        mcDmuObject.setWaitTimeTaxi(waitTimeTaxi);

        
    }

    /**
     * determine if each indexed mgra has transit access to the best tap pairs
     * for the tour create an array with 1 if the mgra indexed has at least one
     * TAP within walk egress distance of the mgra or zero if no walk TAPS exist
     * for the mgra.
     */
    private int setSoaAvailabilityForTransitTour(Stop s, Tour t, boolean debug)
    {

        int availableCount = 0;
        double[][] bestTaps = null;

        if (s.isInboundStop())
        {

            if ( modelStructure.getTourModeIsWalkTransit(t.getTourModeChoice() ) )
                bestTaps = t.getBestWtwTapPairsIn();
            else
                bestTaps = t.getBestWtdTapPairsIn();

            // loop through mgras and determine if they are available as a stop
            // location
            ArrayList<Integer> mgras = mgraManager.getMgras();
            for (int alt : mgras)
            {
                // if alternative mgra is unavailable because it has no size, no
                // need to check its accessibility
                // if ( ! soaAvailability[alt] )
                // continue;

                boolean accessible = false;
                int i=-1;
                for (double[] tapPair : bestTaps)
                {
                    if (tapPair == null) continue;

                    ++i;
                    if ( modelStructure.getTourModeIsWalkTransit(t.getTourModeChoice() ) ) {
                        // if alternative location mgra is accessible by walk to any of the best inbound boarding taps, AND it's accessible by walk to the stop origin, it's available.                    
                        if ( mgraManager.getTapIsWalkAccessibleFromMgra(alt, (int)tapPair[0])
                                && mgraManager.getMgrasAreWithinWalkDistance(s.getOrig(), alt) 
                                && earlierTripWasLocatedInAlightingTapShed == false ) {
                            accessible = true;
                            sampleMgraInBoardingTapShed[alt] = true;
                        }
                        // if alternative location mgra is accessible by walk to any of the best inbound alighting taps, AND it's accessible by walk to the tour origin, it's available.                    
                        else if ( mgraManager.getTapIsWalkAccessibleFromMgra(alt, (int)tapPair[1]) && mgraManager.getMgrasAreWithinWalkDistance(alt, t.getTourOrigMgra()) ) {
                            accessible = true;
                            sampleMgraInAlightingTapShed[alt] = true;
                        }
                    }
                    else {
                        // if alternative location mgra is accessible by walk to any of the best origin taps, AND it's accessible by walk to the stop origin, it's available.                    
                        if (  mgraManager.getTapIsWalkAccessibleFromMgra(alt, (int)tapPair[0])
                                && mgraManager.getMgrasAreWithinWalkDistance(s.getOrig(), alt)
                                && earlierTripWasLocatedInAlightingTapShed == false ) {
                            accessible = true;
                            sampleMgraInBoardingTapShed[alt] = true;
                        }
                        // if alternative location mgra is accessible by drive to any of the best destination taps it's available.                    
                        else if (  mgraManager.getTapIsDriveAccessibleFromMgra(alt, (int)tapPair[1]) ) {
                            accessible = true;
                            sampleMgraInAlightingTapShed[alt] = true;
                        }
                    }

                    if ( accessible ){
                        if(debug){
                        	slcSoaLogger.info("");
                        	if(sampleMgraInBoardingTapShed[alt]==true){
                        		slcSoaLogger.info("Stop alternative MGRA "+alt+" is accessible for TapPair "+i+" in boarding shed of TAP "+tapPair[0]);
                        	}else if(sampleMgraInAlightingTapShed[alt]==true){
                           		slcSoaLogger.info("Stop alternative MGRA "+alt+" is accessible for TapPair "+i+" in alighting shed of TAP "+tapPair[1]);
                        	}
                        	if((sampleMgraInBoardingTapShed[alt]==true) && (sampleMgraInAlightingTapShed[alt]==true)) //should not happen
                           		slcSoaLogger.info("Stop alternative MGRA "+alt+" is accessible for TapPair "+i+" in both boarding shed of TAP "+tapPair[0]+" and alighting shed of TAP "+tapPair[1]);
                        }
                        
                        break;
                    }
                }

                if (accessible)
                {
                    availableCount++;
                } else
                {
                    soaSample[alt] = 0;
                    soaAvailability[alt] = false;
                }

            }

        } else
        {
            if (modelStructure.getTourModeIsWalkTransit(t.getTourModeChoice())) 
            	bestTaps = t.getBestWtwTapPairsOut();
            else 
            	bestTaps = t.getBestDtwTapPairsOut();

            // loop through mgras and determine if they have walk egress
            ArrayList<Integer> mgras = mgraManager.getMgras();
            for (int alt : mgras)
            {
                // if alternative mgra is unavailable because it has no size, no
                // need to check its accessibility
                // if ( ! soaAvailability[alt] )
                // continue;

                // check whether any of the outbound dtw boarding taps or best
                // wtw alighting taps are in the set of walk accessible TAPs for
                // the alternative mgra.
                // if not, the alternative is not available.
                boolean accessible = false;
                int i=-1;
                for (double[] tapPair : bestTaps)
                {
                    if (tapPair == null) continue;

                    ++i;
                    if ( modelStructure.getTourModeIsWalkTransit(t.getTourModeChoice() ) ) {
                        // if alternative location mgra is accessible by walk to any of the best origin taps, AND it's accessible by walk to the stop origin, it's available.                    
                        if ( mgraManager.getTapIsWalkAccessibleFromMgra(alt, (int)tapPair[0])
                                && mgraManager.getMgrasAreWithinWalkDistance(s.getOrig(), alt)
                                && earlierTripWasLocatedInAlightingTapShed == false ) {
                            accessible = true;
                            sampleMgraInBoardingTapShed[alt] = true;
                        }
                        // if alternative location mgra is accessible by walk to any of the best destination taps, AND it's accessible by walk to the tour primary destination, it's available.                    
                        else if ( mgraManager.getTapIsWalkAccessibleFromMgra(alt, (int)tapPair[1]) && mgraManager.getMgrasAreWithinWalkDistance(alt, t.getTourDestMgra()) ) {
                            accessible = true;
                            sampleMgraInAlightingTapShed[alt] = true;
                        }
                    }
                    else {
                        // if alternative location mgra is accessible by drive to any of the best origin taps, it's available.                    
                        if ( mgraManager.getTapIsDriveAccessibleFromMgra(alt, (int)tapPair[0])
                                && earlierTripWasLocatedInAlightingTapShed == false ) {
                            accessible = true;
                            sampleMgraInBoardingTapShed[alt] = true;
                        }
                        // if alternative location mgra is accessible by walk to any of the best destination taps, AND it's accessible by walk to the tour primary destination, it's available.                    
                        else if ( mgraManager.getTapIsWalkAccessibleFromMgra(alt, (int)tapPair[1]) && mgraManager.getMgrasAreWithinWalkDistance(alt, t.getTourDestMgra()) ) {
                            accessible = true;
                            sampleMgraInAlightingTapShed[alt] = true;
                        }
                    }

                    if ( accessible ){
                        if(debug){
                        	slcSoaLogger.info("");
                        	if(sampleMgraInBoardingTapShed[alt]==true){
                        		slcSoaLogger.info("Stop alternative MGRA "+alt+" is accessible for TapPair "+i+" in boarding shed of TAP "+tapPair[0]);
                        	}else if(sampleMgraInAlightingTapShed[alt]==true){
                           		slcSoaLogger.info("Stop alternative MGRA "+alt+" is accessible for TapPair "+i+" in alighting shed of TAP "+tapPair[1]);
                        	}
                        	if((sampleMgraInBoardingTapShed[alt]==true) && (sampleMgraInAlightingTapShed[alt]==true)) //should not happen
                           		slcSoaLogger.info("Stop alternative MGRA "+alt+" is accessible for TapPair "+i+" in both boarding shed of TAP "+tapPair[0]+" and alighting shed of TAP "+tapPair[1]);
                        }
                        
                        break;
                    }

                }
                if (accessible)
                {
                    availableCount++;
                } else
                {
                    soaSample[alt] = 0;
                    soaAvailability[alt] = false;
                }

            }

        }

        return availableCount;
    }

    /**
     * create an array with 1 if the mgra indexed has at least one TAP within
     * walk egress distance of the mgra or zero if no walk TAPS exist for the
     * mgra. private void createWalkTransitAvailableArray() {
     * 
     * ArrayList<Integer> mgras = mgraManager.getMgras(); int maxMgra =
     * mgraManager.getMaxMgra();
     * 
     * walkTransitAvailable = new int[maxMgra+1];
     * 
     * // loop through mgras and determine if they have walk egress for (int alt
     * : mgras) {
     * 
     * // get the TAP set within walk egress distance of the stop location
     * alternative. int[] aMgraSet =
     * mgraManager.getMgraWlkTapsDistArray()[alt][0];
     * 
     * // set to 1 if the list of TAPS with walk accessible egress to alt is not
     * empty; 0 otherwise if ( aMgraSet != null && aMgraSet.length > 0 )
     * walkTransitAvailable[alt] = 1;
     * 
     * }
     * 
     * stopLocDmuObj.setWalkTransitAvailable( walkTransitAvailable ); }
     */

    /**
     * Do a monte carlo selection from the array of stored mode choice
     * cumulative probabilities (0 based array). The probabilities were saved at
     * the time the stop location alternative segment mode choice logsums were
     * calculated. If the stop is not the last stop for the half-tour, the IK
     * segment probabilities are passed in. If the stop is the last stop, the KJ
     * probabilities are passeed in.
     * 
     * @param household
     *            object frim which to get the Random object.
     * @param props
     *            is the array of stored mode choice probabilities - 0s based
     *            array.
     * 
     * @return the selected mode choice alternative from [1,...,numMcAlts].
     */
    private int selectModeFromProbabilities(Stop s, double[] cumProbs)
    {

        Household household = s.getTour().getPersonObject().getHouseholdObject();

        int selectedModeAlt = -1;
        double rn = household.getHhRandom().nextDouble();
        int randomCount = household.getHhRandomCount();

        int numAvailAlts = 0;
        double sumProb = 0.0;
        for (int i = 0; i < cumProbs.length; i++)
        {
            double tempProb = cumProbs[i] - sumProb;
            sumProb += tempProb;

            if (tempProb > 0) numAvailAlts++;

            if (rn < cumProbs[i])
            {
                selectedModeAlt = i + 1;
                break;
            }
        }

        if (household.getDebugChoiceModels() || selectedModeAlt < 0
                || numAvailAlts >= availAltsToLog)
        {

            // set the number of available alts to log value to a large number
            // so no more get logged.
            if (numAvailAlts >= availAltsToLog)
            {
                Person person = s.getTour().getPersonObject();
                Tour tour = s.getTour();
                smcLogger
                        .info("Monte Carlo selection for determining Mode Choice from Probabilities for stop with more than "
                                + availAltsToLog + " mode alts available.");
                smcLogger.info("HHID=" + household.getHhId() + ", persNum=" + person.getPersonNum()
                        + ", tourPurpose=" + tour.getTourPrimaryPurpose() + ", tourId="
                        + tour.getTourId() + ", tourMode=" + tour.getTourModeChoice());
                smcLogger.info("StopID="
                        + (s.getStopId() + 1)
                        + " of "
                        + (s.isInboundStop() ? tour.getNumInboundStops() - 1 : tour
                                .getNumOutboundStops() - 1) + " stops, inbound="
                        + s.isInboundStop() + ", stopPurpose=" + s.getDestPurpose()
                        + ", stopDepart=" + s.getStopPeriod() + ", stopOrig=" + s.getOrig()
                        + ", stopDest=" + s.getDest());
                availAltsToLog = 9999;
            }

            smcLogger.info("");
            smcLogger.info("");
            String separator = "";
            for (int k = 0; k < 60; k++)
                separator += "+";
            smcLogger.info(separator);

            smcLogger
                    .info("Alternative                      Availability           Utility       Probability           CumProb");
            smcLogger
                    .info("---------------------            ------------       -----------    --------------    --------------");

            sumProb = 0.0;
            for (int j = 0; j < cumProbs.length; j++)
            {
                String altString = String.format("%-3d %-25s", j + 1, "");
                double tempProb = cumProbs[j] - sumProb;
                smcLogger.info(String.format("%-30s%15s%18s%18.6e%18.6e", altString, "", "",
                        tempProb, cumProbs[j]));
                sumProb += tempProb;
            }

            if (selectedModeAlt < 0)
            {
                smcLogger.info(" ");
                String altString = String.format("%-3d %-25s", selectedModeAlt,
                        "no MC alt available");
                smcLogger.info(String.format("Choice: %s, with rn=%.8f, randomCount=%d", altString,
                        rn, randomCount));
                throw new RuntimeException();
            } else
            {
                smcLogger.info(" ");
                String altString = String.format("%-3d %-25s", selectedModeAlt, "");
                smcLogger.info(String.format("Choice: %s, with rn=%.8f, randomCount=%d", altString,
                        rn, randomCount));
            }

            smcLogger.info(separator);
            smcLogger.info("");
            smcLogger.info("");

        }

        // if this statement is reached, there's a problem with the cumulative
        // probabilities array, so return -1.
        return selectedModeAlt;
    }

    /**
     * This method is taken from the setupStopLocationChoiceAlternativeArrays(),
     * except that the stop location choice dmu attributes are not set and the
     * logsum calculation setup is done only for the selected stop location
     * alternative.
     * 
     * @param stop
     *            object representing the half-tour.
     * 
     * @return the selected mode choice alternative from [1,...,numMcAlts].
     */
    private int getHalfTourModeChoice(Stop s)
    {

        Household hh = s.getTour().getPersonObject().getHouseholdObject();

        // create arrays for ik and kj mode choice logsums for the stop origin,
        // the sample stop location, and the half-tour final destination.
        setupLogsumCalculation(s);

        int category = PURPOSE_CATEGORIES[s.getTour().getTourPrimaryPurposeIndex()];
        ChoiceModelApplication mcModel = mcModelArray[category];

        int altMgra = s.getDest();
        mcDmuObject.getDmuIndexValues().setDestZone(altMgra);
        
        // set the mode choice attributes for the sample location
        mcDmuObject.setDestDuDen(mgraManager.getDuDenValue(altMgra));
        mcDmuObject.setDestEmpDen(mgraManager.getEmpDenValue(altMgra));
        mcDmuObject.setDestTotInt(mgraManager.getTotIntValue(altMgra));

        mcDmuObject.setATazTerminalTime(tazs.getDestinationTazTerminalTime(mgraManager
                .getTaz(altMgra)));

        mcDmuObject.setAutoModeRequiredForTripSegment(false);
        mcDmuObject.setWalkModeAllowedForTripSegment(false);

        if (hh.getDebugChoiceModels())
        {
            smcLogger.info("LOGSUM calculation for determining Mode Choice Probabilities for "
                    + (s.isInboundStop() ? "INBOUND" : "OUTBOUND") + " half-tour with no stops.");
            
            hh.logHouseholdObject(
                    "Half Tour Mode Choice: HH_" + hh.getHhId() + ", Pers_"
                            + s.getTour().getPersonObject().getPersonNum() + ", Tour Purpose_"
                            + s.getTour().getTourPurpose() + ", Tour_" + s.getTour().getTourId()
                            + ", Tour Purpose_" + s.getTour().getTourPurpose() + ", Stop_"
                            + (s.getStopId() + 1), smcLogger);
            hh.logPersonObject("Half Tour Mode Choice for person "
                    + s.getTour().getPersonObject().getPersonNum(), smcLogger, s.getTour().getPersonObject());
            hh.logTourObject("Half Tour Mode Choice for tour " + s.getTour().getTourId(),
            		smcLogger, s.getTour().getPersonObject(), s.getTour());
            hh.logStopObject("Half Tour Mode Choice for stop " + (s.getStopId() + 1),
            		smcLogger, s, modelStructure);
        }

        if (modelStructure.getTourModeIsDriveTransit(s.getTour().getTourModeChoice()))
        {

			logsumHelper.setWalkTransitLogSumUnavailable( mcDmuObject );

            if (s.isInboundStop()) logsumHelper.setWtdTripMcDmuAttributesForBestTapPairs(
                    mcDmuObject, s.getOrig(), altMgra, s.getStopPeriod(), s.getTour()
                            .getBestWtdTapPairsIn(), s.getTour().getPersonObject()
                            .getHouseholdObject().getDebugChoiceModels());
            else logsumHelper.setDtwTripMcDmuAttributesForBestTapPairs(mcDmuObject, s.getOrig(),
                    altMgra, s.getStopPeriod(), s.getTour().getBestDtwTapPairsOut(), s.getTour()
                            .getPersonObject().getHouseholdObject().getDebugChoiceModels());

        } else
        {

			logsumHelper.setDriveTransitLogSumUnavailable( mcDmuObject, s.isInboundStop() );

            if (s.isInboundStop()) logsumHelper.setWtwTripMcDmuAttributesForBestTapPairs(
                    mcDmuObject, s.getOrig(), altMgra, s.getStopPeriod(), s.getTour()
                            .getBestWtwTapPairsIn(), s.getTour().getPersonObject()
                            .getHouseholdObject().getDebugChoiceModels());
            else logsumHelper.setWtwTripMcDmuAttributesForBestTapPairs(mcDmuObject, s.getOrig(),
                    altMgra, s.getStopPeriod(), s.getTour().getBestWtwTapPairsOut(), s.getTour()
                            .getPersonObject().getHouseholdObject().getDebugChoiceModels());

        }
        double logsum = logsumHelper.calculateTripMcLogsum(s.getOrig(), altMgra, s.getStopPeriod(),
                mcModel, mcDmuObject, smcLogger);
        
        s.setModeLogsum((float) logsum);

        double rn = hh.getHhRandom().nextDouble();
        int randomCount = hh.getHhRandomCount();

        int selectedModeAlt = -1;
        if (mcModel.getAvailabilityCount() > 0)
        {
            selectedModeAlt = mcModel.getChoiceResult(rn);
        }

        if (hh.getDebugChoiceModels() || selectedModeAlt < 0
                || mcModel.getAvailabilityCount() >= availAltsToLog)
        {

            // set the number of available alts to log value to a large number
            // so no more get logged.
            if (selectedModeAlt < 0 || mcModel.getAvailabilityCount() >= availAltsToLog)
            {
                Person person = s.getTour().getPersonObject();
                Tour tour = s.getTour();
                if (mcModel.getAvailabilityCount() >= availAltsToLog)
                {
                    availAltsToLog = 9999;
                    smcLogger
                            .info("Logsum calculation for determining Mode Choice for half-tour more than "
                                    + availAltsToLog + " mode alts available.");
                } else
                {
                    smcLogger
                            .info("Logsum calculation for determining Mode Choice for half-tour with no stops.");
                }
                smcLogger.info("HHID=" + hh.getHhId() + ", persNum=" + person.getPersonNum()
                        + ", tourPurpose=" + tour.getTourPrimaryPurpose() + ", tourId="
                        + tour.getTourId() + ", tourMode=" + tour.getTourModeChoice());
                smcLogger.info("StopID="
                        + (s.getStopId() + 1)
                        + " of "
                        + (s.isInboundStop() ? tour.getNumInboundStops() - 1 : tour
                                .getNumOutboundStops() - 1) + " stops, inbound="
                        + s.isInboundStop() + ", stopPurpose=" + s.getDestPurpose()
                        + ", stopDepart=" + s.getStopPeriod() + ", stopOrig=" + s.getOrig()
                        + ", stopDest=" + s.getDest());
            }

            // altNames, utilities and probabilities are 0 based.
            String[] altNames = mcModel.getAlternativeNames();
            double[] utilities = mcModel.getUtilities();
            double[] probabilities = mcModel.getProbabilities();

            // availabilities is 1 based.
            boolean[] availabilities = mcModel.getAvailabilities();

            smcLogger.info("");
            smcLogger.info("");
            String separator = "";
            for (int k = 0; k < 60; k++)
                separator += "+";
            smcLogger.info(separator);

            smcLogger
                    .info("Alternative                      Availability           Utility       Probability           CumProb");
            smcLogger
                    .info("---------------------            ------------       -----------    --------------    --------------");

            double cumProb = 0.0;
            for (int j = 0; j < utilities.length; j++)
            {
                cumProb += probabilities[j];
                String altString = String.format("%-3d %-25s", j + 1, altNames[j]);
                smcLogger.info(String.format("%-30s%15s%18.6e%18.6e%18.6e", altString,
                        availabilities[j + 1], utilities[j], probabilities[j], cumProb));
            }

            if (selectedModeAlt < 0)
            {
                smcLogger.info(" ");
                String altString = String.format("%-3d %-25s", selectedModeAlt,
                        "no MC alt available");
                smcLogger.info(String.format("Choice: %s, with rn=%.8f, randomCount=%d", altString,
                        rn, randomCount));
            } else
            {
                smcLogger.info(" ");
                String altString = String.format("%-3d %-25s", selectedModeAlt,
                        altNames[selectedModeAlt - 1]);
                smcLogger.info(String.format("Choice: %s, with rn=%.8f, randomCount=%d", altString,
                        rn, randomCount));
            }

            smcLogger.info(separator);
            smcLogger.info("");
            smcLogger.info("");

            if (logsum < -900 || selectedModeAlt < 0)
            {
                if (logsum < -900 || selectedModeAlt < 0) smcLogger
                        .error("ERROR calculating trip mode choice logsum for "
                                + (s.isInboundStop() ? "inbound" : "outbound")
                                + " half-tour with no stops - ikLogsum = " + logsum + ".");
                else smcLogger.error("No half-tour mode choice alternatives available "
                        + (s.isInboundStop() ? "inbound" : "outbound")
                        + " half-tour with no stops - ikLogsum = " + logsum + ".");
                smcLogger
                        .error("setting debug to true and recomputing half-tour logsum in order to log utility expression results.");

                if (s.isInboundStop()) smcLogger
                        .error(String
                                .format("HH=%d, PersonNum=%d, PersonType=%s, TourPurpose=%s, TourMode=%d, TourId=%d, StopPurpose=%s, StopDirection=%s, StopId=%d, NumIBStops=%d, StopOrig=%d, AltStopLoc=%d",
                                        s.getTour().getPersonObject().getHouseholdObject()
                                                .getHhId(), s.getTour().getPersonObject()
                                                .getPersonNum(), s.getTour().getPersonObject()
                                                .getPersonType(), s.getTour().getTourPurpose(), s
                                                .getTour().getTourModeChoice(), s.getTour()
                                                .getTourId(), s.getDestPurpose(), "inbound", (s
                                                .getStopId() + 1),
                                        s.getTour().getNumInboundStops() - 1, s.getOrig(), altMgra));
                else smcLogger
                        .error(String
                                .format("HH=%d, PersonNum=%d, PersonType=%s, TourPurpose=%s, TourMode=%d, TourId=%d, StopPurpose=%s, StopDirection=%s, StopId=%d, NumOBStops=%d, StopOrig=%d, AltStopLoc=%d",
                                        s.getTour().getPersonObject().getHouseholdObject()
                                                .getHhId(), s.getTour().getPersonObject()
                                                .getPersonNum(), s.getTour().getPersonObject()
                                                .getPersonType(), s.getTour().getTourPurpose(), s
                                                .getTour().getTourModeChoice(), s.getTour()
                                                .getTourId(), s.getDestPurpose(), "outbound", (s
                                                .getStopId() + 1), s.getTour()
                                                .getNumOutboundStops() - 1, s.getOrig(), altMgra));

                mcDmuObject.getDmuIndexValues().setDebug(true);
                mcDmuObject.getDmuIndexValues().setHHIndex(
                        s.getTour().getPersonObject().getHouseholdObject().getHhId());
                logsum = logsumHelper.calculateTripMcLogsum(s.getOrig(), altMgra,
                        s.getStopPeriod(), mcModel, mcDmuObject, smcLogger);
                mcDmuObject.getDmuIndexValues().setDebug(false);

                // throw new RuntimeException();
                
            }

        }
        //value of time; lookup vot, votS2, or votS3 from the UEC depending on chosen mode
        UtilityExpressionCalculator uec = mcModel.getUEC();
        
        double vot = 0.0;
        
        if(modelStructure.getTripModeIsS2(selectedModeAlt)){
            int votIndex = uec.lookupVariableIndex("votS2");
            vot = uec.getValueForIndex(votIndex);
        }else if (modelStructure.getTripModeIsS3(selectedModeAlt)){
            int votIndex = uec.lookupVariableIndex("votS3");
            vot = uec.getValueForIndex(votIndex);
        }else{
            int votIndex = uec.lookupVariableIndex("vot");
            vot = uec.getValueForIndex(votIndex);
        }
        s.setValueOfTime(vot);
      
        return selectedModeAlt;
    }

    private void setOutboundTripDepartTimes(Stop[] stops)
    {

        // these stops are in outbound direction
        int halfTourDirection = 0;

        for (int i = 0; i < stops.length; i++)
        {

            // if tour depart and arrive periods are the same, set same values
            // for the stops
            Stop stop = stops[i];
            Tour tour = stop.getTour();
            Person person = tour.getPersonObject();
            Household household = person.getHouseholdObject();
            if (tour.getTourArrivePeriod() == tour.getTourDepartPeriod())
            {

                if (household.getDebugChoiceModels())
                {
                    tripDepartLogger
                            .info("Trip Depart Time Model Not Run Since Tour Depart and Arrive Periods are Equal; Stop Depart Period set to Tour Depart Period = "
                                    + tour.getTourDepartPeriod() + " for outbound half-tour.");
                    tripDepartLogger
                            .info(String
                                    .format("HH=%d, PersonNum=%d, PersonType=%s, TourMode=%d, TourCategory=%s, TourPurpose=%s, TourId=%d, StopOrigPurpose=%s, StopDestPurpose=%s, StopId=%d, outboundStopsArray Length=%d",
                                            household.getHhId(), person.getPersonNum(),
                                            person.getPersonType(), tour.getTourModeChoice(),
                                            tour.getTourCategory(), tour.getTourPrimaryPurpose(),
                                            tour.getTourId(), stop.getOrigPurpose(),
                                            stop.getDestPurpose(), (stop.getStopId() + 1),
                                            stops.length));
                    tripDepartLogger.info(String.format("tourDepartPeriod=%d, tourArrivePeriod=%d",
                            tour.getTourDepartPeriod(), tour.getTourArrivePeriod()));
                    tripDepartLogger.info("");
                }
                stop.setStopPeriod(tour.getTourDepartPeriod());

            } else
            {

                int tripIndex = i + 1;

                if (tripIndex == 1)
                {

                    if (household.getDebugChoiceModels())
                    {
                        tripDepartLogger
                                .info("Trip Depart Time Model Not Run Since Trip is first trip in sequence, departing from "
                                        + stop.getOrigPurpose()
                                        + "; Stop Depart Period set to Tour Depart Period = "
                                        + tour.getTourDepartPeriod() + " for outbound half-tour.");
                        tripDepartLogger
                                .info(String
                                        .format("HH=%d, PersonNum=%d, PersonType=%s, TourMode=%d, TourCategory=%s, TourPurpose=%s, TourId=%d, StopOrigPurpose=%s, StopDestPurpose=%s, StopId=%d, outboundStopsArray Length=%d",
                                                household.getHhId(), person.getPersonNum(),
                                                person.getPersonType(), tour.getTourModeChoice(),
                                                tour.getTourCategory(),
                                                tour.getTourPrimaryPurpose(), tour.getTourId(),
                                                stop.getOrigPurpose(), stop.getDestPurpose(),
                                                (stop.getStopId() + 1), stops.length));
                        tripDepartLogger.info(String.format(
                                "tourDepartPeriod=%d, tourArrivePeriod=%d",
                                tour.getTourDepartPeriod(), tour.getTourArrivePeriod()));
                        tripDepartLogger.info("");
                    }
                    stop.setStopPeriod(tour.getTourDepartPeriod());

                } else
                {

                    int prevTripPeriod = stops[i - 1].getStopPeriod();

                    if (prevTripPeriod == tour.getTourArrivePeriod())
                    {

                        if (household.getDebugChoiceModels())
                        {
                            tripDepartLogger
                                    .info("Trip Depart Time Model Not Run Since Previous Trip Depart and Tour Arrive Periods are Equal; Stop Depart Period set to Tour Arrive Period = "
                                            + tour.getTourArrivePeriod()
                                            + " for outbound half-tour.");
                            tripDepartLogger
                                    .info(String
                                            .format("HH=%d, PersonNum=%d, PersonType=%s, TourMode=%d, TourCategory=%s, TourPurpose=%s, TourId=%d, StopOrigPurpose=%s, StopDestPurpose=%s, StopId=%d, outboundStopsArray Length=%d",
                                                    household.getHhId(), person.getPersonNum(),
                                                    person.getPersonType(),
                                                    tour.getTourModeChoice(),
                                                    tour.getTourCategory(),
                                                    tour.getTourPrimaryPurpose(), tour.getTourId(),
                                                    stop.getOrigPurpose(), stop.getDestPurpose(),
                                                    (stop.getStopId() + 1), stops.length));
                            tripDepartLogger.info(String.format(
                                    "prevTripPeriod=%d, tourDepartPeriod=%d, tourArrivePeriod=%d",
                                    prevTripPeriod, tour.getTourDepartPeriod(),
                                    tour.getTourArrivePeriod()));
                            tripDepartLogger.info("");
                        }
                        stop.setStopPeriod(tour.getTourDepartPeriod());

                    } else
                    {

                        int tourPrimaryPurposeIndex = tour.getTourPrimaryPurposeIndex();

                        double[] proportions = stopTodModel.getStopTodIntervalProportions(
                                tourPrimaryPurposeIndex, halfTourDirection, prevTripPeriod,
                                tripIndex);

                        // for inbound trips, the first trip cannot arrive
                        // earlier than the last outbound trip departs
                        // if such a case is chosen, re-select.
                        int invalidCount = 0;
                        boolean validTripDepartPeriodSet = false;
                        while (validTripDepartPeriodSet == false)
                        {

                            double rn = household.getHhRandom().nextDouble();
                            int choice = getMonteCarloSelection(proportions, rn);

                            // check that this stop depart time departs at same
                            // time or later than the stop object preceding this
                            // one in the stop sequence.
                            if (choice >= prevTripPeriod && choice <= tour.getTourArrivePeriod())
                            {
                                validTripDepartPeriodSet = true;
                                if (household.getDebugChoiceModels())
                                {
                                    tripDepartLogger
                                            .info("Trip Depart Time Model for outbound half-tour.");
                                    tripDepartLogger
                                            .info(String
                                                    .format("HH=%d, PersonNum=%d, PersonType=%s, TourMode=%d, TourCategory=%s, TourPurpose=%s, TourId=%d, StopOrigPurpose=%s, StopDestPurpose=%s, StopId=%d, outboundStopsArray Length=%d",
                                                            household.getHhId(),
                                                            person.getPersonNum(),
                                                            person.getPersonType(),
                                                            tour.getTourModeChoice(),
                                                            tour.getTourCategory(),
                                                            tour.getTourPrimaryPurpose(),
                                                            tour.getTourId(),
                                                            stop.getOrigPurpose(),
                                                            stop.getDestPurpose(),
                                                            (stop.getStopId() + 1), stops.length));
                                    tripDepartLogger
                                            .info(String
                                                    .format("prevTripPeriod=%d, tourDepartPeriod=%d, tourArrivePeriod=%d",
                                                            prevTripPeriod,
                                                            tour.getTourDepartPeriod(),
                                                            tour.getTourArrivePeriod()));
                                    tripDepartLogger.info("tourPrimaryPurposeIndex="
                                            + tourPrimaryPurposeIndex + ", halfTourDirection="
                                            + halfTourDirection + ", tripIndex=" + tripIndex);
                                    tripDepartLogger.info("");

                                    tripDepartLogger.info(loggerSeparator);
                                    tripDepartLogger.info(String.format("%-4s %-8s  %10s  %10s",
                                            "alt", "time", "prob", "cumProb"));
                                    double cumProb = 0.0;
                                    for (int p = 1; p < proportions.length; p++)
                                    {
                                        int hr = 4 + (p / 2);
                                        int min = (p % 2) * 30;
                                        cumProb += proportions[p];
                                        String timeString = ((hr < 10) ? ("0" + hr)
                                                : ("" + hr + ":")) + ((min == 30) ? min : "00");
                                        tripDepartLogger.info(String.format(
                                                "%-4d  %-8s  %10.8f  %10.8f", p, timeString,
                                                proportions[p], cumProb));
                                    }
                                    tripDepartLogger.info(loggerSeparator);
                                    tripDepartLogger.info("rn=" + rn + ", choice=" + choice
                                            + ", try=" + invalidCount);
                                    tripDepartLogger.info("");
                                }
                                stop.setStopPeriod(choice);

                            } else
                            {
                                invalidCount++;
                            }

                            if (invalidCount > MAX_INVALID_FIRST_ARRIVAL_COUNT)
                            {
                                tripDepartLogger.warn("Problem in Outbound Trip Depart Time Model.");
                                tripDepartLogger
                                        .warn("Outbound trip depart time less than previous trip depart time for "
                                                + invalidCount + " times.");
                                tripDepartLogger.warn("Possible infinite loop?");
                                tripDepartLogger
                                        .warn(String
                                                .format("HH=%d, PersonNum=%d, PersonType=%s, TourMode=%d, TourCategory=%s, TourPurpose=%s, TourId=%d, StopOrigPurpose=%s, StopDestPurpose=%s, StopId=%d, outboundStopsArray Length=%d",
                                                        household.getHhId(), person.getPersonNum(),
                                                        person.getPersonType(),
                                                        tour.getTourModeChoice(),
                                                        tour.getTourCategory(),
                                                        tour.getTourPrimaryPurpose(),
                                                        tour.getTourId(), stop.getOrigPurpose(),
                                                        stop.getDestPurpose(),
                                                        (stop.getStopId() + 1), stops.length));
                                tripDepartLogger
                                        .warn(String
                                                .format("prevTripPeriod=%d, tourDepartPeriod=%d, tourArrivePeriod=%d, last choice=%d",
                                                        prevTripPeriod, tour.getTourDepartPeriod(),
                                                        tour.getTourArrivePeriod(), choice));
                                tripDepartLogger.warn("=" + invalidCount + " times.");

                                 //throw new RuntimeException();
                                //instead of throwing an exception, set the stop period to the same period as the last stop
                                stop.setStopPeriod(prevTripPeriod);
                            }

                        }

                    }

                }

            }

        }

    }

    private void setInboundTripDepartTimes(Stop[] stops, int lastOutboundTripDeparts)
    {

        // these stops are in inbound direction
        int halfTourDirection = 1;

        for (int i = stops.length - 1; i >= 0; i--)
        {

            // if tour depart and arrive periods are the same, set same values
            // for the stops
            Stop stop = stops[i];
            Tour tour = stop.getTour();
            Person person = tour.getPersonObject();
            Household household = person.getHouseholdObject();
            if (tour.getTourArrivePeriod() == tour.getTourDepartPeriod())
            {

                if (household.getDebugChoiceModels())
                {
                    tripDepartLogger
                            .info("Trip Arrive Time Model Not Run Since Tour Depart and Arrive Periods are Equal; Stop Arrive Period set to Tour Arrive Period = "
                                    + tour.getTourDepartPeriod() + " for inbound half-tour.");
                    tripDepartLogger
                            .info(String
                                    .format("HH=%d, PersonNum=%d, PersonType=%s, TourMode=%d, TourCategory=%s, TourPurpose=%s, TourId=%d, StopOrigPurpose=%s, StopDestPurpose=%s, StopId=%d, outboundStopsArray Length=%d",
                                            household.getHhId(), person.getPersonNum(),
                                            person.getPersonType(), tour.getTourModeChoice(),
                                            tour.getTourCategory(), tour.getTourPrimaryPurpose(),
                                            tour.getTourId(), stop.getOrigPurpose(),
                                            stop.getDestPurpose(), (stop.getStopId() + 1),
                                            stops.length));
                    tripDepartLogger.info(String.format("tourDepartPeriod=%d, tourArrivePeriod=%d",
                            tour.getTourDepartPeriod(), tour.getTourArrivePeriod()));
                    tripDepartLogger.info("");
                }
                stop.setStopPeriod(tour.getTourArrivePeriod());

            } else
            {

                int tripIndex = stops.length - i;

                if (tripIndex == 1)
                {

                    if (household.getDebugChoiceModels())
                    {
                        tripDepartLogger
                                .info("Trip Arrive Time Model Not Run Since Trip is last trip in sequence, arriving at "
                                        + stop.getDestPurpose()
                                        + "; Stop Arrive Period set to Tour Arrive Period = "
                                        + tour.getTourArrivePeriod() + " for inbound half-tour.");
                        tripDepartLogger
                                .info(String
                                        .format("HH=%d, PersonNum=%d, PersonType=%s, TourMode=%d, TourCategory=%s, TourPurpose=%s, TourId=%d, StopOrigPurpose=%s, StopDestPurpose=%s, StopId=%d, outboundStopsArray Length=%d",
                                                household.getHhId(), person.getPersonNum(),
                                                person.getPersonType(), tour.getTourModeChoice(),
                                                tour.getTourCategory(),
                                                tour.getTourPrimaryPurpose(), tour.getTourId(),
                                                stop.getOrigPurpose(), stop.getDestPurpose(),
                                                (stop.getStopId() + 1), stops.length));
                        tripDepartLogger.info(String.format(
                                "tourDepartPeriod=%d, tourArrivePeriod=%d",
                                tour.getTourDepartPeriod(), tour.getTourArrivePeriod()));
                        tripDepartLogger.info("");
                    }
                    stop.setStopPeriod(tour.getTourArrivePeriod());

                } else
                {

                    int prevTripPeriod = stops[i + 1].getStopPeriod();

                    if (prevTripPeriod == tour.getTourArrivePeriod())
                    {

                        if (household.getDebugChoiceModels())
                        {
                            tripDepartLogger
                                    .info("Trip Arrive Time Model Not Run Since Previous Trip Arrive and Tour Arrive Periods are Equal; Stop Arrive Period set to Tour Arrive Period = "
                                            + tour.getTourArrivePeriod()
                                            + " for intbound half-tour.");
                            tripDepartLogger
                                    .info(String
                                            .format("HH=%d, PersonNum=%d, PersonType=%s, TourMode=%d, TourCategory=%s, TourPurpose=%s, TourId=%d, StopOrigPurpose=%s, StopDestPurpose=%s, StopId=%d, outboundStopsArray Length=%d",
                                                    household.getHhId(), person.getPersonNum(),
                                                    person.getPersonType(),
                                                    tour.getTourModeChoice(),
                                                    tour.getTourCategory(),
                                                    tour.getTourPrimaryPurpose(), tour.getTourId(),
                                                    stop.getOrigPurpose(), stop.getDestPurpose(),
                                                    (stop.getStopId() + 1), stops.length));
                            tripDepartLogger.info(String.format(
                                    "prevTripPeriod=%d, tourDepartPeriod=%d, tourArrivePeriod=%d",
                                    prevTripPeriod, tour.getTourDepartPeriod(),
                                    tour.getTourArrivePeriod()));
                            tripDepartLogger.info("");
                        }
                        stop.setStopPeriod(tour.getTourArrivePeriod());

                    } else
                    {

                        int tourPrimaryPurposeIndex = tour.getTourPrimaryPurposeIndex();

                        double[] proportions = stopTodModel.getStopTodIntervalProportions(
                                tourPrimaryPurposeIndex, halfTourDirection, prevTripPeriod,
                                tripIndex);

                        // for inbound trips, the first trip cannot arrive
                        // earlier than the last outbound trip departs
                        // if such a case is chosen, re-select.
                        int invalidCount = 0;
                        boolean validTripArrivePeriodSet = false;
                        while (validTripArrivePeriodSet == false)
                        {

                            double rn = household.getHhRandom().nextDouble();
                            int choice = getMonteCarloSelection(proportions, rn);

                            // check that this stop arrival time arrives at same
                            // time or earlier than the stop object following
                            // this one in the stop sequence.
                            // also check that this stop arrival is after the
                            // depart time for the last outbound stop.
                            if (choice <= prevTripPeriod && choice >= lastOutboundTripDeparts)
                            {
                                validTripArrivePeriodSet = true;
                                if (household.getDebugChoiceModels())
                                {
                                    tripDepartLogger
                                            .info("Trip Arrive Time Model for inbound half-tour.");
                                    tripDepartLogger
                                            .info(String
                                                    .format("HH=%d, PersonNum=%d, PersonType=%s, TourMode=%d, TourCategory=%s, TourPurpose=%s, TourId=%d, StopOrigPurpose=%s, StopDestPurpose=%s, StopId=%d, outboundStopsArray Length=%d",
                                                            household.getHhId(),
                                                            person.getPersonNum(),
                                                            person.getPersonType(),
                                                            tour.getTourModeChoice(),
                                                            tour.getTourCategory(),
                                                            tour.getTourPrimaryPurpose(),
                                                            tour.getTourId(),
                                                            stop.getOrigPurpose(),
                                                            stop.getDestPurpose(),
                                                            (stop.getStopId() + 1), stops.length));
                                    tripDepartLogger.info("tourPrimaryPurposeIndex="
                                            + tourPrimaryPurposeIndex + ", halfTourDirection="
                                            + halfTourDirection + ", tripIndex=" + tripIndex
                                            + ", prevTripPeriod=" + prevTripPeriod);
                                    tripDepartLogger
                                            .info(String
                                                    .format("prevTripPeriod=%d, tourDepartPeriod=%d, tourArrivePeriod=%d",
                                                            prevTripPeriod,
                                                            tour.getTourDepartPeriod(),
                                                            tour.getTourArrivePeriod()));
                                    tripDepartLogger.info(loggerSeparator);
                                    tripDepartLogger.info("");

                                    tripDepartLogger.info(String.format("%-4s %-8s  %10s  %10s",
                                            "alt", "time", "prob", "cumProb"));
                                    double cumProb = 0.0;
                                    for (int p = 1; p < proportions.length; p++)
                                    {
                                        int hr = 4 + (p / 2);
                                        int min = (p % 2) * 30;
                                        cumProb += proportions[p];
                                        String timeString = ((hr < 10) ? ("0" + hr)
                                                : ("" + hr + ":")) + ((min == 30) ? min : "00");
                                        tripDepartLogger.info(String.format(
                                                "%-4d  %-8s  %10.8f  %10.8f", p, timeString,
                                                proportions[p], cumProb));
                                    }
                                    tripDepartLogger.info(loggerSeparator);
                                    tripDepartLogger.info("rn=" + rn + ", choice=" + choice
                                            + ", try=" + invalidCount);
                                    tripDepartLogger.info("");
                                }
                                stop.setStopPeriod(choice);
                            } else
                            {
                                invalidCount++;
                            }

                            if (invalidCount > MAX_INVALID_FIRST_ARRIVAL_COUNT)
                            {
                                tripDepartLogger.warn("Problem in Inbound Trip Arrival Time Model.");
                                tripDepartLogger
                                        .warn("Inbound trip arrive time greater than tour arrive time chosen for "
                                                + invalidCount + " times.");
                                tripDepartLogger.warn("Possible infinite loop?");
                                tripDepartLogger
                                        .warn(String
                                                .format("HH=%d, PersonNum=%d, PersonType=%s, TourMode=%d, TourCategory=%s, TourPurpose=%s, TourId=%d, StopOrigPurpose=%s, StopDestPurpose=%s, StopId=%d, outboundStopsArray Length=%d",
                                                        household.getHhId(), person.getPersonNum(),
                                                        person.getPersonType(),
                                                        tour.getTourModeChoice(),
                                                        tour.getTourCategory(),
                                                        tour.getTourPrimaryPurpose(),
                                                        tour.getTourId(), stop.getOrigPurpose(),
                                                        stop.getDestPurpose(),
                                                        (stop.getStopId() + 1), stops.length));
                                tripDepartLogger
                                        .warn(String
                                                .format("prevTripPeriod=%d, tourDepartPeriod=%d, tourArrivePeriod=%d, last choice=%d",
                                                        prevTripPeriod, tour.getTourDepartPeriod(),
                                                        tour.getTourArrivePeriod(), choice));
                                tripDepartLogger.warn("=" + invalidCount + " times.");

                                  //throw new RuntimeException();
                                //instead of throwing an exception, set the stop period to the same period as the previous stop
                                stop.setStopPeriod(lastOutboundTripDeparts);
                            }

                        }

                    }

                }

            }

        }

    }

    /**
     * 
     * @param probabilities
     *            has 1s based indexing
     * @param randomNumber
     * @return
     */
    private int getMonteCarloSelection(double[] probabilities, double randomNumber)
    {

        int returnValue = 0;
        double sum = probabilities[1];
        // probabilities array passded into this method is 1s based.
        for (int i = 1; i < probabilities.length - 1; i++)
        {
            if (randomNumber <= sum)
            {
                returnValue = i;
                break;
            } else
            {
                sum += probabilities[i + 1];
                returnValue = i + 1;
            }
        }
        return returnValue;
    }

    private void zeroOutCpuTimes()
    {
        soaAutoTime = 0;
        soaOtherTime = 0;
        slsTime = 0;
        sldTime = 0;
        slcTime = 0;
        todTime = 0;
        smcTime = 0;
    }

    public long[] getStopTimes()
    {
        hhTimes[0] = soaAutoTime;
        hhTimes[1] = soaOtherTime;
        hhTimes[2] = slsTime;
        hhTimes[3] = sldTime;
        hhTimes[4] = slcTime - (soaAutoTime + soaOtherTime + slsTime);
        hhTimes[5] = slcTime;
        hhTimes[6] = todTime;
        hhTimes[7] = smcTime;
        hhTimes[8] = slcTime + sldTime + todTime + smcTime;

        return hhTimes;
    }

    // this method is called to determine the parking mgra location if the stop
    // location is in parkarea 1 and chosen mode is sov or hov.
    private int selectParkingLocation(Household household, Tour tour, Stop stop)
    {

        Logger modelLogger = parkLocLogger;

        // if the trip destination mgra is not in parking area 1, it's not
        // necessary to make a parking location choice
        if (mgraAltLocationIndex.containsKey(stop.getDest()) == false
                || mgraAltParkArea.get(stop.getDest()) != 1) return -1;

        // if person worked at home, no reason to make a parking location choice
        if (tour.getPersonObject().getFreeParkingAvailableResult() == ParkingProvisionModel.FP_MODEL_NO_REIMBURSEMENT_CHOICE)
            return -1;

        // if the person has free parking, set the parking location
        if (tour.getPersonObject().getFreeParkingAvailableResult() == 1) return stop.getDest();

        parkingChoiceDmuObj.setDmuIndexValues(household.getHhId(), stop.getOrig(), stop.getDest(),
                household.getDebugChoiceModels());

        parkingChoiceDmuObj.setPersonType(tour.getPersonObject().getPersonTypeNumber());

        Stop[] stops = null;
        if (stop.isInboundStop()) stops = tour.getInboundStops();
        else stops = tour.getOutboundStops();

        // determine activity duration in number od departure time intervals
        // if no stops on halftour, activity duration is tour duration
        int activityIntervals = 0;
        if (stops.length == 1)
        {
            activityIntervals = tour.getTourArrivePeriod() - tour.getTourDepartPeriod();
        } else
        {
            int stopId = stop.getStopId();
            if (stopId == stops.length - 1) activityIntervals = tour.getTourArrivePeriod()
                    - stop.getStopPeriod();
            else activityIntervals = stops[stopId + 1].getStopPeriod() - stop.getStopPeriod();
        }

        parkingChoiceDmuObj.setActivityIntervals(activityIntervals);

        parkingChoiceDmuObj.setDestPurpose(stop.getStopPurposeIndex());

        parkingChoiceDmuObj.setReimbPct(tour.getPersonObject().getParkingReimbursement());

        int[] sampleIndices = setupParkLocationChoiceAlternativeArrays(stop.getOrig(),
                stop.getDest());

        // if no alternatives in the sample, it's not necessary to make a
        // parking location choice
        if (sampleIndices == null) return -1;

        if (household.getDebugChoiceModels())
        {
            household.logHouseholdObject(
                    "Pre Parking Location Choice for trip: HH_" + household.getHhId() + ", Pers_"
                            + tour.getPersonObject().getPersonNum() + ", Tour Purpose_"
                            + tour.getTourPurpose() + ", Tour_" + tour.getTourId()
                            + ", Tour Purpose_" + tour.getTourPurpose() + ", Stop_"
                            + stop.getStopId(), modelLogger);
            household.logPersonObject("Pre Parking Location Choice for person "
                    + tour.getPersonObject().getPersonNum(), modelLogger, tour.getPersonObject());
            household.logTourObject("Pre Parking Location Choice for tour " + tour.getTourId(),
                    modelLogger, tour.getPersonObject(), tour);
            household.logStopObject("Pre Parking Location Choice for stop " + stop.getStopId(),
                    modelLogger, stop, modelStructure);
        }

        Person person = tour.getPersonObject();

        String choiceModelDescription = "";
        String separator = "";
        String loggerString = "";
        String decisionMakerLabel = "";

        // log headers to traceLogger if the person making the destination
        // choice is from a household requesting trace information
        if (household.getDebugChoiceModels())
        {

            choiceModelDescription = "Parking Location Choice Model for trip";
            decisionMakerLabel = String
                    .format("HH=%d, PersonNum=%d, PersonType=%s, TourPurpose=%s, TourId=%d, StopPurpose=%s, StopId=%d",
                            household.getHhId(), person.getPersonNum(), person.getPersonType(),
                            tour.getTourPurpose(), tour.getTourId(), tour.getTourPurpose(),
                            stop.getStopId());

            modelLogger.info(" ");
            loggerString = choiceModelDescription + " for " + decisionMakerLabel + ".";
            for (int k = 0; k < loggerString.length(); k++)
                separator += "+";
            modelLogger.info(loggerString);
            modelLogger.info(separator);
            modelLogger.info("");
            modelLogger.info("");

            plcModel.choiceModelUtilityTraceLoggerHeading(choiceModelDescription,
                    decisionMakerLabel);

        }

        plcModel.computeUtilities(parkingChoiceDmuObj, parkingChoiceDmuObj.getDmuIndexValues(),
                altParkAvail, altParkSample);

        Random hhRandom = household.getHhRandom();
        int randomCount = household.getHhRandomCount();
        double rn = hhRandom.nextDouble();

        // if the choice model has at least one available alternative, make
        // choice.
        int chosen = -1;
        int chosenIndex = -1;
        int parkMgra = 0;
        if (plcModel.getAvailabilityCount() > 0)
        {
            // get the mgra number associated with the chosen alternative
            chosen = plcModel.getChoiceResult(rn);
            // sampleIndices is 1-based, but the values returned are 0-based,
            // parkMgras is 0-based
            chosenIndex = sampleIndices[chosen];
            parkMgra = parkMgras[chosenIndex];
        }

        // write choice model alternative info to log file
        if (household.getDebugChoiceModels() || chosen < 0)
        {

            double[] utilities = plcModel.getUtilities();
            double[] probabilities = plcModel.getProbabilities();

            String personTypeString = person.getPersonType();
            int personNum = person.getPersonNum();

            modelLogger.info("Person num: " + personNum + ", Person type: " + personTypeString);
            modelLogger
                    .info("Alternative                                   Utility       Probability           CumProb");
            modelLogger
                    .info("--------------------                   --------------    --------------    --------------");

            double cumProb = 0.0;

            for (int k = 1; k <= numAltsInSample; k++)
            {
                int index = sampleIndices[k];
                int altMgra = parkMgras[index];
                cumProb += probabilities[k - 1];
                String altString = String.format("k=%d, index=%d, altMgra=%d", k, index, altMgra);
                modelLogger.info(String.format("%-35s%18.6e%18.6e%18.6e", altString,
                        utilities[k - 1], probabilities[k - 1], cumProb));
            }

            modelLogger.info(" ");
            if (chosen < 0)
            {
                modelLogger.info(String.format("No Alternatives Available For Choice !!!"));
            } else
            {
                String altString = String.format("chosen=%d, chosenIndex=%d, chosenMgra=%d",
                        chosen, chosenIndex, parkMgra);
                modelLogger.info(String.format("Choice: %s, with rn=%.8f, randomCount=%d",
                        altString, rn, randomCount));
            }

            modelLogger.info(separator);
            modelLogger.info("");
            modelLogger.info("");

            plcModel.logAlternativesInfo(choiceModelDescription, decisionMakerLabel);
            plcModel.logSelectionInfo(choiceModelDescription, decisionMakerLabel, rn, chosen);

            // write UEC calculation results to separate model specific log file
            plcModel.logUECResults(modelLogger, loggerString);

        }

        if (chosen > 0) return parkMgra;
        else
        {
            logger.error(String
                    .format("Exception caught for HHID=%d, personNum=%d, no available parking location alternatives in tourId=%d to choose from in plcModelApplication.",
                            household.getHhId(), person.getPersonNum(), tour.getTourId()));
            return stop.getDest();
            //throw new RuntimeException();
        }

    }

    // this method is called for trips that require a park location choice --
    // trip destination in parkarea 1 and not a work trip with free onsite
    // parking
    // return false if no parking location alternatives are in walk distance of
    // trip destination; true otherwise.
    private int[] setupParkLocationChoiceAlternativeArrays(int tripOrigMgra, int tripDestMgra)
    {

        // get the array of mgras within walking distance of the trip
        // destination
        int[] walkMgras = mgraManager.getMgrasWithinWalkDistanceTo(tripDestMgra);

        // set the distance values for the mgras walkable to the destination
        if (walkMgras != null)
        {

            // get distances, in feet, and convert to miles
            // get distances from destMgra since this is the direction of
            // distances read from the data file
            int altCount = 0;
            for (int wMgra : walkMgras)
            {
                // if wMgra is in the set of parkarea==1 MGRAs, add to list of
                // alternatives for this park location choice
                if (mgraAltLocationIndex.containsKey(wMgra))
                {

                    double curWalkDist = mgraManager.getMgraToMgraWalkDistTo(wMgra, tripDestMgra) / 5280.0;

                    if (curWalkDist > MgraDataManager.MAX_PARKING_WALK_DISTANCE) continue;

                    // the hashMap stores a 0-based index
                    int altIndex = mgraAltLocationIndex.get(wMgra);
                    //int m = wMgra - 1;
                    int m=wMgra;

                    altSdDistances[altCount + 1] = curWalkDist;
                    altMgraIndices[altCount + 1] = altIndex;

                    altParkingCostsM[altCount + 1] = lsWgtAvgCostM[m];
                    altParkingCostsD[altCount + 1] = lsWgtAvgCostD[m];
                    altParkingCostsH[altCount + 1] = lsWgtAvgCostH[m];
                    altMstallsoth[altCount + 1] = mstallsoth[m];
                    altMstallssam[altCount + 1] = mstallssam[m];
                    altMparkcost[altCount + 1] = mparkcost[m];
                    altDstallsoth[altCount + 1] = dstallsoth[m];
                    altDstallssam[altCount + 1] = dstallssam[m];
                    altDparkcost[altCount + 1] = dparkcost[m];
                    altHstallsoth[altCount + 1] = hstallsoth[m];
                    altHstallssam[altCount + 1] = hstallssam[m];
                    altHparkcost[altCount + 1] = hparkcost[m];
                    altNumfreehrs[altCount + 1] = numfreehrs[m];

                    altParkAvail[altCount + 1] = true;
                    altParkSample[altCount + 1] = 1;

                    altCount++;
                }
            }

            if (altCount > 0)
            {

                for (int i = altCount; i < MAX_PLC_SAMPLE_SIZE; i++)
                {
                    altOsDistances[i + 1] = Double.NaN;
                    altSdDistances[i + 1] = Double.NaN;
                    altMgraIndices[i + 1] = Integer.MAX_VALUE;

                    altParkingCostsM[i + 1] = Double.NaN;
                    altParkingCostsD[i + 1] = Double.NaN;
                    altParkingCostsH[i + 1] = Double.NaN;
                    altMstallsoth[i + 1] = Integer.MAX_VALUE;
                    altMstallssam[i + 1] = Integer.MAX_VALUE;
                    altMparkcost[i + 1] = Float.MAX_VALUE;
                    altDstallsoth[i + 1] = Integer.MAX_VALUE;
                    altDstallssam[i + 1] = Integer.MAX_VALUE;
                    altDparkcost[i + 1] = Float.MAX_VALUE;
                    altHstallsoth[i + 1] = Integer.MAX_VALUE;
                    altHstallssam[i + 1] = Integer.MAX_VALUE;
                    altHparkcost[i + 1] = Float.MAX_VALUE;
                    altNumfreehrs[i + 1] = Integer.MAX_VALUE;

                    altParkAvail[i + 1] = false;
                    altParkSample[i + 1] = 0;
                }
                numAltsInSample = altCount;
                if (numAltsInSample > maxAltsInSample) maxAltsInSample = numAltsInSample;
            }

            return altMgraIndices;

        }

        return null;

    }

    public int getMaxAltsInSample()
    {
        return maxAltsInSample;
    }

    public HashMap<String, Integer> getSizeSegmentNameIndexMap()
    {
        return sizeSegmentNameIndexMap;
    }

    public double[][] getSizeSegmentArray()
    {
        return slcSizeTerms;
    }
    /**
     * This method calculates a cost coefficient based on the following formula:
     * 
     *   costCoeff = incomeCoeff * 1/(max(income,1000)^incomeExponent)
     * 
     * 
     * @param incomeCoeff
     * @param incomeExponent
     * @return A cost coefficent that should be multiplied by cost variables (cents) in tour mode choice
     */
    public double calculateCostCoefficient(double income, double incomeCoeff, double incomeExponent){
    	
    	return incomeCoeff * 1.0/(Math.pow(Math.max(income,1000.0),incomeExponent));
    	
    }

}<|MERGE_RESOLUTION|>--- conflicted
+++ resolved
@@ -1503,15 +1503,9 @@
                         check = System.nanoTime();
 
                         selectedIndex = selectDestinationWithTiming(stop,departPeriodToStop,departPeriodFromStop);
-<<<<<<< HEAD
                         //close small probability logical hole, reset stop destination as intrazonal stop,  log out reset cases
                         if(selectedIndex<0) {
                         	stop.setDest(origMgra);
-=======
-                        //close small probability logical hole, reset stop destination as intral zonal stop,  log out reset cases
-                        if(selectedIndex<0) {
-                        	stop.setDest(origMgra)
->>>>>>> 66513014
                         	logger.info("Stop ID"+stop.id+" :destination set as intrazonal stop");
                         }else {
                         	choice = finalSample[selectedIndex];
