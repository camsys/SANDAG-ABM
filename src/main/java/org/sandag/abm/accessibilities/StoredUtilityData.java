package org.sandag.abm.accessibilities;

public final class StoredUtilityData
{

    private static StoredUtilityData objInstance = null;

<<<<<<< HEAD
    // these arrays are shared by multiple BestTransitPathCalculator objects in
    // a distributed computing environment
    private double[][][]             storedWalkAccessUtils;
    private double[][][]             storedDriveAccessUtils;
    private double[][][]             storedWalkEgressUtils;
    private double[][][]             storedDriveEgressUtils;
    private double[][][][][]         storedDepartPeriodTapTapUtils;
=======
    
    // these arrays are shared by multiple BestTransitPathCalculator objects in a distributed computing environment
    private double[][][] storedWalkAccessUtils;
    private double[][][] storedDriveAccessUtils;
    private double[][][] storedWalkEgressUtils;
    private double[][][] storedDriveEgressUtils;
    private double[][][][][] storedDepartPeriodTapTapUtils;
>>>>>>> 1235b184

    private StoredUtilityData()
    {
    }

    public static synchronized StoredUtilityData getInstance(int maxMgra, int maxTap, int maxTaz,
            int numAccEgrSegments, int numPeriods)
    {
        if (objInstance == null)
        {
            objInstance = new StoredUtilityData();
            objInstance.setupStoredDataArrays(maxMgra, maxTap, maxTaz, numAccEgrSegments,
                    numPeriods);
            return objInstance;
        } else
        {
            return objInstance;
        }
    }

    private void setupStoredDataArrays(int maxMgra, int maxTap, int maxTaz, int numAccEgrSegments,
            int numPeriods)
    {
        storedWalkAccessUtils = new double[maxMgra + 1][maxTap + 1][];
        storedDriveAccessUtils = new double[maxTaz + 1][maxTap + 1][];
        storedWalkEgressUtils = new double[maxTap + 1][maxMgra + 1][];
        storedDriveEgressUtils = new double[maxTap + 1][maxTaz + 1][];
<<<<<<< HEAD
        storedDepartPeriodTapTapUtils = new double[numAccEgrSegments + 1][numPeriods + 1][][][];
=======
        storedDepartPeriodTapTapUtils = new double[numAccEgrSegments + 1][numPeriods + 1][maxTap + 1][maxTap + 1][];        
>>>>>>> 1235b184
    }

    public double[][][] getStoredWalkAccessUtils()
    {
        return storedWalkAccessUtils;
    }

    public double[][][] getStoredDriveAccessUtils()
    {
        return storedDriveAccessUtils;
    }

    public double[][][] getStoredWalkEgressUtils()
    {
        return storedWalkEgressUtils;
    }

    public double[][][] getStoredDriveEgressUtils()
    {
        return storedDriveEgressUtils;
    }
<<<<<<< HEAD

    public double[][][][][] getStoredDepartPeriodTapTapUtils()
    {
        return storedDepartPeriodTapTapUtils;
    }

=======
    
    public double[][][][][] getStoredDepartPeriodTapTapUtils() {
    	return storedDepartPeriodTapTapUtils;
    }

    
    public void deallocateArrays() {
    	
    	for ( int i=0; i < storedWalkAccessUtils.length; i++ ) {
    		for ( int j=0; j < storedWalkAccessUtils[i].length; j++ ) {
    			storedWalkAccessUtils[i][j] = null;
    		}
			storedWalkAccessUtils[i] = null;
    	}
    	storedWalkAccessUtils = null;
    	
    	
    	for ( int i=0; i < storedDriveAccessUtils.length; i++ ) {
    		for ( int j=0; j < storedDriveAccessUtils[i].length; j++ ) {
    			storedDriveAccessUtils[i][j] = null;
    		}
    		storedDriveAccessUtils[i] = null;
    	}
    	storedDriveAccessUtils = null;
    	
    	
    	for ( int i=0; i < storedWalkEgressUtils.length; i++ ) {
    		for ( int j=0; j < storedWalkEgressUtils[i].length; j++ ) {
    			storedWalkEgressUtils[i][j] = null;
    		}
    		storedWalkEgressUtils[i] = null;
    	}
    	storedWalkEgressUtils = null;
    	

    	for ( int i=0; i < storedDriveEgressUtils.length; i++ ) {
    		for ( int j=0; j < storedDriveEgressUtils[i].length; j++ ) {
    			storedDriveEgressUtils[i][j] = null;
    		}
    		storedDriveEgressUtils[i] = null;
    	}
    	storedDriveEgressUtils = null;
    	

    	for ( int i=0; i < storedDepartPeriodTapTapUtils.length; i++ ) {
    		for ( int j=0; j < storedDepartPeriodTapTapUtils[i].length; j++ ) {
        		for ( int k=0; k < storedDepartPeriodTapTapUtils[i][j].length; k++ ) {
            		for ( int l=0; l < storedDepartPeriodTapTapUtils[i][j][k].length; l++ ) {
            			storedDepartPeriodTapTapUtils[i][j][k][l] = null;
            		}
        			storedDepartPeriodTapTapUtils[i][j][k] = null;
        		}
    			storedDepartPeriodTapTapUtils[i][j] = null;
    		}
    		storedDepartPeriodTapTapUtils[i] = null;
    	}
    	storedDepartPeriodTapTapUtils = null;
    	
    }
>>>>>>> 1235b184
}<|MERGE_RESOLUTION|>--- conflicted
+++ resolved
@@ -5,7 +5,6 @@
 
     private static StoredUtilityData objInstance = null;
 
-<<<<<<< HEAD
     // these arrays are shared by multiple BestTransitPathCalculator objects in
     // a distributed computing environment
     private double[][][]             storedWalkAccessUtils;
@@ -13,15 +12,6 @@
     private double[][][]             storedWalkEgressUtils;
     private double[][][]             storedDriveEgressUtils;
     private double[][][][][]         storedDepartPeriodTapTapUtils;
-=======
-    
-    // these arrays are shared by multiple BestTransitPathCalculator objects in a distributed computing environment
-    private double[][][] storedWalkAccessUtils;
-    private double[][][] storedDriveAccessUtils;
-    private double[][][] storedWalkEgressUtils;
-    private double[][][] storedDriveEgressUtils;
-    private double[][][][][] storedDepartPeriodTapTapUtils;
->>>>>>> 1235b184
 
     private StoredUtilityData()
     {
@@ -49,11 +39,7 @@
         storedDriveAccessUtils = new double[maxTaz + 1][maxTap + 1][];
         storedWalkEgressUtils = new double[maxTap + 1][maxMgra + 1][];
         storedDriveEgressUtils = new double[maxTap + 1][maxTaz + 1][];
-<<<<<<< HEAD
-        storedDepartPeriodTapTapUtils = new double[numAccEgrSegments + 1][numPeriods + 1][][][];
-=======
-        storedDepartPeriodTapTapUtils = new double[numAccEgrSegments + 1][numPeriods + 1][maxTap + 1][maxTap + 1][];        
->>>>>>> 1235b184
+        storedDepartPeriodTapTapUtils = new double[numAccEgrSegments + 1][numPeriods + 1][maxTap + 1][maxTap + 1][];
     }
 
     public double[][][] getStoredWalkAccessUtils()
@@ -75,72 +61,72 @@
     {
         return storedDriveEgressUtils;
     }
-<<<<<<< HEAD
 
     public double[][][][][] getStoredDepartPeriodTapTapUtils()
     {
         return storedDepartPeriodTapTapUtils;
     }
 
-=======
-    
-    public double[][][][][] getStoredDepartPeriodTapTapUtils() {
-    	return storedDepartPeriodTapTapUtils;
+    public void deallocateArrays()
+    {
+
+        for (int i = 0; i < storedWalkAccessUtils.length; i++)
+        {
+            for (int j = 0; j < storedWalkAccessUtils[i].length; j++)
+            {
+                storedWalkAccessUtils[i][j] = null;
+            }
+            storedWalkAccessUtils[i] = null;
+        }
+        storedWalkAccessUtils = null;
+
+        for (int i = 0; i < storedDriveAccessUtils.length; i++)
+        {
+            for (int j = 0; j < storedDriveAccessUtils[i].length; j++)
+            {
+                storedDriveAccessUtils[i][j] = null;
+            }
+            storedDriveAccessUtils[i] = null;
+        }
+        storedDriveAccessUtils = null;
+
+        for (int i = 0; i < storedWalkEgressUtils.length; i++)
+        {
+            for (int j = 0; j < storedWalkEgressUtils[i].length; j++)
+            {
+                storedWalkEgressUtils[i][j] = null;
+            }
+            storedWalkEgressUtils[i] = null;
+        }
+        storedWalkEgressUtils = null;
+
+        for (int i = 0; i < storedDriveEgressUtils.length; i++)
+        {
+            for (int j = 0; j < storedDriveEgressUtils[i].length; j++)
+            {
+                storedDriveEgressUtils[i][j] = null;
+            }
+            storedDriveEgressUtils[i] = null;
+        }
+        storedDriveEgressUtils = null;
+
+        for (int i = 0; i < storedDepartPeriodTapTapUtils.length; i++)
+        {
+            for (int j = 0; j < storedDepartPeriodTapTapUtils[i].length; j++)
+            {
+                for (int k = 0; k < storedDepartPeriodTapTapUtils[i][j].length; k++)
+                {
+                    for (int l = 0; l < storedDepartPeriodTapTapUtils[i][j][k].length; l++)
+                    {
+                        storedDepartPeriodTapTapUtils[i][j][k][l] = null;
+                    }
+                    storedDepartPeriodTapTapUtils[i][j][k] = null;
+                }
+                storedDepartPeriodTapTapUtils[i][j] = null;
+            }
+            storedDepartPeriodTapTapUtils[i] = null;
+        }
+        storedDepartPeriodTapTapUtils = null;
+
     }
-
-    
-    public void deallocateArrays() {
-    	
-    	for ( int i=0; i < storedWalkAccessUtils.length; i++ ) {
-    		for ( int j=0; j < storedWalkAccessUtils[i].length; j++ ) {
-    			storedWalkAccessUtils[i][j] = null;
-    		}
-			storedWalkAccessUtils[i] = null;
-    	}
-    	storedWalkAccessUtils = null;
-    	
-    	
-    	for ( int i=0; i < storedDriveAccessUtils.length; i++ ) {
-    		for ( int j=0; j < storedDriveAccessUtils[i].length; j++ ) {
-    			storedDriveAccessUtils[i][j] = null;
-    		}
-    		storedDriveAccessUtils[i] = null;
-    	}
-    	storedDriveAccessUtils = null;
-    	
-    	
-    	for ( int i=0; i < storedWalkEgressUtils.length; i++ ) {
-    		for ( int j=0; j < storedWalkEgressUtils[i].length; j++ ) {
-    			storedWalkEgressUtils[i][j] = null;
-    		}
-    		storedWalkEgressUtils[i] = null;
-    	}
-    	storedWalkEgressUtils = null;
-    	
-
-    	for ( int i=0; i < storedDriveEgressUtils.length; i++ ) {
-    		for ( int j=0; j < storedDriveEgressUtils[i].length; j++ ) {
-    			storedDriveEgressUtils[i][j] = null;
-    		}
-    		storedDriveEgressUtils[i] = null;
-    	}
-    	storedDriveEgressUtils = null;
-    	
-
-    	for ( int i=0; i < storedDepartPeriodTapTapUtils.length; i++ ) {
-    		for ( int j=0; j < storedDepartPeriodTapTapUtils[i].length; j++ ) {
-        		for ( int k=0; k < storedDepartPeriodTapTapUtils[i][j].length; k++ ) {
-            		for ( int l=0; l < storedDepartPeriodTapTapUtils[i][j][k].length; l++ ) {
-            			storedDepartPeriodTapTapUtils[i][j][k][l] = null;
-            		}
-        			storedDepartPeriodTapTapUtils[i][j][k] = null;
-        		}
-    			storedDepartPeriodTapTapUtils[i][j] = null;
-    		}
-    		storedDepartPeriodTapTapUtils[i] = null;
-    	}
-    	storedDepartPeriodTapTapUtils = null;
-    	
-    }
->>>>>>> 1235b184
 }