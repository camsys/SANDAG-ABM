--- conflicted
+++ resolved
@@ -21,12 +21,7 @@
   - transit_skims_MD.omx
   - transit_skims_PM.omx
   - transit_skims_EV.omx
-<<<<<<< HEAD
-=======
-  
->>>>>>> 1736fcc6
 
-# maz: mazs_xborder.csv   # mgra.csv
 maz: land_use.csv   # mgra.csv
 
 maz_to_maz:
