--- conflicted
+++ resolved
@@ -270,12 +270,8 @@
 microOwnership: 0.008
 
 # cost of "average" monthly transit pass cost.  Used in transit pass ownership model.
-<<<<<<< HEAD
 # cost of pass divided by 2 for age < 18 and 65+.
 monthly_transit_pass_cost: 100
-=======
-monthly_transit_pass_cost: 100
 
 # year after which a vehicle (therefore its household) must have transponder
-hhTR_Vehyear: 2035
->>>>>>> 42b32d42
+hhTR_Vehyear: 2035