--- conflicted
+++ resolved
@@ -1,13 +1,8 @@
 inherit_settings: settings.yaml
 
 multiprocess: True
-<<<<<<< HEAD
-households_sample_size: 100
-num_processes: 2
-=======
 households_sample_size: 200
 num_processes: 10
->>>>>>> 7a223f07
 trace_hh_id:
 chunk_training_mode: disabled
 
@@ -91,11 +86,7 @@
     begin: initialize_landuse
   - name: mp_accessibility
     begin: compute_accessibility
-<<<<<<< HEAD
-    num_processes: 2
-=======
     num_processes: 10
->>>>>>> 7a223f07
     slice:
       tables:
         - accessibility
